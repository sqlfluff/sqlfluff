#############################
## GitHub Actions CI Tests ##
#############################
#
# This can be kicked off manually in the Actions tab of GitHub
# It will also run nightly at 2pm
# It will run on any pull request, except non-code changes
# (images, markdown files, )
#
name: CI
on:
  workflow_dispatch:
  schedule:
    # 2am each night
    - cron: '00 2 * * *'
  pull_request:
  push:
    branches:
      - main
  merge_group:
    # Merge Queue checks requested. This feature is still in beta
    # from Github and so may need updating later.
    # https://docs.github.com/en/actions/using-workflows/events-that-trigger-workflows#merge_group
    types: [checks_requested]

jobs:

  linting:
    runs-on: ubuntu-latest
    strategy:
      matrix:
        jobs: [ 'linting', 'doclinting', 'docbuild', 'yamllint' ]
    name: ${{ matrix.jobs }} tests
    steps:
    - uses: actions/checkout@v3
    - name: Set up Python
      uses: actions/setup-python@v4
      with:
        python-version: '3.11'
    - name: Install dependencies
      run: pip install tox
    - name: Run the tests
      run: tox -e ${{ matrix.jobs }}

  # Test with coverage tracking on most recent python (py11).
  python-version-tests-cov:
    name: Python 3.11 Tests
    permissions:
      contents: read
      pull-requests: write
    uses: ./.github/workflows/ci-test-python.yml
    with:
      python-version: "3.11"
      coverage: true
    secrets:
      gh_token: ${{ secrets.github_token }}

  # Test without coverage tracking on older python versions.
  # This saves time, as testing without coverage tracking is faster.
  python-version-tests-nocov:
    name: Python ${{ matrix.python-version }} Tests
    strategy:
      matrix:
        python-version: [ '3.7', '3.8', '3.9', '3.10' ]
    permissions:
      contents: read
      pull-requests: write
    uses: ./.github/workflows/ci-test-python.yml
    with:
      python-version: ${{ matrix.python-version }}
    secrets:
      gh_token: ${{ secrets.github_token }}

  dbt-tests-cov:
    name: dbt ${{ matrix.dbt-version }} Plugin Tests
    strategy:
      matrix:
        dbt-version: [ "dbt110", "dbt130", "dbt140", "dbt150", "dbt160" ]
    permissions:
      contents: read
      pull-requests: write
    uses: ./.github/workflows/ci-test-dbt.yml
    with:
      python-version: "3.10"
      dbt-version: "${{ matrix.dbt-version }}"
      coverage: true
    secrets:
      gh_token: ${{ secrets.github_token }}

  dbt-tests-nocov:
    name: dbt ${{ matrix.dbt-version }} Plugin Tests
    strategy:
      matrix:
        dbt-version: [ "dbt120" ]
    permissions:
      contents: read
      pull-requests: write
    uses: ./.github/workflows/ci-test-dbt.yml
    with:
      python-version: "3.9"
      dbt-version: "${{ matrix.dbt-version }}"
    secrets:
      gh_token: ${{ secrets.github_token }}

  # This runs the bulk of the dialect _parsing_ tests.
  #
  # It's run as a separate job as takes longer than the CI jobs and allows
  # them to be rerun separately if GitHub Actions or Coverage is experiencing
  # issues.
  dialects_parse:
    name: Dialect parsing
    strategy:
      matrix:
        python-version: [ '3.11' ]
    permissions:
      contents: read
      pull-requests: write
    uses: ./.github/workflows/ci-test-python.yml
    with:
      python-version: "3.11"
      marks: "parse_suite"
      # We test coverage here for some parsing routines.
      coverage: true
    secrets:
      gh_token: ${{ secrets.github_token }}

  # This lints all our dialect fixtures to check rules can handle a variety
  # of SQL and don't error out badly.
  #
  # It's run as a separate job as takes longer than the CI jobs and allows
  # them to be rerun separately if GitHub Actions or Coverage is experiencing
  # issues.
  dialects_fix:
    name: Dialect fixing
    strategy:
      matrix:
        python-version: [ '3.11' ]
    permissions:
      contents: read
      pull-requests: write
    uses: ./.github/workflows/ci-test-python.yml
    with:
      python-version: "3.11"
      marks: "fix_suite"
    secrets:
      gh_token: ${{ secrets.github_token }}

  # This lints all our rules fixtures to check rules.
  #
  # It's run as a separate job as takes longer than the CI jobs and allows
  # them to be rerun separately if GitHub Actions or Coverage is experiencing
  # issues.
  rules:
    name: Rule yaml test cases
    strategy:
      matrix:
        python-version: [ '3.11' ]
    permissions:
      contents: read
      pull-requests: write
    uses: ./.github/workflows/ci-test-python.yml
    with:
      python-version: "3.11"
      marks: "rules_suite"
      coverage: true
    secrets:
      gh_token: ${{ secrets.github_token }}

  other-tests:
    runs-on: ubuntu-latest
    strategy:
      matrix:
        jobs: [ 'bench', 'mypy', 'doctests' ]
    name: ${{ matrix.jobs }} tests
    steps:
    - uses: actions/checkout@v3
    - name: Set up Python
      uses: actions/setup-python@v4
      with:
        python-version: '3.11'
    - name: Install dependencies
      run: pip install tox
    - name: Run the tests
      env:
        SQLFLUFF_BENCHMARK_API_KEY: ${{ secrets.SQLFLUFF_BENCHMARK_API_KEY }}
      run: |
        tox -e ${{ matrix.jobs }}

  ymlchecks:
    runs-on: ubuntu-latest
    steps:
    - uses: actions/checkout@v3
    - name: Set up Python 3.11
      uses: actions/setup-python@v4
      with:
        python-version: '3.11'
    - name: Install dependencies
      run: |
        pip install -r requirements.txt -r requirements_dev.txt
        python setup.py develop
    - name: Generate the YAML files
      run: |
        python test/generate_parse_fixture_yml.py
    - name: Test the generated YAML files
      run: |
        if [ -n "$(git status --porcelain)" ]; then
          git diff
          echo "Generated YAML files do not match branch."
          echo "Please run the following command to generate these:"
          echo "  python test/generate_parse_fixture_yml.py"
          exit 1
        fi

  examples:
    runs-on: ubuntu-latest
    name: example tests
    steps:
    - uses: actions/checkout@v3
    - name: Set up Python
      uses: actions/setup-python@v4
      with:
        python-version: '3.11'
    - name: Install dependencies
      run: |
        pip install -e .
        pip install tqdm
    - name: Test the example files
      run: |
        for file in examples/*
        do
          echo "Running $file"
          python "$file"
        done

  python-windows-tests:
    runs-on: windows-latest
    name: Python 3.10 Windows tests
    steps:
    - name: Set git to use LF
      run: |
        git config --global core.autocrlf false
        git config --global core.eol lf
    - uses: actions/checkout@v3
    - name: Set up Python
      uses: actions/setup-python@v4
      with:
        python-version: '3.10'
    - name: List Env
      shell: bash
      run: |
        env | sort
    - name: Install dependencies
      shell: bash
      run: pip install tox
    - name: Run the tests
      shell: bash
      # Set python temp dir in working dir as on GitHub Actions Windows
      # machine often has system temp dir (which tox uses) on C drive and
      # working dir on D drive which causes problems.
      run: |
        mkdir temp_pytest
        python -m tox -e winpy -- --cov=sqlfluff -n 2 test -m "not integration"
    - name: Upload coverage data (github)
      uses: actions/upload-artifact@v3
      with:
        name: coverage-data
        path: ".coverage.*"
        if-no-files-found: ignore

  python-windows-dbt-tests:
    runs-on: windows-latest
    name: DBT Plugin Python 3.10 Windows tests
    steps:
    - name: Start PostgreSQL on Windows
      run: |
        $pgService = Get-Service -Name postgresql*
        Set-Service -InputObject $pgService -Status running -StartupType automatic
        Start-Process -FilePath "$env:PGBIN\pg_isready" -Wait -PassThru
    - name: Set postgres user password
      run: |
        & $env:PGBIN\psql --command="ALTER USER postgres PASSWORD 'password';" --command="\du"
    - name: Set git to use LF
      run: |
        git config --global core.autocrlf false
        git config --global core.eol lf
    - uses: actions/checkout@v3
    - name: Set up Python
      uses: actions/setup-python@v4
      with:
        python-version: '3.10'
    - name: Install dependencies
      shell: bash
      run: pip install tox
    - name: Run the tests
      shell: bash
      # Do not set explicitly temp dir for dbt as causes problems
      # None of these test need temp dir set
      run: |
        python -m tox -e dbt150-winpy -- plugins/sqlfluff-templater-dbt

  pip-test-pull-request:
    # Test that using pip install works as we've missed
    # some dependencies in the past - see #1842
    runs-on: ubuntu-latest
    if: github.event_name == 'pull_request'
    name: pip install tests
    steps:
    - name: Set up Python
      uses: actions/setup-python@v4
      with:
        python-version: '3.11'
    - uses: actions/checkout@v3
    - name: Install dependencies
      run: |
        pip install .
    - name: Run the version test
      run: |
        sqlfluff --version
    - name: Run a simple select parse test via stdin
      run: |
        echo "select 1" | sqlfluff parse --dialect=ansi -
    - name: Run a simple select lint test via stdin
      run: |
        echo "select 1" | sqlfluff lint --dialect=ansi -
    - name: Run a simple select parse test via file
      run: |
        sqlfluff parse --dialect=ansi <(echo "select 1")
    - name: Run a simple select lint test via file
      run: |
        sqlfluff lint --dialect=ansi <(echo "select 1")

  coveralls_finish:
    name: Finalise coveralls.
    needs: [python-version-tests-cov, dbt-tests-cov, python-windows-tests, dialects_parse, rules]
    runs-on: ubuntu-latest
    steps:
    - name: Coveralls Finished
      uses: coverallsapp/github-action@master
      with:
        github-token: ${{ secrets.github_token }}
        parallel-finished: true

  coverage_check:
    name: Combine & check 100% coverage.
    runs-on: ubuntu-latest
    needs: [python-version-tests-cov, dbt-tests-cov, python-windows-tests, dialects_parse, rules]
    steps:
      - uses: actions/checkout@v3
      - uses: actions/setup-python@v4
        with:
          python-version: "3.10"

      - run: python -m pip install --upgrade coverage[toml]

      - name: Download coverage data.
        uses: actions/download-artifact@v3
        with:
          name: coverage-data

      - name: Combine coverage & fail if it's <100%.
        id: report_coverage
        # NOTE: Setting the pipefail option here means that even when
        # piping the output to `tee`, we still get the exit code of the
        # `coverage report` command.
        run: |
          set -o pipefail
          python -m coverage combine
          python -m coverage html --skip-covered --skip-empty
          python -m coverage report --fail-under=100 --skip-covered --skip-empty -m | tee coverage-report.txt

      - name: Upload HTML report if check failed.
        uses: actions/upload-artifact@v3
        with:
          name: html-report
          path: htmlcov
        if: ${{ failure() }}

      - name: Update PR Comment.
        uses: actions/github-script@v6
        # Run even if the coverage step failed.
<<<<<<< HEAD
        if: always()
=======
        if: github.event_name == 'pull_request'
>>>>>>> 71e933f2
        with:
          script: |
            // First list the existing comments

<<<<<<< HEAD
            const trigger_str = 'Coverage Results'
            console.log("Getting existing comments...")
=======
            const trigger_str = 'Coverage Results';
            console.log("Getting existing comments...");

            const issue_number = context.issue.number;
            console.log("Issue number: " + issue_number);
>>>>>>> 71e933f2

            const comments = await github.paginate(
              github.rest.issues.listComments,
              {
                owner: 'sqlfluff',
                repo: 'sqlfluff',
<<<<<<< HEAD
                issue_number: context.issue.number
              }
            )

            comment_id = null
            console.log("Got %d comments", comments.length)

            for (const comment of comments) {
              if (comment.body.indexOf(trigger_str) >= 0) {
                console.log("Found target comment ID: %d", comment.id)
                comment_id = comment.id
              } else {
                console.log("Comment ID %d not valid with body:\n%s.", comment.id, comment.body)
              }
            }

            previous_outcome = "${{ steps.report_coverage.outcome }}"
            console.log("Previous coverage step outcome: %s", previous_outcome)
            if (previous_outcome == "success") {
              status_emoji = "✅"
            } else {
              status_emoji = "⚠️"
            }

            const { promises: fs } = require('fs')
            let content = await fs.readFile('coverage-report.txt', 'utf8')
            body = "# " + trigger_str + " " + status_emoji + "\n```\n" + content + "\n```\n"

            if (comment_id > 0) {
              console.log("Updating comment id: %d", comment_id)
=======
                issue_number: issue_number
              }
            );

            let comment_id = null;
            console.log("Got %d comments", comments.length);

            comments.forEach(comment => {
              if (comment.body.indexOf(trigger_str) >= 0) {
                console.log("Found target comment ID: %d", comment.id);
                comment_id = comment.id;
              } else {
                console.log("Comment ID %d not valid with body:\n%s.", comment.id, comment.body);
              }
            });

            const previous_outcome = "${{ steps.report_coverage.outcome }}";
            console.log("Previous coverage step outcome: %s", previous_outcome);
            if (previous_outcome == "success") {
              status_emoji = "✅";
            } else {
              status_emoji = "⚠️";
            }

            const { promises: fs } = require('fs');
            const content = await fs.readFile('coverage-report.txt', 'utf8');
            body = "# " + trigger_str + " " + status_emoji + "\n```\n" + content + "\n```\n";

            if (comment_id > 0) {
              console.log("Updating comment id: %d", comment_id);
>>>>>>> 71e933f2
              await github.rest.issues.updateComment({
                owner: context.repo.owner,
                repo: context.repo.repo,
                comment_id: comment_id,
                body: body
<<<<<<< HEAD
              })
            } else {
              console.log("No existing comment matched, creating a new one...")
=======
              });
            } else {
              console.log("No existing comment matched, creating a new one...");
>>>>>>> 71e933f2
              await github.rest.issues.createComment({
                issue_number: context.issue.number,
                owner: context.repo.owner,
                repo: context.repo.repo,
                body: body
<<<<<<< HEAD
              })
=======
              });
>>>>>>> 71e933f2
            }<|MERGE_RESOLUTION|>--- conflicted
+++ resolved
@@ -378,63 +378,21 @@
       - name: Update PR Comment.
         uses: actions/github-script@v6
         # Run even if the coverage step failed.
-<<<<<<< HEAD
-        if: always()
-=======
         if: github.event_name == 'pull_request'
->>>>>>> 71e933f2
         with:
           script: |
             // First list the existing comments
-
-<<<<<<< HEAD
-            const trigger_str = 'Coverage Results'
-            console.log("Getting existing comments...")
-=======
             const trigger_str = 'Coverage Results';
             console.log("Getting existing comments...");
 
             const issue_number = context.issue.number;
             console.log("Issue number: " + issue_number);
->>>>>>> 71e933f2
 
             const comments = await github.paginate(
               github.rest.issues.listComments,
               {
                 owner: 'sqlfluff',
                 repo: 'sqlfluff',
-<<<<<<< HEAD
-                issue_number: context.issue.number
-              }
-            )
-
-            comment_id = null
-            console.log("Got %d comments", comments.length)
-
-            for (const comment of comments) {
-              if (comment.body.indexOf(trigger_str) >= 0) {
-                console.log("Found target comment ID: %d", comment.id)
-                comment_id = comment.id
-              } else {
-                console.log("Comment ID %d not valid with body:\n%s.", comment.id, comment.body)
-              }
-            }
-
-            previous_outcome = "${{ steps.report_coverage.outcome }}"
-            console.log("Previous coverage step outcome: %s", previous_outcome)
-            if (previous_outcome == "success") {
-              status_emoji = "✅"
-            } else {
-              status_emoji = "⚠️"
-            }
-
-            const { promises: fs } = require('fs')
-            let content = await fs.readFile('coverage-report.txt', 'utf8')
-            body = "# " + trigger_str + " " + status_emoji + "\n```\n" + content + "\n```\n"
-
-            if (comment_id > 0) {
-              console.log("Updating comment id: %d", comment_id)
-=======
                 issue_number: issue_number
               }
             );
@@ -465,29 +423,18 @@
 
             if (comment_id > 0) {
               console.log("Updating comment id: %d", comment_id);
->>>>>>> 71e933f2
               await github.rest.issues.updateComment({
                 owner: context.repo.owner,
                 repo: context.repo.repo,
                 comment_id: comment_id,
                 body: body
-<<<<<<< HEAD
-              })
-            } else {
-              console.log("No existing comment matched, creating a new one...")
-=======
               });
             } else {
               console.log("No existing comment matched, creating a new one...");
->>>>>>> 71e933f2
               await github.rest.issues.createComment({
                 issue_number: context.issue.number,
                 owner: context.repo.owner,
                 repo: context.repo.repo,
                 body: body
-<<<<<<< HEAD
-              })
-=======
               });
->>>>>>> 71e933f2
             }