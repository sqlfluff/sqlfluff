--- conflicted
+++ resolved
@@ -10,15 +10,9 @@
       # Update .github/labeler.yml for new dialects
       - uses: github/issue-labeler@v3.2
         with:
-<<<<<<< HEAD
-          title-or-body: "title"
-          parameters: '[{"keywords": ["ansi"], "labels": ["ansi"]}, {"keywords": ["athena"], "labels": ["athena"]}, {"keywords": ["bigquery"], "labels": ["bigquery"]}, {"keywords": ["clickhouse"], "labels": ["clickhouse"]}, {"keywords": ["databricks"], "labels": ["databricks"]}, {"keywords": ["db2"], "labels": ["db2"]}, {"keywords": ["duckdb"], "labels": ["duckdb"]}, {"keywords": ["exasol"], "labels": ["exasol"]}, {"keywords": ["greenplum"], "labels": ["greenplum"]}, {"keywords": ["hive"], "labels": ["hive"]}, {"keywords": ["mysql"], "labels": ["mysql"]}, {"keywords": ["mysql"], "labels": ["mysql"]}, {"keywords": ["oracle"], "labels": ["oracle"]}, {"keywords": ["postgres"], "labels": ["postgres"]}, {"keywords": ["redshift"], "labels": ["redshift"]}, {"keywords": ["snowflake"], "labels": ["snowflake"]}, {"keywords": ["soql"], "labels": ["soql"]}, {"keywords": ["sparksql"], "labels": ["sparksql"]}, {"keywords": ["sqlite"], "labels": ["sqlite"]}, {"keywords": ["t-sql", "tsql"], "labels": ["t-sql"]}, {"keywords": ["teradata"], "labels": ["teradata"]}, {"keywords": ["trino"], "labels": ["trino"]}]'
-          github-token: "${{ secrets.GITHUB_TOKEN }}"
-=======
           configuration-path: .github/labeler.yml
           include-title: 1
           include-body: 0
           not-before: 2023-07-06T02:54:32Z
           enable-versioned-regex: 0
-          repo-token: ${{ github.token }}
->>>>>>> 376feb01
+          repo-token: ${{ github.token }}