[mypy]
warn_unused_configs = True
warn_unused_ignores = True

# skip type checking for 3rd party packages for which stubs are not available
[mypy-pathspec.*]
ignore_missing_imports = True

<<<<<<< HEAD
[mypy-oyaml.*]
=======
[mypy-appdirs.*]
>>>>>>> 5eee5d94
ignore_missing_imports = True

[mypy-diff_cover.*]
ignore_missing_imports = True

[mypy-cached_property.*]
ignore_missing_imports = True

[mypy-dbt.*]
ignore_missing_imports = True

[mypy-pluggy.*]
ignore_missing_imports = True

[mypy-tqdm.*]
ignore_missing_imports = True

[mypy-importlib_metadata.*]
ignore_missing_imports = True

[mypy-regex.*]
ignore_missing_imports = True

[mypy-tblib.*]
ignore_missing_imports = True<|MERGE_RESOLUTION|>--- conflicted
+++ resolved
@@ -4,13 +4,6 @@
 
 # skip type checking for 3rd party packages for which stubs are not available
 [mypy-pathspec.*]
-ignore_missing_imports = True
-
-<<<<<<< HEAD
-[mypy-oyaml.*]
-=======
-[mypy-appdirs.*]
->>>>>>> 5eee5d94
 ignore_missing_imports = True
 
 [mypy-diff_cover.*]
