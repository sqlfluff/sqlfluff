--- conflicted
+++ resolved
@@ -120,20 +120,14 @@
 
 # Releases
 
-<<<<<<< HEAD
-**SQLFluff** adheres to [Semantic Versioning](https://semver.org/spec/v2.0.0.html), so breaking changes
-should be restricted to major versions releases. Some elements (such as the python API) are in a less
-stable state and may see more significant changes more often. For details on breaking changes and how
-to migrate between versions, see our [release notes](https://docs.sqlfluff.com/en/latest/releasenotes.html).
-See the [changelog](CHANGELOG.md) for more details. If you would like to join in please
-consider [contributing](CONTRIBUTING.md).
-=======
 **SQLFluff** adheres to [Semantic Versioning](https://semver.org/spec/v2.0.0.html),
 so breaking changes should be restricted to major versions releases. Some
 elements (such as the python API) are in a less stable state and may see more
-significant changes more often. See the [changelog](CHANGELOG.md) for more details.
-If you would like to join in please consider [contributing](CONTRIBUTING.md).
->>>>>>> 03281484
+significant changes more often. For details on breaking changes and how
+to migrate between versions, see our
+[release notes](https://docs.sqlfluff.com/en/latest/releasenotes.html). See the
+[changelog](CHANGELOG.md) for more details. If you would like to join in, please
+consider [contributing](CONTRIBUTING.md).
 
 New releases are made monthly. For more information, visit
 [Releases](https://github.com/sqlfluff/sqlfluff/releases).
