[tox]
envlist = generate-fixture-yml, linting, doclinting, docbuild, cov-init, py{36,37,38,39,310}, dbt0{17,18,19,20,21}-py{37,38,39,310}, cov-report, bench, mypy, winpy, dbt0{17,18,19,20,21}-winpy

[testenv]
<<<<<<< HEAD
passenv = CI CIRCLECI CIRCLE_* HOME
=======
passenv = CI CIRCLECI CIRCLE_* HOME SQLFLUFF_BENCHMARK_API_KEY
usedevelop = true
>>>>>>> 76e80d8e
# Have option to explictly set TMPDIR for python as on GitHub Action Windows
# machines it doesn't read this from env and resets to system default, which
# is often on different drive (C) from working dir (D), which causes problems.
setenv =
    SQLFLUFF_TESTENV = 1
    COVERAGE_FILE = .coverage.{envname}
    winpy: TMPDIR = temp_pytest
allowlist_externals =
    make
deps =
    # -U keeps dev requirements up-to-date
    -Urrequirements_dev.txt
    # Add the example plugin
    plugins/sqlfluff-plugin-example
    # Define dbt versions
    dbt017: dbt-core==0.17.2
    dbt018: dbt-core==0.18.2
    dbt019: dbt-core==0.19.2
    dbt020: dbt-core==0.20.2
    dbt021: dbt-core==0.21.0
    # Define dbt-postgres versions
    dbt017: dbt-postgres==0.17.2
    dbt018: dbt-postgres==0.18.2
    dbt019: dbt-postgres==0.19.2
    dbt020: dbt-postgres==0.20.2
    dbt021: dbt-postgres==0.21.0
    # Install the plugins as required
    dbt0{17,18,19,20,21}: plugins/sqlfluff-templater-dbt
# Include any other steps necessary for testing below.
# {posargs} is there to allow us to specify specific tests, which
# can then be invoked from tox by calling e.g.
# tox -e py35 -- project/tests/test_file.py::TestClassName::test_method
commands =
    # For the dbt test cases install dependencies.
    dbt0{17,18,19,20,21}: dbt deps --project-dir plugins/sqlfluff-templater-dbt/test/fixtures/dbt/dbt_project
    # Clean up from previous tests
    python util.py clean-tests
    # Run tests
    pytest -vv -rs --cov=sqlfluff --cov-report=xml {posargs: test}

[testenv:cov-init]
setenv =
    COVERAGE_FILE = .coverage
commands =
    coverage erase

[testenv:bench]
commands =
    python util.py benchmark -f benchmarks/benchmarks.yml

[testenv:cov-report]
setenv =
    COVERAGE_FILE = .coverage
commands =
    coverage combine
    # Exclude dbt templater by default as those tests do not run without dbt
    coverage report --fail-under=100 --show-missing --omit "*templaters/dbt.py,*/dbt_templater/*"

# Have copy of above for full coverage - including dbt - for those that want it
[testenv:cov-report-dbt]
setenv =
    COVERAGE_FILE = .coverage
commands =
    coverage combine
    coverage report --fail-under=100 --show-missing

[testenv:generate-fixture-yml]
commands = python test/generate_parse_fixture_yml.py

[testenv:linting]
skip_install = true
commands = flake8

[testenv:doclinting]
skip_install = true
commands = doc8 docs/source --file-encoding utf8

[testenv:docbuild]
deps =
    # -U keeps all requirements up-to-date
    -Urdocs/requirements.txt
commands = make -C docs html

[testenv:mypy]
skip_install = true
commands = mypy src/sqlfluff

[flake8]
# Ignore:
# W503: Line breaks before binary operators
# D107: Don't require docstrings on __init__
# D105: Don't require docstrings on magic methods
ignore = W503, D107, D105, D418
exclude = .git,__pycache__,env,.tox,build,.venv,venv
max-line-length = 127
extend-ignore =
    # See https://github.com/PyCQA/pycodestyle/issues/373
    E203,
# sqlfluff uses flake8-docstrings https://pypi.org/project/flake8-docstrings/
# this is to assist with the sphinx based autodoc
docstring-convention = google

[pytest]
python_files = *_test.py
testpaths = test

[coverage:run]
source = src/sqlfluff
omit = src/sqlfluff/__main__.py

[coverage:report]
exclude_lines =
    sys.version_info
    pragma: no cover<|MERGE_RESOLUTION|>--- conflicted
+++ resolved
@@ -2,12 +2,7 @@
 envlist = generate-fixture-yml, linting, doclinting, docbuild, cov-init, py{36,37,38,39,310}, dbt0{17,18,19,20,21}-py{37,38,39,310}, cov-report, bench, mypy, winpy, dbt0{17,18,19,20,21}-winpy
 
 [testenv]
-<<<<<<< HEAD
-passenv = CI CIRCLECI CIRCLE_* HOME
-=======
 passenv = CI CIRCLECI CIRCLE_* HOME SQLFLUFF_BENCHMARK_API_KEY
-usedevelop = true
->>>>>>> 76e80d8e
 # Have option to explictly set TMPDIR for python as on GitHub Action Windows
 # machines it doesn't read this from env and resets to system default, which
 # is often on different drive (C) from working dir (D), which causes problems.
