[tox]
envlist = generate-fixture-yml, linting, doclinting, docbuild, cov-init, py{36,37,38,39}, dbt0{17,18,19,20,21}-py{37,38}, cov-report, bench, mypy, winpy, dbt0{17,18,19,20,21}-winpy

[testenv]
passenv = CI CIRCLECI CIRCLE_* HOME
usedevelop = true
allowlist_externals =
    make
deps =
    # -U keeps all requirements up-to-date
    -Urrequirements.txt
    -Urrequirements_dev.txt
    # Requests is required for the util script
    requests
    # Add the example plugin
    plugins/sqlfluff-plugin-example
    # Install the main project
    -e .
    # Define dbt versions
    dbt017: dbt==0.17.2
    dbt018: dbt==0.18.2
    dbt019: dbt==0.19.1
<<<<<<< HEAD
    dbt020: dbt==0.20.0
    # Install the plugins as required
    dbt017,dbt018,dbt019,dbt020: plugins/sqlfluff-templater-dbt
=======
    dbt020: dbt==0.20.2
    dbt021: dbt==0.21.0
>>>>>>> eb44ebd3
# Include any other steps necessary for testing below.
# {posargs} is there to allow us to specify specific tests, which
# can then be invoked from tox by calling e.g.
# tox -e py35 -- project/tests/test_file.py::TestClassName::test_method
commands =
    # For the dbt test cases install dependencies.
    dbt017,dbt018,dbt019,dbt020,dbt021: dbt deps --project-dir test/fixtures/dbt/dbt_project
    # Clean up from previous tests
    python util.py clean-tests
    # Run tests
    pytest -vv -rs --cov=sqlfluff --cov-report=xml {posargs:-m "not dbt"}
setenv =
    COVERAGE_FILE = .coverage.{envname}

# Have option to explictly set TMPDIR for python as on GitHub Action Windows
# machines it doesn't read this from env and resets to system default, which
# is often on different drive (C) from working dir (D), which causes problems.

[testenv:winpy]
setenv =
    TMPDIR = temp_pytest
commands =
    # For the dbt test cases install dependencies.
    dbt017,dbt018,dbt019,dbt020,dbt021: dbt deps --project-dir test/fixtures/dbt/dbt_project
    # Clean up from previous tests
    python util.py clean-tests
    # Run tests
    pytest -vv -rs --cov=sqlfluff --cov-report=xml {posargs:-m "not dbt"}

[testenv:cov-init]
setenv =
    COVERAGE_FILE = .coverage
commands =
    coverage erase

[testenv:bench]
commands =
    python util.py benchmark -f benchmarks/benchmarks.yml

[testenv:cov-report]
setenv =
    COVERAGE_FILE = .coverage
commands =
    coverage combine
    # Exclude dbt templater by default as those tests do not run without dbt
    coverage report --fail-under=100 --show-missing --omit "*templaters/dbt.py,*/dbt_templater/*"

# Have copy of above for full coverage - including dbt - for those that want it
[testenv:cov-report-dbt]
setenv =
    COVERAGE_FILE = .coverage
commands =
    coverage combine
    coverage report --fail-under=100 --show-missing

[testenv:generate-fixture-yml]
commands = python test/generate_parse_fixture_yml.py

[testenv:linting]
commands = flake8

[testenv:doclinting]
commands = doc8 docs/source --file-encoding utf8

[testenv:docbuild]
deps =
    # -U keeps all requirements up-to-date
    -Urdocs/requirements.txt
commands = make -C docs html

[testenv:mypy]
commands = mypy src/sqlfluff

[flake8]
# Ignore:
# W503: Line breaks before binary operators
# D107: Don't require docstrings on __init__
# D105: Don't require docstrings on magic methods
ignore = W503, D107, D105, D418
exclude = .git,__pycache__,env,.tox,build,.venv,venv
max-line-length = 127
extend-ignore =
    # See https://github.com/PyCQA/pycodestyle/issues/373
    E203,
# sqlfluff uses flake8-docstrings https://pypi.org/project/flake8-docstrings/
# this is to assist with the sphinx based autodoc
docstring-convention = google

[pytest]
python_files = *_test.py
testpaths = test

[coverage:run]
source = src/sqlfluff
omit = src/sqlfluff/__main__.py

[coverage:report]
exclude_lines =
    sys.version_info
    pragma: no cover<|MERGE_RESOLUTION|>--- conflicted
+++ resolved
@@ -20,14 +20,10 @@
     dbt017: dbt==0.17.2
     dbt018: dbt==0.18.2
     dbt019: dbt==0.19.1
-<<<<<<< HEAD
-    dbt020: dbt==0.20.0
-    # Install the plugins as required
-    dbt017,dbt018,dbt019,dbt020: plugins/sqlfluff-templater-dbt
-=======
     dbt020: dbt==0.20.2
     dbt021: dbt==0.21.0
->>>>>>> eb44ebd3
+    # Install the plugins as required
+    dbt017,dbt018,dbt019,dbt020,dbt021: plugins/sqlfluff-templater-dbt
 # Include any other steps necessary for testing below.
 # {posargs} is there to allow us to specify specific tests, which
 # can then be invoked from tox by calling e.g.
