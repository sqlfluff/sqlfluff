"""An example of a custom rule implemented through the plugin system.

This uses the rules API supported from 0.4.0 onwards.
"""

from typing import Any

from sqlfluff.core.config import load_config_resource
from sqlfluff.core.plugin import hookimpl
from sqlfluff.core.rules import BaseRule, ConfigInfo

# For backward compatibility we still support importing
# rules within the body of the root plugin module. This is included
# here for illustration, but also such that support for this import
# order can be tested in the test suite (and that the associated
# warning is triggered).
# See note below in `get_rules()` for more details.
# i.e. we DO NOT recommend importing here:
from sqlfluff_plugin_example.rules import Rule_Example_L001  # noqa: F401


@hookimpl
def get_rules() -> list[type[BaseRule]]:
    """Get plugin rules.

    NOTE: It is much better that we only import the rule on demand.
    The root module of the plugin (i.e. this file which contains
    all of the hook implementations) should have fully loaded before
    we try and import the rules. This is partly for performance
    reasons - but more because the definition of a BaseRule requires
    that all of the get_configs_info() methods have both been
    defined _and have run_ before so all the validation information
    is available for the validation steps in the meta class.
    """
    # i.e. we DO recommend importing here:
    from sqlfluff_plugin_example.rules import Rule_Example_L001  # noqa: F811

    return [Rule_Example_L001]


@hookimpl
def load_default_config() -> dict[str, Any]:
    """Loads the default configuration for the plugin."""
    return load_config_resource(
        package="sqlfluff_plugin_example",
        file_name="plugin_default_config.cfg",
    )


@hookimpl
<<<<<<< HEAD
def get_configs_info() -> Dict[str, ConfigInfo]:
=======
def get_configs_info() -> dict[str, dict[str, Any]]:
>>>>>>> 978e4669
    """Get rule config validations and descriptions."""
    return {
        "forbidden_columns": {"definition": "A list of column to forbid"},
    }<|MERGE_RESOLUTION|>--- conflicted
+++ resolved
@@ -48,11 +48,7 @@
 
 
 @hookimpl
-<<<<<<< HEAD
-def get_configs_info() -> Dict[str, ConfigInfo]:
-=======
-def get_configs_info() -> dict[str, dict[str, Any]]:
->>>>>>> 978e4669
+def get_configs_info() -> dict[str, dict[str, ConfigInfo]]:
     """Get rule config validations and descriptions."""
     return {
         "forbidden_columns": {"definition": "A list of column to forbid"},
