--- conflicted
+++ resolved
@@ -14,9 +14,6 @@
 import os
 import os.path
 import logging
-<<<<<<< HEAD
-from typing import List, Optional, Iterator, Tuple, Any, Dict, Deque, Union, Callable
-=======
 from typing import (
     List,
     Optional,
@@ -28,7 +25,6 @@
     Union,
     TYPE_CHECKING,
 )
->>>>>>> 2166221a
 
 from dataclasses import dataclass
 
@@ -662,7 +658,6 @@
             #    3. Append the count from #1 above to compiled_sql. (In
             #       production, slice_file() does not usually use this string,
             #       but some test scenarios do.
-<<<<<<< HEAD
             setattr(node, RAW_SQL_ATTRIBUTE, source_dbt_sql)
 
             # So for files that have no templated elements in them, render_func
@@ -681,10 +676,6 @@
 
             # At this point assert that we _have_ a render_func
             assert render_func is not None
-=======
-            setattr(node, raw_sql_attribute, source_dbt_sql)
-            compiled_sql = compiled_sql + "\n" * n_trailing_newlines
->>>>>>> 2166221a
 
             # TRICKY: dbt configures Jinja2 with keep_trailing_newline=False.
             # As documented (https://jinja.palletsprojects.com/en/3.0.x/api/),
