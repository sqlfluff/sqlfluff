--- conflicted
+++ resolved
@@ -2,11 +2,6 @@
 # code linting and formatting
 flake8
 flake8-docstrings
-<<<<<<< HEAD
-# Black 22.1 has a fatal bug when used with flake8-black, so freeze it for now.
-black<=21.12b0
-flake8-black
-=======
 # Black 22.1 has a fatal bug when used with flake8-black and dbt, so cap it for now
 # to the last known stable version (ironically labelled beta until this settles.
 # See https://github.com/sqlfluff/sqlfluff/pull/2513
@@ -14,7 +9,6 @@
 # flake8-black needs 0.2.4 for black 22.1
 # (which we are not using yet but lets pin min version for future)
 flake8-black>=0.2.4
->>>>>>> 5c104a71
 # documentation checks
 doc8
 Pygments
