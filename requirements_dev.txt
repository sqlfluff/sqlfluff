--- conflicted
+++ resolved
@@ -18,12 +18,9 @@
 types-toml
 types-pkg_resources
 types-chardet
-<<<<<<< HEAD
 types-appdirs
 types-colorama
-=======
 types-pyyaml
->>>>>>> 5eee5d94
 # Requests is required for the util script
 requests
 yamllint