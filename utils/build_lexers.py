"""For autogenerating rust lexers."""

import argparse
import re
from collections.abc import Callable
from typing import Optional, Union

from sqlfluff.core.dialects import dialect_selector
from sqlfluff.core.parser.lexer import LexerType


def generate_use():
    """Generates the `use` statements."""
    print("use once_cell::sync::Lazy;")
    print("use sqlfluffrs_types::LexMatcher;")
    print("use sqlfluffrs_types::{Token, TokenConfig, RegexModeGroup};")


def segment_to_token_name(s: str):
    """Convert a segment class name to a token name."""
    base_name = (
        re.sub("([A-Z])", r"_\1", s).strip("_").lower().replace("segment", "token")
    )
    return base_name


def generate_lexer(dialect: str):
    """Generate the lexers for all dialects."""
    loaded_dialect = dialect_selector(dialect)
    print(
        f"pub static {dialect.upper()}_LEXERS:"
        " Lazy<Vec<LexMatcher>> = Lazy::new(|| {"
        " vec!["
    )
    for matcher in loaded_dialect.get_lexer_matchers():
        print(f"{_as_rust_lexer_matcher(matcher, dialect.capitalize())},")
    print("]});")


def generate_reserved_keyword_list(dialect: str):
    """Generate the keywords for a dialects."""
    loaded_dialect = dialect_selector(dialect)
    print(
        f"pub static {dialect.upper()}_KEYWORDS:"
        " Lazy<Vec<String>> = Lazy::new(|| {"
        " vec!["
    )
    for kw in sorted(loaded_dialect.sets("reserved_keywords")):
        print(f'    "{kw}".to_string(),')
    print("]});")


def _as_rust_lexer_matcher(lexer_matcher: LexerType, dialect: str, is_subdivide=False):
    lexer_class = lexer_matcher.__class__.__name__
    segment_name = segment_to_token_name(lexer_matcher.segment_class.__name__)
    subdivider = (
        "Some(Box::new("
        f"{_as_rust_lexer_matcher(lexer_matcher.subdivider, dialect, True)}))"
        if lexer_matcher.subdivider
        else None
    )
    trim_post_subdivide = (
        "Some(Box::new("
        f"{_as_rust_lexer_matcher(lexer_matcher.trim_post_subdivide, dialect, True)}))"
        if lexer_matcher.trim_post_subdivide
        else None
    )

    fallback_function = {
        "block_comment": "Some(extract_nested_block_comment)",
    }

    is_match_valid_dict = {
        "block_comment": '|input| input.starts_with("/")',
        "dollar_quote": '|input| input.starts_with("$")',
        "single_quote": r"""|input| match input.as_bytes() {
        [b'\'', ..] => true,                     // Single quote case
        [b'R' | b'r', b'\'', ..] => true,        // r' or R'
        [b'B' | b'b', b'\'', ..] => true,        // b' or B'
        [b'R' | b'r', b'B' | b'b', b'\'', ..] => true, // rb', RB', etc.
        [b'B' | b'b', b'R' | b'r', b'\'', ..] => true, // br', Br', etc.
        _ => false,
    }""",
        "double_quote": r"""|input| match input.as_bytes() {
        [b'"', ..] => true,                     // Just a double quote
        [b'R' | b'r', b'"', ..] => true,        // r" or R"
        [b'B' | b'b', b'"', ..] => true,        // b" or B"
        [b'R' | b'r', b'B' | b'b', b'"', ..] => true, // rb", RB", etc.
        [b'B' | b'b', b'R' | b'r', b'"', ..] => true, // br", Br", etc.
        _ => false,
    }""",
        "numeric_literal": "|input| input.starts_with("
        "['x','X','.','0','1','2','3','4','5','6','7','8','9'])",
        "inline_comment": "|input| input.starts_with(['#','-','/'])",
        "escaped_single_quote": "|input| input.starts_with(['E', 'e'])",
        "meta_command": r"|input| input.starts_with(['\\'])",
        "meta_command_query_buffer": r"|input| input.starts_with(['\\'])",
        "prompt_command": """|input| input.starts_with("PROMPT")""",
    }

    trim_start: Optional[str] = lexer_matcher.segment_kwargs.get("trim_start")
    if trim_start:
        trim_start = (
            'Some(vec![String::from("' + '"), String::from("'.join(trim_start) + '")])'
        )
    trim_chars: Optional[str] = lexer_matcher.segment_kwargs.get("trim_chars")
    if trim_chars:
        trim_chars = (
            'Some(vec![String::from("' + '"), String::from("'.join(trim_chars) + '")])'
        )
    kwarg_type: Optional[str] = lexer_matcher.segment_kwargs.get("type")
    if kwarg_type:
        kwarg_type = f'Some(String::from("{kwarg_type}"))'

    quoted_value: Optional[Union[str, int]] = lexer_matcher.segment_kwargs.get(
        "quoted_value"
    )
    escape_replacements: Optional[list[tuple[str, str]]] = (
        lexer_matcher.segment_kwargs.get("escape_replacements")
    )
    casefold: Optional[Callable[[str], str]] = lexer_matcher.segment_kwargs.get(
        "casefold"
    )

    if lexer_class == "StringLexer":
        rust_fn = "string_lexer"
        template = f'"{lexer_matcher.template}"'
        fallback = ""
        is_match_valid = ""
    elif lexer_class == "RegexLexer":
        rust_fn = "regex_subdivider" if is_subdivide else "regex_lexer"
        template = f'r#"{lexer_matcher.template}"#'
        if template == r'r#"\[{2}([^[\\]|\\.)*\]{2}"#':
            template = r'r#"\[{2}([^\[\\]|\\.)*\]{2}"#'
        fallback = f"\n        {fallback_function.get(lexer_matcher.name, None)},"
        is_match_valid = (
            f"\n        {is_match_valid_dict.get(lexer_matcher.name, '|_| true')},"
        )
    else:
        raise ValueError

    if quoted_value:
        quoted_value = f'r#"{quoted_value[0]}"#', quoted_value[1]
        if quoted_value[0] == r'r#"\[{2}([^[\\]|\\.)*\]{2}"#':
            quoted_value = r'r#"\[{2}([^\[\\]|\\.)*\]{2}"#', quoted_value[1]
        if isinstance(quoted_value[1], int):
            quoted_value = (
                f"Some(({quoted_value[0]}.to_string(),"
                f" RegexModeGroup::Index({quoted_value[1]})))"
            )
        else:
            quoted_value = (
                f"Some(({quoted_value[0]}.to_string(),"
                f' RegexModeGroup::Name("{quoted_value[1]}".to_string())))'
            )

    if escape_replacements:
        escape_replacement = escape_replacements[0]
        escape_replacement = (
            f'r#"{escape_replacement[0]}"#',
            f'r#"{escape_replacement[1]}"#',
        )
        if escape_replacement[0] == r'r#"\[{2}([^[\\]|\\.)*\]{2}"#':
            escape_replacement = (
                r'r#"\[{2}([^\[\\]|\\.)*\]{2}"#',
                escape_replacement[1],
            )
        if escape_replacement[1] == r'r#"\[{2}([^[\\]|\\.)*\]{2}"#':
            escape_replacement = (
                escape_replacement[0],
                r'r#"\[{2}([^\[\\]|\\.)*\]{2}"#',
            )
        escape_replacement = (
            f"Some(({escape_replacement[0]}.to_string(),"
            f" {escape_replacement[1]}.to_string()))"
        )
    else:
        escape_replacement = None

    # Generate a closure that uses TokenConfig
    token_closure = _generate_token_closure(
        segment_name,
    )

    return f"""
    LexMatcher::{rust_fn}(
        "{lexer_matcher.name}",
        {template},{token_closure},
        {subdivider},
        {trim_post_subdivide},
        {trim_start},
        {trim_chars},
        {quoted_value},
        {escape_replacement},
        {casefold},{fallback}{is_match_valid}
        {kwarg_type},
    )"""


def _generate_token_closure(
    segment_name: str,
) -> str:
    """Generate a closure that constructs a token with TokenConfig.

    This generates a closure matching the TokenGenerator signature that
    internally uses the new TokenConfig-based API.

    Uses Rust's struct field shorthand syntax for cleaner code generation.
    """
    return f"""
        |raw, pos_marker, class_types, instance_types, trim_start, trim_chars,
         quoted_value, escape_replacement, casefold| {{
            Token::{segment_name}(raw, pos_marker, TokenConfig {{
                class_types, instance_types, trim_start, trim_chars,
                quoted_value, escape_replacement, casefold,
            }})
        }}"""


def generate_extract_nested_block_comments(dialect: str):
<<<<<<< HEAD
    """This function handles nested block comments."""
    print(
        f"""
fn extract_nested_block_comment(input: &str) -> Option<&str> {{
    let mut chars = input.chars().peekable();
    let mut comment = String::new();
    let dialect = "{dialect}";

    // Ensure the input starts with "/*"
    if chars.next() != Some('/') || chars.next() != Some('*') {{
        return None;
    }}

    comment.push_str("/*"); // Add the opening delimiter
    let mut depth = 1; // Track nesting level

    while let Some(c) = chars.next() {{
        comment.push(c);

        if c == '/' && chars.peek() == Some(&'*') {{
            chars.next(); // Consume '*'
            comment.push('*');
            depth += 1;
        }} else if c == '*' && chars.peek() == Some(&'/') {{
            chars.next(); // Consume '/'
            comment.push('/');
            depth -= 1;

            if depth == 0 {{
                return Some(&input[..comment.len()]);
            }}
        }}
    }}

    // If we reach here, the comment wasn't properly closed
    match dialect {{
        "sqlite" => Some(&input[..comment.len()]),
        _ => None,
    }}
=======
    """This function handles nested block comments.

    Since this function is now shared across all dialects, we just need
    to generate a wrapper that passes the dialect name to the shared implementation.
    """
    print(
        f"""
// Wrapper function that passes the dialect name to the shared implementation
fn extract_nested_block_comment(input: &str) -> Option<&str> {{
    crate::extract_nested_block_comment(input, "{dialect}")
>>>>>>> c8f0b2d6
}}"""
    )


if __name__ == "__main__":
    parser = argparse.ArgumentParser(
        description="Build generated Rust output for a dialect."
    )
    parser.add_argument(
        "dialect",
    )
    args = parser.parse_args()
    print("/* This is a generated file! */")
    print("#![cfg_attr(rustfmt, rustfmt_skip)]")

    generate_use()
    print()
    generate_reserved_keyword_list(args.dialect)
    print()
    generate_lexer(args.dialect)
    print()
    generate_extract_nested_block_comments(args.dialect)<|MERGE_RESOLUTION|>--- conflicted
+++ resolved
@@ -218,47 +218,6 @@
 
 
 def generate_extract_nested_block_comments(dialect: str):
-<<<<<<< HEAD
-    """This function handles nested block comments."""
-    print(
-        f"""
-fn extract_nested_block_comment(input: &str) -> Option<&str> {{
-    let mut chars = input.chars().peekable();
-    let mut comment = String::new();
-    let dialect = "{dialect}";
-
-    // Ensure the input starts with "/*"
-    if chars.next() != Some('/') || chars.next() != Some('*') {{
-        return None;
-    }}
-
-    comment.push_str("/*"); // Add the opening delimiter
-    let mut depth = 1; // Track nesting level
-
-    while let Some(c) = chars.next() {{
-        comment.push(c);
-
-        if c == '/' && chars.peek() == Some(&'*') {{
-            chars.next(); // Consume '*'
-            comment.push('*');
-            depth += 1;
-        }} else if c == '*' && chars.peek() == Some(&'/') {{
-            chars.next(); // Consume '/'
-            comment.push('/');
-            depth -= 1;
-
-            if depth == 0 {{
-                return Some(&input[..comment.len()]);
-            }}
-        }}
-    }}
-
-    // If we reach here, the comment wasn't properly closed
-    match dialect {{
-        "sqlite" => Some(&input[..comment.len()]),
-        _ => None,
-    }}
-=======
     """This function handles nested block comments.
 
     Since this function is now shared across all dialects, we just need
@@ -269,7 +228,6 @@
 // Wrapper function that passes the dialect name to the shared implementation
 fn extract_nested_block_comment(input: &str) -> Option<&str> {{
     crate::extract_nested_block_comment(input, "{dialect}")
->>>>>>> c8f0b2d6
 }}"""
     )
 
