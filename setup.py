--- conflicted
+++ resolved
@@ -98,13 +98,10 @@
         "typing_extensions",
         # We provide a testing library for plugins in sqlfluff.testing
         "pytest",
-<<<<<<< HEAD
         # For parsing pyproject.toml
         "toml",
-=======
         # For returning exceptions from multiprocessing.Pool.map()
         "tblib",
->>>>>>> d2f502f3
     ],
     extras_require={
         "dbt": ["dbt>=0.17"],
