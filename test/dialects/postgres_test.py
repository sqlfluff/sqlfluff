"""Tests specific to the postgres dialect."""
from typing import Callable

import pytest
from _pytest.logging import LogCaptureFixture

from sqlfluff.core import FluffConfig, Linter
<<<<<<< HEAD
from sqlfluff.dialects.postgres_keywords import (
=======
from sqlfluff.dialects.dialect_postgres_keywords import (
>>>>>>> 25440a68
    get_keywords,
    priority_keyword_merge,
)


@pytest.mark.parametrize(
    "segment_reference,raw",
    [
        # AT TIME ZONE constructs
        ("SelectClauseElementSegment", "c_column AT TIME ZONE 'UTC'"),
        ("SelectClauseElementSegment", "(c_column AT TIME ZONE 'UTC')::time"),
        (
            "SelectClauseElementSegment",
            "timestamp with time zone '2021-10-01' AT TIME ZONE 'UTC'",
        ),
        # Notnull and Isnull
        ("ExpressionSegment", "c is null"),
        ("ExpressionSegment", "c is not null"),
        ("ExpressionSegment", "c isnull"),
        ("ExpressionSegment", "c notnull"),
        ("SelectClauseElementSegment", "c is null as c_isnull"),
        ("SelectClauseElementSegment", "c is not null as c_notnull"),
        ("SelectClauseElementSegment", "c isnull as c_isnull"),
        ("SelectClauseElementSegment", "c notnull as c_notnull"),
    ],
)
def test_dialect_postgres_specific_segment_parses(
    segment_reference: str,
    raw: str,
    caplog: LogCaptureFixture,
    dialect_specific_segment_parses: Callable,
) -> None:
    """Test that specific segments parse as expected.

    NB: We're testing the PARSE function not the MATCH function
    although this will be a recursive parse and so the match
    function of SUBSECTIONS will be tested if present. The match
    function of the parent will not be tested.
    """
    dialect_specific_segment_parses("postgres", segment_reference, raw, caplog)


@pytest.mark.parametrize(
    "raw",
    [
        "SELECT t1.field, EXTRACT(EPOCH FROM t1.sometime) AS myepoch FROM t1",
        "SELECT t1.field, EXTRACT(EPOCH FROM t1.sometime - t1.othertime) AS myepoch FROM t1",
    ],
)
def test_epoch_datetime_unit(raw: str) -> None:
    """Test the EPOCH keyword for postgres dialect."""
    # Don't test for new lines or capitalisation
    cfg = FluffConfig(
        configs={"core": {"exclude_rules": "L009,L016,L036", "dialect": "postgres"}}
    )
    lnt = Linter(config=cfg)
    result = lnt.lint_string(raw)
    assert result.num_violations() == 0


@pytest.mark.parametrize(
    "raw",
    [
        "SELECT foo AS space FROM t1",
        "SELECT space.something FROM t1 AS space",
    ],
)
def test_space_is_not_reserved(raw: str) -> None:
    """Ensure that SPACE is not treated as reserved."""
    cfg = FluffConfig(
        configs={"core": {"exclude_rules": "L009,L016,L031", "dialect": "postgres"}}
    )
    lnt = Linter(config=cfg)
    result = lnt.lint_string(raw)
    assert result.num_violations() == 0


def test_priority_keyword_merge() -> None:
    """Test merging on keyword lists works as expected."""
    kw_list_1 = [("A", "not-keyword"), ("B", "non-reserved")]

    kw_list_2 = [("A", "reserved"), ("C", "non-reserved")]

    result = priority_keyword_merge(kw_list_1, kw_list_2)

    expected_result = [("A", "reserved"), ("B", "non-reserved"), ("C", "non-reserved")]

    assert sorted(result) == sorted(expected_result)

    kw_list_1 = [("A", "not-keyword"), ("B", "non-reserved")]

    kw_list_2 = [("A", "reserved"), ("C", "non-reserved")]

    result_2 = priority_keyword_merge(kw_list_2, kw_list_1)

    expected_result_2 = [
        ("A", "not-keyword"),
        ("B", "non-reserved"),
        ("C", "non-reserved"),
    ]

    assert sorted(result_2) == sorted(expected_result_2)

    kw_list_1 = [("A", "not-keyword"), ("B", "non-reserved")]

    kw_list_2 = [("A", "reserved"), ("C", "non-reserved")]

    kw_list_3 = [("B", "reserved")]

    result_3 = priority_keyword_merge(kw_list_2, kw_list_1, kw_list_3)

    expected_result_3 = [("A", "not-keyword"), ("B", "reserved"), ("C", "non-reserved")]

    assert sorted(result_3) == sorted(expected_result_3)

    kw_list_1 = [("A", "not-keyword"), ("B", "non-reserved")]

    result_4 = priority_keyword_merge(kw_list_1)

    expected_result_4 = kw_list_1

    assert sorted(result_4) == sorted(expected_result_4)


def test_get_keywords() -> None:
    """Test keyword filtering works as expected."""
    kw_list = [
        ("A", "not-keyword"),
        ("B", "reserved"),
        ("C", "non-reserved"),
        ("D", "not-keyword"),
        ("E", "non-reserved-(cannot-be-function-or-type)"),
    ]

    expected_result = ["A", "D"]

    assert sorted(get_keywords(kw_list, "not-keyword")) == sorted(expected_result)

    expected_result_2 = ["C", "E"]

    assert sorted(get_keywords(kw_list, "non-reserved")) == sorted(expected_result_2)<|MERGE_RESOLUTION|>--- conflicted
+++ resolved
@@ -5,11 +5,7 @@
 from _pytest.logging import LogCaptureFixture
 
 from sqlfluff.core import FluffConfig, Linter
-<<<<<<< HEAD
-from sqlfluff.dialects.postgres_keywords import (
-=======
 from sqlfluff.dialects.dialect_postgres_keywords import (
->>>>>>> 25440a68
     get_keywords,
     priority_keyword_merge,
 )
