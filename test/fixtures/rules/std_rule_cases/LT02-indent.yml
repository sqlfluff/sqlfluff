rule: LT02

test_fail_reindent_first_line_1:
  fail_str: "     SELECT 1"
  fix_str: SELECT 1
  violations:
    - code: LT02
      description: First line should not be indented.
      line_no: 1
      line_pos: 1
      name: layout.indent

test_fail_reindent_first_line_2:
  # Github Bug #99. Python2 Issues with fixing LT02
  fail_str: "  select 1 from tbl;"
  fix_str: select 1 from tbl;

test_pass_indentation_of_comments_1:
  # Github Bug #203
  # Comments should be aligned to the following line.
  pass_str: |
    SELECT
        -- Compute the thing
        (a + b) AS c
    FROM
        acceptable_buckets

test_pass_indentation_of_comments_2:
  # Comments should be aligned to the following line.
  pass_str: |
    SELECT
        user_id
    FROM
        age_data
    JOIN
        audience_size
        USING (user_id, list_id)
    -- We LEFT JOIN because blah
    LEFT JOIN
        verts
        USING
            (user_id)

test_fail_tab_indentation:
  # Using tabs as indents works
  fail_str: |
    SELECT
    	a,
    b
    FROM my_tbl
  fix_str: |
    SELECT
    	a,
    	b
    FROM my_tbl
  configs:
    indentation:
      indent_unit: tab
  violations:
    - code: LT02
      description: Expected indent of 1 tabs.
      line_no: 3
      line_pos: 1
      name: layout.indent

test_pass_indented_joins_default:
  # Configurable indents work.
  # a) default
  pass_str: |
    SELECT a, b, c
    FROM my_tbl
    LEFT JOIN another_tbl USING(a)

test_pass_indented_joins_false:
  # b) specific
  pass_str: |
    SELECT a, b, c
    FROM my_tbl
    LEFT JOIN another_tbl USING(a)
  configs:
    indentation:
      indented_joins: false

test_pass_indented_joins_true:
  # c) specific True, but passing
  pass_str: |
    SELECT a, b, c
    FROM my_tbl
        LEFT JOIN another_tbl USING(a)

  configs:
    indentation:
      indented_joins: true

test_fail_indented_joins_true_fix:
  # d) specific True, but failing
  fail_str: |
    SELECT a, b, c
    FROM my_tbl
    LEFT JOIN another_tbl USING(a)
  fix_str: |
    SELECT a, b, c
    FROM my_tbl
        LEFT JOIN another_tbl USING(a)
  configs:
    indentation:
      indented_joins: true
  violations:
    - code: LT02
      description: Expected indent of 4 spaces.
      line_no: 3
      line_pos: 1
      name: layout.indent

test_fail_indented_joins_false_fix:
  # e) specific False, and failing
  fail_str: |
    SELECT a, b, c
    FROM my_tbl
        LEFT JOIN another_tbl USING(a)
  fix_str: |
    SELECT a, b, c
    FROM my_tbl
    LEFT JOIN another_tbl USING(a)
  configs:
    indentation:
      indented_joins: false

test_pass_indented_using_on_default:
  # Configurable using_on indents work.
  # 2.a) default
  pass_str: |
    SELECT a, b, c
    FROM my_tbl
    LEFT JOIN another_tbl
        USING(a)

test_pass_indented_using_on_true:
  # 2.b) specific
  pass_str: |
    SELECT a, b, c
    FROM my_tbl
        LEFT JOIN another_tbl
            USING(a)
  configs:
    indentation:
      indented_joins: true
      indented_using_on: true

test_pass_indented_using_on_false:
  # 2.c) specific False, but passing
  pass_str: |
    SELECT a, b, c
    FROM my_tbl
        LEFT JOIN another_tbl
        USING(a)
  configs:
    indentation:
      indented_joins: true
      indented_using_on: false

test_fail_indented_using_on_false:
  # 2.d) specific False, but failing
  fail_str: |
    SELECT a, b, c
    FROM my_tbl
        LEFT JOIN another_tbl
            USING(a)
  fix_str: |
    SELECT a, b, c
    FROM my_tbl
        LEFT JOIN another_tbl
        USING(a)
  configs:
    indentation:
      indented_joins: true
      indented_using_on: false

test_fail_indented_joins_using_on_true:
  # 2.e) specific True, and failing
  fail_str: |
    SELECT a, b, c
    FROM my_tbl
        LEFT JOIN another_tbl
        USING(a)
  fix_str: |
    SELECT a, b, c
    FROM my_tbl
        LEFT JOIN another_tbl
            USING(a)
  configs:
    indentation:
      indented_joins: true
      indented_using_on: true

test_fail_indented_joins_using_on_false:
  # 2.f) specific false for both, and failing
  fail_str: |
    SELECT a, b, c
    FROM my_tbl
        LEFT JOIN another_tbl
            USING(a)
  fix_str: |
    SELECT a, b, c
    FROM my_tbl
    LEFT JOIN another_tbl
    USING(a)
  configs:
    indentation:
      indented_joins: false
      indented_using_on: false

test_fail_indented_using_on_merge_statment_default:
  # indented_using_on also covers MERGE INTO statements
  fail_str: |
    MERGE INTO t
    USING u
    ON t.a = u.b
    WHEN MATCHED THEN
        UPDATE SET a = 1
  fix_str: |
    MERGE INTO t
    USING u
        ON t.a = u.b
    WHEN MATCHED THEN
        UPDATE SET a = 1

test_pass_indented_using_on_merge_statment_false:
  # indented_using_on also covers MERGE INTO statements
  pass_str: |
    MERGE INTO t
    USING u
    ON t.a = u.b
    WHEN MATCHED THEN
        UPDATE SET a = 1
  configs:
    indentation:
      indented_using_on: false

test_pass_indented_on_contents_default:
  # Test indented_on_contents when default (true)
  pass_str: |
    SELECT
        r.a,
        s.b
    FROM r
    JOIN s
        ON
            r.a = s.a
            AND true

test_pass_indented_on_contents_true:
  # Test indented_on_contents when true (default)
  fail_str: |
    SELECT
        r.a,
        s.b
    FROM r
    JOIN s
        ON r.a = s.a
            AND true
  fix_str: |
    SELECT
        r.a,
        s.b
    FROM r
    JOIN s
        ON
            r.a = s.a
            AND true
  configs:
    indentation:
      indented_on_contents: true

test_pass_indented_on_contents_false:
  # Test indented_on_contents when false (non-default)
  pass_str: |
    SELECT
        r.a,
        s.b
    FROM r
    JOIN s
        ON r.a = s.a
        AND true
  configs:
    indentation:
      indented_on_contents: false

test_fail_indented_on_contents_default_fix_a:
  # Default config for indented_on_contents is true
  fail_str: |
    SELECT *
    FROM t1
    JOIN t2
        ON true
    AND true
  fix_str: |
    SELECT *
    FROM t1
    JOIN t2
        ON
            true
            AND true

test_fail_indented_on_contents_default_fix_b:
  # Default config for indented_on_contents is true.
  # This is an alternate interpretation of untaken indents.
  fail_str: |
    SELECT *
    FROM t1
    JOIN t2 ON true
    AND true
  fix_str: |
    SELECT *
    FROM t1
    JOIN t2 ON
        true
        AND true

test_fail_indented_on_contents_false_fix:
  fail_str: |
    SELECT
        t1.a,
        t2.b
    FROM t1
    JOIN t2
        ON true
    AND true
  fix_str: |
    SELECT
        t1.a,
        t2.b
    FROM t1
    JOIN t2
        ON true
        AND true
  configs:
    indentation:
      indented_on_contents: false

test_pass_indented_from_with_comment:
  pass_str: |
    SELECT *
    FROM
        t1
    -- Comment
    JOIN t2 USING (user_id)

test_fail_indented_from_with_comment_alternate:
  # This shows the alternative position of comments being allowed.
  pass_str: |
    SELECT *
    FROM
        t1
        -- Comment
    JOIN t2 USING (user_id)

test_fail_indented_from_with_comment_fix:
  # This shows the fix still returns to the primary location.
  fail_str: |
    SELECT *
    FROM
        t1
            -- Comment
    JOIN t2 USING (user_id)
  fix_str: |
    SELECT *
    FROM
        t1
    -- Comment
    JOIN t2 USING (user_id)

test_fail_indented_multi_line_comment:
  fail_str: |
    SELECT
    business_type,

    -- The following is the slope of the regression line. Note that CORR (which is the Pearson's correlation
    -- coefficient is symmetric in its arguments, but since STDDEV_POP(open_rate_su) appears in the
    customer_type

    FROM
    global_actions_states
  fix_str: |
    SELECT
        business_type,

        -- The following is the slope of the regression line. Note that CORR (which is the Pearson's correlation
        -- coefficient is symmetric in its arguments, but since STDDEV_POP(open_rate_su) appears in the
        customer_type

    FROM
        global_actions_states

test_jinja_with_disbalanced_pairs:
  # The range(3) -%} results in swallowing the \n
  # N.B. The way LT02 handles this is questionable,
  # and this test seals in that behaviour.
  pass_str: |
    SELECT
        cohort_month
        {% for i in range(3) -%}
            , {{ i }} AS index_{{ i }}
        {% endfor -%}
        , TRUE AS overall
    FROM orders

test_fail_attempted_hanger_fix:
  # Check messy hanger correction.
  fail_str: |
    SELECT coalesce(foo,
                  bar)
       FROM tbl
  fix_str: |
    SELECT
        coalesce(
            foo,
            bar
        )
    FROM tbl

test_fail_possible_hanger_fix:
  # Same note as above, but with a messier example.
  fail_str: |
    SELECT coalesce(foo,
     bar)
       FROM tbl
  fix_str: |
    SELECT
        coalesce(
            foo,
            bar
        )
    FROM tbl

test_fail_consecutive_hangers:
  fail_str: |
    select *
    from foo
    where a like 'a%'
      and b like 'b%'
      and c like 'c%'
      and d like 'd%'
      and e like 'e%'
      and f like 'f%'
  fix_str: |
    select *
    from foo
    where
        a like 'a%'
        and b like 'b%'
        and c like 'c%'
        and d like 'd%'
        and e like 'e%'
        and f like 'f%'

test_fail_consecutive_hangers_implicit:
  # NOTE: The allowed implicit indent in the WHERE clause,
  # but by default they're not enabled.
  fail_str: |
    select *
    from foo
    where a like 'a%'
      and b like 'b%'
      and c like 'c%'
      and d like 'd%'
      and e like 'e%'
      and f like 'f%'
  fix_str: |
    select *
    from foo
    where a like 'a%'
        and b like 'b%'
        and c like 'c%'
        and d like 'd%'
        and e like 'e%'
        and f like 'f%'
  configs:
    indentation:
      allow_implicit_indents: true

test_fail_clean_reindent_fix:
  # A "clean" indent is where the previous line ends with an
  # indent token (as per this example). We should use the
  # default approach and indent by 1 step.
  # NOTE: That because the indent opened before "coalesce"
  # isn't closed before the end of the line, we force an
  # additional indent before it.
  fail_str: |
    SELECT coalesce(
    foo,
                    bar)
       FROM tbl
  fix_str: |
    SELECT
        coalesce(
            foo,
            bar
        )
    FROM tbl

# https://github.com/sqlfluff/sqlfluff/issues/643
test_pass_indent_snowflake:
  pass_str: |
    with source_data as (
        select * from {{ source('source_name', 'xxx_yyy_zzz') }}
    )

    select *
    from source_data
  configs:
    core:
      dialect: snowflake

# https://github.com/sqlfluff/sqlfluff/issues/643
test_pass_indent_indent_bigquery:
  pass_str: |
    with source_data as (
        select * from {{ source('source_name', 'xxx_yyy_zzz') }}
    )
    select *
    from source_data
  configs:
    core:
      dialect: bigquery

test_jinja_indent_templated_table_name_a:
  fail_str: |
    -- This file combines product data from individual brands into a staging table
    {% for product in ['table1', 'table2'] %}
    SELECT
      brand,
      country_code,
      category,
      name,
      id
    FROM
      {{ product }}
    {% if not loop.last -%} UNION ALL {%- endif %}
    {% endfor %}
  fix_str: |
    -- This file combines product data from individual brands into a staging table
    {% for product in ['table1', 'table2'] %}
        SELECT
            brand,
            country_code,
            category,
            name,
            id
        FROM
            {{ product }}
        {% if not loop.last -%} UNION ALL {%- endif %}
    {% endfor %}

# Like test_jinja_indent_1_a but "FROM" table not initially
# indented.
test_jinja_indent_templated_table_name_b:
  fail_str: |
    -- This file combines product data from individual brands into a staging table
    {% for product in ['table1', 'table2'] %}
    SELECT
      brand,
      country_code,
      category,
      name,
      id
    FROM
    {{ product }}
    {% if not loop.last -%} UNION ALL {%- endif %}
    {% endfor %}
  fix_str: |
    -- This file combines product data from individual brands into a staging table
    {% for product in ['table1', 'table2'] %}
        SELECT
            brand,
            country_code,
            category,
            name,
            id
        FROM
            {{ product }}
        {% if not loop.last -%} UNION ALL {%- endif %}
    {% endfor %}

test_jinja_nested_blocks:
  fail_str: |
    WITH
    raw_effect_sizes AS (
    SELECT
    {% for action in ['a'] %}
    {% if True %}
    rate_su_{{action}},
    {% endif %}
    {% endfor %}
    )
    SELECT 1

  fix_str: |
    WITH
    raw_effect_sizes AS (
        SELECT
            {% for action in ['a'] %}
                {% if True %}
                    rate_su_{{action}},
                {% endif %}
            {% endfor %}
    )
    SELECT 1

# LIMIT, QUALIFY, and WINDOW both indent
test_limit_and_qualify_and_window_indent:
  fail_str: |
    SELECT
        a,
        b
    FROM
    my_tbl
    QUALIFY
    1
    LIMIT
    1
    WINDOW
    some_window AS (PARTITION BY 1)
  fix_str: |
    SELECT
        a,
        b
    FROM
        my_tbl
    QUALIFY
        1
    LIMIT
        1
    WINDOW
        some_window AS (PARTITION BY 1)
  configs:
    core:
      dialect: bigquery

# LIMIT, QUALIFY and WINDOW both acceptable on single line
test_limit_and_qualify_and_window_single_line:
  pass_str: |
    SELECT
        a,
        b
    FROM
        my_tbl
    QUALIFY 1
    LIMIT 1
    WINDOW some_window AS (PARTITION BY 1)
  configs:
    core:
      dialect: bigquery

# By default CTEs should not be indented
test_pass_cte:
  pass_str: |
    WITH
    some_cte AS (
        SELECT 1 FROM table1
    ),

    some_other_cte AS (
        SELECT 1 FROM table1
    )

    SELECT 1 FROM table1
  configs:
    core:
      dialect: bigquery

# CTEs can be configured to be indented
test_fail_indented_cte:
  fail_str: |
    WITH
    some_cte AS (
        SELECT 1 FROM table1
    ),

    some_other_cte AS (
        SELECT 1 FROM table1
    )

    SELECT 1 FROM table1
  fix_str: |
    WITH
        some_cte AS (
            SELECT 1 FROM table1
        ),

        some_other_cte AS (
            SELECT 1 FROM table1
        )

    SELECT 1 FROM table1
  configs:
    core:
      dialect: bigquery
    indentation:
      indented_ctes: true

# Exasol LUA script
test_exasol_script:
  pass_str: |
    CREATE OR REPLACE LUA SCRIPT ASCRIPT (APARAM) RETURNS ROWCOUNT AS
        res = 1
        suc = true
        if not suc then
            error("ERROR")
        end
        return res
    /
  configs:
    core:
      dialect: exasol

test_pass_tsql_else_if:
  pass_str: |
    IF (1 > 1)
        PRINT 'A';
    ELSE IF (2 > 2)
        PRINT 'B';
    ELSE IF (3 > 3)
        PRINT 'C';
    ELSE
        PRINT 'D';
  configs:
    core:
      dialect: tsql

test_fail_tsql_else_if:
  fail_str: |
    IF (1 > 1)
      PRINT 'A';
     ELSE IF (2 > 2)
         PRINT 'B';
    ELSE IF (3 > 3)
     PRINT 'C';
    ELSE
            PRINT 'D';
  fix_str: |
    IF (1 > 1)
        PRINT 'A';
    ELSE IF (2 > 2)
        PRINT 'B';
    ELSE IF (3 > 3)
        PRINT 'C';
    ELSE
        PRINT 'D';
  configs:
    core:
      dialect: tsql

test_fail_tsql_else_if_successive:
  fail_str: |
    IF (1 > 1)
        PRINT 'A';
        ELSE IF (2 > 2)
            PRINT 'B';
            ELSE IF (3 > 3)
                PRINT 'C';
                ELSE
                    PRINT 'D';
  fix_str: |
    IF (1 > 1)
        PRINT 'A';
    ELSE IF (2 > 2)
        PRINT 'B';
    ELSE IF (3 > 3)
        PRINT 'C';
    ELSE
        PRINT 'D';
  configs:
    core:
      dialect: tsql

# TSQL function
test_tsql_function:
  fail_str: |
    CREATE FUNCTION dbo.isoweek (@DATE datetime)
    RETURNS int
    WITH EXECUTE AS CALLER
    AS
    BEGIN
        DECLARE @ISOweek int;
        SET @ISOweek = DATEPART(wk, @DATE) + 1
            - DATEPART(wk, CAST(DATEPART(yy, @DATE) AS char(4)) + '0104');
    --Special cases Jan 1-3 may belong to the previous year
        IF (@ISOweek = 0)
            SET @ISOweek = dbo.ISOWEEK(CAST(DATEPART(yy, @DATE) - 1
                AS char(4)
            ) + '12' + CAST(24 + DATEPART(day, @DATE) AS char(2))) + 1;
    --Special case Dec 29-31 may belong to the next year
        IF ((DATEPART(mm, @DATE) = 12)
        AND ((DATEPART(dd, @DATE) - DATEPART(dw, @DATE)) >= 28))
        SET @ISOweek = 1;
        RETURN(@ISOweek);
    END;
    GO
  fix_str: |
    CREATE FUNCTION dbo.isoweek (@DATE datetime)
    RETURNS int
    WITH EXECUTE AS CALLER
    AS
    BEGIN
        DECLARE @ISOweek int;
        SET
            @ISOweek = DATEPART(wk, @DATE) + 1
            - DATEPART(wk, CAST(DATEPART(yy, @DATE) AS char(4)) + '0104');
        --Special cases Jan 1-3 may belong to the previous year
        IF (@ISOweek = 0)
            SET @ISOweek = dbo.ISOWEEK(CAST(
                DATEPART(yy, @DATE) - 1
                AS char(4)
            ) + '12' + CAST(24 + DATEPART(day, @DATE) AS char(2))) + 1;
        --Special case Dec 29-31 may belong to the next year
        IF (
            (DATEPART(mm, @DATE) = 12)
            AND ((DATEPART(dd, @DATE) - DATEPART(dw, @DATE)) >= 28)
        )
            SET @ISOweek = 1;
        RETURN(@ISOweek);
    END;
    GO
  configs:
    core:
      dialect: tsql

test_pass_ignore_templated_whitespace:
  pass_str: |
    SELECT
        c1,
        {{ "      c2" }}
    FROM my_table
  configs:
    core:
      ignore_templated_areas: false

test_fail_ignore_templated_whitespace_1:
  fail_str: |
    SELECT
        c1,
    d{{ "      c2" }}
    FROM my_table
  fix_str: |
    SELECT
        c1,
        d{{ "      c2" }}
    FROM my_table

  configs:
    core:
      ignore_templated_areas: false

test_fail_ignore_templated_whitespace_2:
  fail_str: |
    SELECT
        c1,
      d{{ "      c2" }}
    FROM my_table
  fix_str: |
    SELECT
        c1,
        d{{ "      c2" }}
    FROM my_table
  configs:
    core:
      ignore_templated_areas: false

test_fail_ignore_templated_whitespace_3:
  fail_str: |
    SELECT
        c1,
          d{{ "      c2" }}
    FROM my_table
  fix_str: |
    SELECT
        c1,
        d{{ "      c2" }}
    FROM my_table
  configs:
    core:
      ignore_templated_areas: false

test_pass_ignore_templated_whitespace_4:
  # Note the newline after c2. This causes "AS other_id" to be on a different
  # line in templated space, but not raw space. LT02 should ignore lines like
  # this.
  pass_str: |
    SELECT
        c1,
        {{ "      c2\n" }} AS other_id
    FROM my_table

test_pass_ignore_templated_newline_not_last_line:
  pass_str: |
    select *
    from {{ "\n\nmy_table" }}
    inner join
        my_table2
        using (id)

test_pass_ignore_templated_newline_last_line:
  pass_str: |
    select *
    from {{ "\n\nmy_table" }}

test_fail_fix_template_indentation_1:
  fail_str: |
    SELECT
        c1,
    {{ "c2" }}
  fix_str: |
    SELECT
        c1,
        {{ "c2" }}

test_fail_fix_template_indentation_2:
  fail_str: |
    with
    first_join as (
        select
    {{ "c1" }},
            c2
        from helper
    {{ "group by 1" }}
    )

    select * from first_join
  fix_str: |
    with
    first_join as (
        select
            {{ "c1" }},
            c2
        from helper
        {{ "group by 1" }}
    )

    select * from first_join

test_pass_tsql_update_indent:
  pass_str: |
    update Extracts.itt_parm_base
    set
        DateF = convert(varchar, @from_date, 112),
        DateT = convert(varchar, @to_date, 112)
  configs:
    core:
      dialect: tsql

test_pass_tsql_declare_indent:
  fail_str: |
    DECLARE @prv_qtr_1st_dt DATETIME,
            @last_qtr INT,
            @last_qtr_first_mn INT,
            @last_qtr_yr INT;
  fix_str: |
    DECLARE
        @prv_qtr_1st_dt DATETIME,
        @last_qtr INT,
        @last_qtr_first_mn INT,
        @last_qtr_yr INT;
  configs:
    core:
      dialect: tsql

test_pass_tsql_set_indent:
  pass_str: |
    SET
        @prv_qtr_1st_dt = CAST(@last_qtr_yr AS VARCHAR(4)) + '-' +
        CAST(@last_qtr_first_mn AS VARCHAR(2)) + '-01'
  configs:
    core:
      dialect: tsql

test_pass_tsql_set_indent_multiple_params:
  pass_str: |
    SET
        @param1 = 1,
        @param2 = 2
  configs:
    core:
      dialect: tsql

test_pass_tsql_if_indent:
  pass_str: |
    IF
        1 > 1 AND
        2 < 2
        SELECT 1;
  configs:
    core:
      dialect: tsql

test_pass_exasol_func_indent:
  pass_str: |
    CREATE FUNCTION schem.func (
        p1 VARCHAR(6),
        p2 VARCHAR(10)
    ) RETURN VARCHAR (20)
    IS
        res VARCHAR(20);

    BEGIN

        IF p1 IS NOT NULL AND p2 IS NOT NULL THEN
            IF p1 = 1 THEN
                res:= 'Hello World';
            ELSE
                IF p2 = 3 THEN
                    res:= 'ABC';
                END IF;
                res:= 'WOHOOOO';
            END IF;
        END IF;
        RETURN res;
    END schem.func;
    /
  configs:
    core:
      dialect: exasol

test_fail_fix_exa_func_format:
  fail_str: |
    CREATE FUNCTION schem.func (
        p1 VARCHAR(6)
    ) RETURN VARCHAR (20)
    IS
    res VARCHAR(20);
    BEGIN
    IF p1 = 1 THEN
      res:= 'Hello World';
        END IF;
    RETURN res;
    END schem.func;
    /
  fix_str: |
    CREATE FUNCTION schem.func (
        p1 VARCHAR(6)
    ) RETURN VARCHAR (20)
    IS
        res VARCHAR(20);
    BEGIN
        IF p1 = 1 THEN
            res:= 'Hello World';
        END IF;
        RETURN res;
    END schem.func;
    /
  configs:
    core:
      dialect: exasol

test_pass_tsql_index_indent:
  pass_str: |
    CREATE UNIQUE INDEX AK_UnitMeasure_Name
        ON Production.UnitMeasure(Name);
  configs:
    core:
      dialect: tsql

test_pass_tsql_statistics_indent:
  pass_str: |
    CREATE STATISTICS [stat_ccode]
        ON [dbo].[CodeValues]([ccode]);
  configs:
    core:
      dialect: tsql

test_fail_snowflake_merge_statement:
  fail_str: |
    merge into foo.bar as tgt
    using (
    select
      foo::date as bar
    from foo.bar
    where
    split(foo, '|')[2] REGEXP '^\\d+\\-\\d+\\-\\d+ \\d+\\:\\d+$'
    OR
    foo IN ('BAR','FOO')
    ) as src
    on
      src.foo = tgt.foo
    when matched then
    update set
      tgt.foo = src.foo
    ;
  fix_str: |
    merge into foo.bar as tgt
    using (
        select
            foo::date as bar
        from foo.bar
        where
            split(foo, '|')[2] REGEXP '^\\d+\\-\\d+\\-\\d+ \\d+\\:\\d+$'
            OR
            foo IN ('BAR','FOO')
    ) as src
        on
            src.foo = tgt.foo
    when matched then
        update set
            tgt.foo = src.foo
    ;
  configs:
    core:
      dialect: snowflake

test_fail_hanging_indents_convert_to_normal_indent:
  # This takes advantage of new indent treatment in 2.0.x
  fail_str: |
    SELECT
        a.line + (a.with
                  + a.hanging_indent) as actually_not_ok,
    FROM tbl as a
  fix_str: |
    SELECT
        a.line + (
            a.with
            + a.hanging_indent
        ) as actually_not_ok,
    FROM tbl as a

test_fail_hanging_indents_fix_mixed_indents:
  # The tab is removed.
  fail_str: |
    SELECT
        a.line + (
            a.something_indented_well
            + least(
            	  a.good_example, -- there is a tab here
        a.bad_example,
         a.really_bad_example,
                a.nother_good_example
            )
        ) as some_harder_problems
    FROM tbl as a
  fix_str: |
    SELECT
        a.line + (
            a.something_indented_well
            + least(
                a.good_example, -- there is a tab here
                a.bad_example,
                a.really_bad_example,
                a.nother_good_example
            )
        ) as some_harder_problems
    FROM tbl as a

test_pass_indented_procedure_parameters:
  pass_str: |
    CREATE OR ALTER PROCEDURE some_procedure
        @param1 int
    AS SELECT * FROM dbo
  configs:
    core:
      dialect: tsql

test_fail_unindented_procedure_parameters:
  fail_str: |
    CREATE OR ALTER PROCEDURE someOtherProcedure
    @param1 nvarchar(100),
    @param2 nvarchar(20)
    AS SELECT * FROM dbo
  fix_str: |
    CREATE OR ALTER PROCEDURE someOtherProcedure
        @param1 nvarchar(100),
        @param2 nvarchar(20)
    AS SELECT * FROM dbo
  configs:
    core:
      dialect: tsql

test_tsql_bubble_up_newline_after_fix:
  # Tests issue 3303, where an LT02 fix leaves a newline as the final child
  # segment that has to be "bubbled up" two levels to avoid violating the
  # _is_code_or_meta() check in core/parser/segments/base.py.
  fail_str: |
    create procedure name as
    begin
    drop table if exists #something
      end
  fix_str: |
    create procedure name as
    begin
        drop table if exists #something
    end
  configs:
    core:
      dialect: tsql

test_tsql_cross_apply_indentation:
  # Test for behavior in issue #3672
  pass_str: |
    SELECT
        table1.col,
        table2.col
    FROM table1
    CROSS APPLY (
        VALUES ((1), (2))
    ) AS table2(col)
    INNER JOIN table3
        ON table1.col = table3.col;
  configs:
    core:
      dialect: tsql

test_tsql_cross_join_indentation:
  # Test for behavior in issue #3672
  pass_str: |
    SELECT
        table1.col,
        table2.col
    FROM table1
    CROSS JOIN table2
    INNER JOIN table3
        ON table1.col = table3.col;
  configs:
    core:
      dialect: tsql

test_tsql_nested_join:
  # Test for behavior prior to issue #3672
  fail_str: |
    SELECT
        table1.col,
        table2.col
    FROM table1
    INNER JOIN table2
    INNER JOIN table3
        ON table1.col = table2.col AND table1.col = table3.col;
  fix_str: |
    SELECT
        table1.col,
        table2.col
    FROM table1
    INNER JOIN table2
        INNER JOIN table3
            ON table1.col = table2.col AND table1.col = table3.col;
  configs:
    core:
      dialect: tsql

test_tsql_outer_apply_indentation:
  # Test for behavior in issue #3685
  pass_str: |
    SELECT table1.*
    FROM table1
    OUTER APPLY table2
    INNER JOIN table3
        ON table1.col = table3.col
  configs:
    core:
      dialect: tsql

test_tsql_outer_apply_indentation_fix:
  # Test for behavior in issue #3685
  fail_str: |
    SELECT table1.*
    FROM table1
    OUTER APPLY table2
        INNER JOIN table3
            ON table1.col = table3.col
  fix_str: |
    SELECT table1.*
    FROM table1
    OUTER APPLY table2
    INNER JOIN table3
        ON table1.col = table3.col
  configs:
    core:
      dialect: tsql

test_fail_consuming_whitespace_a:
  # Test that this works even with tags which consume whitespace.
  fail_str: |
    {% for item in [1, 2] -%}
    SELECT *
    FROM some_table
    {{ 'UNION ALL\n' if not loop.last }}
    {%- endfor %}
  fix_str: |
    {% for item in [1, 2] -%}
        SELECT *
        FROM some_table
        {{ 'UNION ALL\n' if not loop.last }}
    {%- endfor %}

test_fail_consuming_whitespace_b:
  # Additional test to make sure that crazy things don't happen
  # with the first newline.
  fail_str: |
    {% for item in [1, 2] -%}
        SELECT *
    FROM some_table
    {{ 'UNION ALL\n' if not loop.last }}
    {%- endfor %}
  fix_str: |
    {% for item in [1, 2] -%}
        SELECT *
        FROM some_table
        {{ 'UNION ALL\n' if not loop.last }}
    {%- endfor %}

test_pass_consuming_whitespace_stable:
  # Test for stability in fixes with loops and consuming tags.
  # https://github.com/sqlfluff/sqlfluff/issues/3185
  pass_str: |
    {% for item in [1, 2] -%}
        SELECT *
        FROM some_table
        {{ 'UNION ALL\n' if not loop.last }}
    {%- endfor %}

test_fail_trailing_comments:
  # Additional test to make sure that crazy things don't happen
  # with the first newline.
  fail_str: |
    SELECT 1
        -- foo
            -- bar
  fix_str: |
    SELECT 1
    -- foo
    -- bar

test_fail_case_statement:
  # Test for issue with case statement indentation:
  # https://github.com/sqlfluff/sqlfluff/issues/3836
  fail_str: |
    SELECT
    foo
    , CASE
    WHEN 1 = 1
    THEN 2
    END AS example
    FROM tbl
  fix_str: |
    SELECT
      foo
      , CASE
        WHEN 1 = 1
          THEN 2
      END AS example
    FROM tbl
  configs:
    indentation:
      tab_space_size: 2

test_pass_templated_case_statement:
  # Test for template block in case statement indentation
  # https://github.com/sqlfluff/sqlfluff/issues/3988
  pass_str: |
    {%- set json_keys = ["a", "b", "c"] -%}

    with
    dummy as (
        select
            {% for json_key in json_keys -%}
                case
                    when 1 = 1
                        {% if json_key in ["b"] %}
                            then 0
                        {% else %}
                            then 1
                        {% endif %}
                    else null
                end as {{ json_key }}_suffix{% if not loop.last %}, {% endif %}
            {% endfor %}
    )

    select *
    from dummy

test_pass_jinja_tag_multiline:
  # Test that jinja block tags which contain newlines
  # aren't linted, because we can't reliably fix them.
  # The default fixing routine would only moving the
  # start of the tag, which is ok but potentially strange.
  # TODO: At some point we should find a better solution for
  # this.
  pass_str: |
    SELECT
        1,
    {{
            "my_jinja_tag_with_odd_indents"
          }},
        2,
          {%
      if True
    %}
            3,  -- NOTE: indented because within block
    {%       endif
    %}
        4

test_pass_trailing_inline_noqa:
  pass_str: |
    SELECT
        col1,
        col2
    FROM
        table1 -- noqa: CV09

test_pass_implicit_indent:
  # Test for ImplicitIndent.
  # The theoretical indent between WHERE and "a" is implicit.
  pass_str: |
    SELECT *
    FROM foo
    WHERE a
        AND b
  configs:
    indentation:
      allow_implicit_indents: true

test_fail_deny_implicit_indent:
  # Test for ImplicitIndent.
  # The theoretical indent between WHERE and "a" is implicit.
  fail_str: |
    SELECT *
    FROM foo
    WHERE a
        AND b
  fix_str: |
    SELECT *
    FROM foo
    WHERE
        a
        AND b
  configs:
    indentation:
      allow_implicit_indents: false

test_pass_templated_newlines:
  # NOTE: The macro has many newlines in it,
  # and the calling of it is indented. Check that
  # this doesn't panic.
  pass_str: |
    {% macro my_macro() %}

      macro
      + with_newlines

    {% endmacro %}

    SELECT
        {{ my_macro() }} as awkward_indentation
    FROM foo

test_fail_fix_beside_templated:
  # Check that templated code checks aren't too aggressive.
  # https://github.com/sqlfluff/sqlfluff/issues/4215
  fail_str: |
    {% if False %}
    SELECT 1
    {% else %}
    SELECT c
    FROM t
    WHERE c < 0
    {% endif %}
  fix_str: |
    {% if False %}
    SELECT 1
    {% else %}
        SELECT c
        FROM t
        WHERE c < 0
    {% endif %}

test_pass_block_comment:
  # Check that subsequent block comment lines are ok to be indented.
  # https://github.com/sqlfluff/sqlfluff/issues/4224
  pass_str: |
    SELECT
        /* This comment
           is unusually indented
              - and contains
              - even more indents
        */
        foo
    FROM bar

test_fix_block_comment:
  # Check other comments are still fixed.
  # https://github.com/sqlfluff/sqlfluff/issues/4224
  fail_str: |
    SELECT
      -- bad
        -- good
        foo,
      /* bad */
           foo_bad,
        /* long
           comment which should keep indent
              - including this
        */
        good_foo,
        /*
            and this
        this is ok
    this is NOT ok
        */
        bar
    FROM tbl
  fix_str: |
    SELECT
        -- bad
        -- good
        foo,
        /* bad */
        foo_bad,
        /* long
           comment which should keep indent
              - including this
        */
        good_foo,
        /*
            and this
        this is ok
        this is NOT ok
        */
        bar
    FROM tbl

test_fail_case_else_end_clause:
  # Checks linting of missing newline in CASE statement.
  # More specifically this is a case of a multi-dedent
  # not being handled properly when one of the indents
  # it covers is taken, but the other is untaken.
  # https://github.com/sqlfluff/sqlfluff/issues/4222
  fail_str: |
    select
        case
            when a then 'abc'
            when b then 'def'
            else 'ghi' end as field,
        bar
    from foo
  fix_str: |
    select
        case
            when a then 'abc'
            when b then 'def'
            else 'ghi'
        end as field,
        bar
    from foo

test_fail_hard_templated_indents:
  # Test for consumed initial indents and consumed line indents.
  # https://github.com/sqlfluff/sqlfluff/issues/4230
  # NOTE: We're using a block indentation indicator because the
  # test query has initial leading whitespace.
  # https://yaml.org/spec/1.2.2/#8111-block-indentation-indicator
  fail_str: |2
      {%- if true -%}
    SELECT * FROM {{ "t1" }}
      {%- endif %}
  fix_str: |2
    {%- if true -%}
        SELECT * FROM {{ "t1" }}
    {%- endif %}

test_fail_fix_consistency_around_comments:
  # Check that comments don't make fixes inconsistent.
  # https://github.com/sqlfluff/sqlfluff/issues/4223
  fail_str: |
    select
        case
            when a
            then b
        end as foo,
        case
            when a -- bar
            then b
        end as bar
    from c
  fix_str: |
    select
        case
            when a
                then b
        end as foo,
        case
            when a -- bar
                then b
        end as bar
    from c

test_fail_coverage_indent_trough:
  # This test primarily tests the handling of closing trough indents
  fail_str: |
    WITH bar as (SELECT 1
        FROM foo)
    SELECT a FROM bar
  fix_str: |
    WITH bar as (
        SELECT 1
        FROM foo
    )
    SELECT a FROM bar

test_pass_combined_comment_impulses:
  # This tests issue #4252
  # https://github.com/sqlfluff/sqlfluff/issues/4252
  pass_str: |
    WITH cte AS (
        SELECT *
        FROM (
            SELECT *
            FROM table
            WHERE
                NOT bool_column AND NOT bool_column
                AND some_column >= 1  -- This is a comment
        )
    ),

    SELECT *
    FROM cte
    ;

    SELECT *
    FROM table3
    ;

test_indented_comment_tsql:
  # TSQL redefines the block_comment. This checks that is done correctly.
  # https://github.com/sqlfluff/sqlfluff/issues/4249
  pass_str: |
    /*

        Author:                     tester
        Create date:                2021-03-16

    */

    SELECT 1 AS a
  configs:
    core:
      dialect: tsql

test_pass_join_comment_indents_1:
  # https://github.com/sqlfluff/sqlfluff/issues/4291
  pass_str: |
    select * from a
    left join b
        -- comment
        on (a.x = b.x)
test_pass_join_comment_indents_2:
  # https://github.com/sqlfluff/sqlfluff/issues/4291
  pass_str: |
    select * from a
    left join b -- comment
        on (a.x = b.x)

test_comment_effect_indents_default:
  # https://github.com/sqlfluff/sqlfluff/issues/4294
  fail_str: |
    SELECT *
    FROM table
    WHERE TRUE -- comment
    AND TRUE
  fix_str: |
    SELECT *
    FROM table
    WHERE
        TRUE -- comment
        AND TRUE

test_comment_effect_indents_implicit:
  # https://github.com/sqlfluff/sqlfluff/issues/4294
  fail_str: |
    SELECT *
    FROM table
    WHERE TRUE -- comment
    AND TRUE
  fix_str: |
    SELECT *
    FROM table
    WHERE TRUE -- comment
        AND TRUE
  configs:
    indentation:
      allow_implicit_indents: true

test_untaken_negative_1:
  # https://github.com/sqlfluff/sqlfluff/issues/4234
  fail_str: |
    CREATE TABLE mytable
    AS
    (SELECT
        id,
        user_id
    FROM another_table
    )
    ;
  fix_str: |
    CREATE TABLE mytable
    AS
    (
        SELECT
            id,
            user_id
        FROM another_table
    )
    ;

test_untaken_negative_2:
  # https://github.com/sqlfluff/sqlfluff/issues/4234
  fail_str: |
    WITH m AS (SELECT
      firstCol
      , secondCol
    FROM dbo.myTable
    )

    SELECT * FROM m
  fix_str: |
    WITH m AS (
        SELECT
            firstCol
            , secondCol
        FROM dbo.myTable
    )

    SELECT * FROM m

test_untaken_negative_implicit:
  # NOTE: Check that implicit indents don't
  # apply before single brackets.
  pass_str: |
    SELECT *
    FROM foo
    WHERE (
        a = b
    )
    GROUP BY a
  configs:
    indentation:
      allow_implicit_indents: true

test_fail_mixed_tabs_and_spaces:
  # NOTE: This used to be L002 (rather than L003)
  fail_str: "SELECT\n \t 1"
  fix_str: "SELECT\n    1"

test_fix_implicit_indents_4467_a:
  # https://github.com/sqlfluff/sqlfluff/issues/4467
  fail_str: |
    SELECT *
    FROM d
    LEFT JOIN l
      ON d.a = l.a
        AND d.b = l.b
  fix_str: |
    SELECT *
    FROM d
    LEFT JOIN l
        ON d.a = l.a
            AND d.b = l.b
  configs:
    indentation:
      allow_implicit_indents: true

test_fix_implicit_indents_4467_b:
  # https://github.com/sqlfluff/sqlfluff/issues/4467
  pass_str: |
    SELECT *
    FROM d
    LEFT JOIN l
      ON d.a = l.a
        AND d.b = l.b
  configs:
    indentation:
      allow_implicit_indents: true
      tab_space_size: 2

test_fix_macro_indents_4367:
  # https://github.com/sqlfluff/sqlfluff/issues/4367
  fail_str: |
    {% macro my_macro(col) %}
        {{ col }}
    {% endmacro %}
    SELECT
        something,
    {{ my_macro("mycol") }},
        something_else
    FROM mytable
  fix_str: |
    {% macro my_macro(col) %}
        {{ col }}
    {% endmacro %}
    SELECT
        something,
        {{ my_macro("mycol") }},
        something_else
    FROM mytable

test_fix_untaken_positive_4433:
  # https://github.com/sqlfluff/sqlfluff/issues/4433
  fail_str: |
    CREATE TABLE mytable
    AS
    (SELECT
        id,
        user_id
    FROM another_table
    WHERE
        TRUE
    )
    ;
  fix_str: |
    CREATE TABLE mytable
    AS
    (
        SELECT
            id,
            user_id
        FROM another_table
        WHERE
            TRUE
    )
    ;

test_implicit_case_4542:
  # https://github.com/sqlfluff/sqlfluff/issues/4542
  pass_str: |
    select
        a,
        case when b is null then 0 else 1 end as c
    from my_table;
  configs:
    indentation:
      allow_implicit_indents: true

test_indented_joins_4484:
  # https://github.com/sqlfluff/sqlfluff/issues/4484
  pass_str: |
    select *
    from table_1
        inner join table_2
            on table_1.key = table_2.key
        inner join table_3
            on table_2.key = table_3.key
  configs:
    indentation:
      indented_joins: true

test_tsql_where_implicit_4559:
  # https://github.com/sqlfluff/sqlfluff/issues/4559
  pass_str: |
    SELECT t.col1
    WHERE t.col2 = 'foo'
        AND t.col3 = 'bar'
  configs:
    core:
      dialect: tsql
    indentation:
      allow_implicit_indents: true

test_jinja_nested_tracking:
  # This tests the caching features of BlockTracker
  # in the lexer. If that's not functioning properly
  # the indentation of the nested jinja blocks in this
  # query will likely fail.
  pass_str: |
    SELECT *
    FROM
    {% for action in ['a', 'b'] %}
        {% if loop.first %}
            {{action}}_var
        {% else %}
        JOIN
            {{action}}_var
            USING
                (c, d, e)
        {% endif %}
    {% endfor %}

test_configure_no_indent_before_then_4589:
  # THEN can be configured to not be indented
  pass_str: |
    SELECT
        a,
        CASE
            WHEN b >= 42 THEN
                1
            ELSE 0
        END AS c
    FROM some_table
  configs:
    core:
      dialect: ansi
    indentation:
      indented_then: false

test_bigquery_insert_statement_values_clause:
  pass_str: |
    INSERT dataset.inventory (product, quantity)
    VALUES("top load washer", 10);
  configs:
    core:
      dialect: bigquery

test_bigquery_merge_statement_values_clause:
  fail_str: |
    MERGE dataset.detailedinventory AS t
    USING dataset.inventory AS s
        ON t.product = s.product
    WHEN NOT MATCHED AND quantity < 20 THEN
        INSERT (product, quantity, supply_constrained)
            VALUES (product, quantity, TRUE)
    WHEN NOT MATCHED THEN
        INSERT (product, quantity, supply_constrained)
            VALUES (product, quantity, FALSE);
  fix_str: |
    MERGE dataset.detailedinventory AS t
    USING dataset.inventory AS s
        ON t.product = s.product
    WHEN NOT MATCHED AND quantity < 20 THEN
        INSERT (product, quantity, supply_constrained)
        VALUES (product, quantity, TRUE)
    WHEN NOT MATCHED THEN
        INSERT (product, quantity, supply_constrained)
        VALUES (product, quantity, FALSE);
  configs:
    core:
      dialect: bigquery

test_fail_issue_4680:
  # NOTE: It doesn't reindent the second clause, but the important
  # thing is that we don't get an exception.
  fail_str: |
    SELECT col1
    FROM table
    WHERE
      {% if true %}
        col1 > 1
      {% else %}
        col1 > 0
      {% endif %}
  fix_str: |
    SELECT col1
    FROM table
    WHERE
        {% if true %}
            col1 > 1
        {% else %}
        col1 > 0
      {% endif %}

<<<<<<< HEAD
test_pass_trailing_comment_1:
  # NOTE: This checks that we allow the alternative placement of comments
  pass_str: |
    select
        bar
        -- comment
    from foo

test_pass_trailing_comment_2:
  # NOTE: This checks that we allow the alternative placement of comments
  pass_str: |
    select
        bar
        /* comment
        with
        more
        lines */
    from foo
=======
test_fail_issue_4745:
  fail_str: |
    with
    {% for a in [1, 2, 3] %}{% for b in ['C'] %}

    {{ b }}_fill_{{ a }} as (
        select *
        from data
    ),
    {% endfor %}{% endfor %}

    select 1
  fix_str: |
    with
    {% for a in [1, 2, 3] %}{% for b in ['C'] %}

        {{ b }}_fill_{{ a }} as (
            select *
            from data
        ),
    {% endfor %}{% endfor %}

    select 1
>>>>>>> 7ec67941
<|MERGE_RESOLUTION|>--- conflicted
+++ resolved
@@ -1952,7 +1952,30 @@
         col1 > 0
       {% endif %}
 
-<<<<<<< HEAD
+test_fail_issue_4745:
+  fail_str: |
+    with
+    {% for a in [1, 2, 3] %}{% for b in ['C'] %}
+
+    {{ b }}_fill_{{ a }} as (
+        select *
+        from data
+    ),
+    {% endfor %}{% endfor %}
+
+    select 1
+  fix_str: |
+    with
+    {% for a in [1, 2, 3] %}{% for b in ['C'] %}
+
+        {{ b }}_fill_{{ a }} as (
+            select *
+            from data
+        ),
+    {% endfor %}{% endfor %}
+
+    select 1
+
 test_pass_trailing_comment_1:
   # NOTE: This checks that we allow the alternative placement of comments
   pass_str: |
@@ -1970,29 +1993,4 @@
         with
         more
         lines */
-    from foo
-=======
-test_fail_issue_4745:
-  fail_str: |
-    with
-    {% for a in [1, 2, 3] %}{% for b in ['C'] %}
-
-    {{ b }}_fill_{{ a }} as (
-        select *
-        from data
-    ),
-    {% endfor %}{% endfor %}
-
-    select 1
-  fix_str: |
-    with
-    {% for a in [1, 2, 3] %}{% for b in ['C'] %}
-
-        {{ b }}_fill_{{ a }} as (
-            select *
-            from data
-        ),
-    {% endfor %}{% endfor %}
-
-    select 1
->>>>>>> 7ec67941
+    from foo