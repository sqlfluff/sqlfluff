rule: L044

test_pass_known_number_of_result_columns_1:
  pass_str: select a, b from t

test_fail_unknown_number_of_result_columns_1:
  fail_str: select * from t

test_pass_known_number_of_result_columns_2:
  desc: Columns are specified in CTE so * in final query will return only columns specified earlier.
  pass_str: |
    with cte as (
        select
            a, b
        from
            t
    )
    select * from cte

test_fail_unknown_number_of_result_columns_2:
  fail_str: |
    with cte as (
        select
            *
        from
            t
    )
    select * from cte


test_pass_known_number_of_result_columns_3:
  pass_str: |
    with cte as (
        select
            *
        from
            t
    )
    select a, b from cte

test_pass_known_number_of_result_columns_4:
  desc: |
    CTE1 has * but columns are specified in final select.
    CTE2 has columns specified so cte2.* in final select will return only columns specified in CTE2's body.
  pass_str: |
    with cte1 as (
        select
            *
        from
            t
    ),
    cte2 as (
        select
            a, b
        from
            t
    )
    select
        cte1.a,
        cte2.*
    from cte1
    join cte2
    using (a)

test_fail_unknown_number_of_result_columns_3:
  fail_str: |
    with cte1 as (
        select
            *
        from
            t
    ),
    cte2 as (
        select
            a, b
        from
            t
    )
    select
        cte1.*,
        cte2.*
    from cte1
    join cte2
    using (a)

test_pass_known_number_of_result_columns_5:
  desc: Columns specified in subquery so * in final select will return only those columns.
  pass_str: |
    select * from (
        select
            a, b
        from
            t
    )

test_fail_unknown_number_of_result_columns_4:
  desc: Select t.* will return unknown number of columns.
  fail_str: |
    with cte as (
        select
            a, b
        from
            t
    )
    select
        cte.*,
        t.*
    from cte1
    join t
    using (a)

test_fail_unknown_number_of_result_columns_5:
  desc: Select t_alias.* will return unknown number of columns since the * is used in subquery.
  fail_str: |
    with cte as (
        select
            a, b
        from
            t
    )
    select
        cte.*,
        t_alias.*
    from cte1
    join (select * from t) as t_alias
    using (a)

test_pass_known_number_of_result_columns_6:
  desc: Select t_alias.* will return known number of columns since they are defined in subquery.
  pass_str: |
    select
        t_alias.*
    from cte1
    join (select a from t) as t_alias
    using (a)

test_fail_unknown_number_of_result_columns_6:
  fail_str: |
    select
        t_alias.*
    from t1
    join (select * from t) as t_alias
    using (a)

test_pass_known_number_of_result_columns_7:
  pass_str: |
    with cte as (
        select
            a, b
        from
            t
    )
    select
        cte.*,
        t_alias.a
    from cte1
    join (select * from t) as t_alias
    using (a)

test_fail_unknown_number_of_result_columns_7:
  fail_str: select *, t.*, t.a, b from t

test_pass_known_number_of_result_columns_8:
  pass_str: |
    select a from t1
    union all
    select b from t2

test_fail_unknown_number_of_result_columns_8:
  fail_str: |
    select a from t1
    union all
    select * from t2

test_fail_unknown_number_of_result_columns_9:
  fail_str: |
    select * from t1
    union all
    select b from t2

test_fail_unknown_number_of_result_columns_10:
  fail_str: |
    with cte as (
      select * from t1
      union all
      select b from t2
    )

    select * from cte
    union all
    select b from t3

test_pass_known_number_of_result_columns_9:
  pass_str: |
    with cte as (
      select a from t1
      union all
      select b from t2
    )

    select * from cte
    union all
    select b from t3

test_pass_known_number_of_result_columns_10:
  desc: Columns are specified in cte_orders's body so cte_orders.* will return only these columns.
  pass_str: |
    WITH cte_orders AS (
      SELECT customer_id, total
      FROM orders
    )

    SELECT customers.name, cte_orders.*
    FROM
      customers,
      cte_orders
    WHERE
      clients.id = orders.clientId

test_pass_known_number_of_result_columns_11:
  desc: Columns are specified in cte_orders's body so cte_orders.* will return only these columns.
  pass_str: |
    WITH cte_orders AS (
      SELECT customer_id, total
      FROM orders
    )

    SELECT *
    FROM
      cte_orders AS orders

test_fail_unknown_number_of_result_columns_11:
  fail_str: |
    WITH cte_orders AS (
      SELECT *
      FROM orders
    )

    SELECT *
    FROM
      cte_orders AS orders

test_fail_unknown_number_of_result_columns_12:
  desc: CTE is unused. We select * from orders table which means it's unknown what columns will be returned.
  fail_str: |
    WITH cte_orders AS (
      SELECT customer_id, total
      FROM orders
    )

    SELECT *
    FROM
      orders AS cte_orders

test_fail_unknown_number_of_result_columns_13:
  fail_str: SELECT p.* FROM races, UNNEST(participants) AS p

test_pass_known_number_of_result_columns_12:
  pass_str: SELECT p FROM races, UNNEST(participants) AS p

test_fail_unknown_number_of_result_columns_14:
  fail_str: SELECT * FROM a JOIN b

test_fail_unknown_number_of_result_columns_15:
  desc: We know what columns will cte return but we don't know what columns will be returned from joined table b.
  fail_str: |
    WITH cte AS (
      SELECT a
      FROM t
    )
    SELECT *
    FROM cte
    JOIN b

test_pass_known_number_of_result_columns_13:
  desc: Both CTEs define returned columns so * in final select will return known number of columns.
  pass_str: |
    WITH cte1 AS (
      SELECT a
      FROM t
    ),
    cte2 AS (
      SELECT b
      FROM u
    )
    SELECT *
    FROM cte1
    JOIN cte2

test_pass_known_number_of_result_columns_14:
  pass_str: select a, b from `d.t`
  configs:
    core:
      dialect: bigquery

test_fail_unknown_number_of_result_columns_16:
  fail_str: select * from `d.t`
  configs:
    core:
      dialect: bigquery

test_pass_known_number_of_result_columns_15:
  # Issue 915: Crash on statements that don't have a SELECT
  pass_str: CREATE TABLE my_table (id INTEGER)

test_fail_unknown_number_of_result_columns_17:
  # Issue 930: Infinite recursion if CTE queries itself.
  fail_str: |
    with
      hubspot__engagement_calls as (
        select * from hubspot__engagement_calls
      )

      select * from hubspot__engagement_calls

test_fail_unknown_number_of_result_columns_18:
  # Another test for issue #930
  fail_str: |
    with
    hubspot__contacts as (
      select * from ANALYTICS.PUBLIC_intermediate.hubspot__contacts
    ),
    final as (
      select *
      from
        hubspot__contacts
        where not coalesce(_fivetran_deleted, false)
    )
    select * from final

test_pass_nested_ctes_1:
  # Test for issue 1984
  pass_str: |
    with a as (
        with b as (
            select 1 from c
        )

        select * from b
    )

    select * from a

test_fail_nested_ctes_1:
  # Test for issue 1984
  fail_str: |
    with a as (
        with b as (
            select * from c
        )

        select * from b
    )

    select * from a

test_fail_nested_ctes_2:
  # Test for issue 1984
  fail_str: |
    with a as (
        with b as (
            select 1 from t1
        ),
        c AS (
          SELECT *
          FROM u
        )

        select b.*, c.* from b join c
    )

    select * from a

test_pass_nested_ctes_3:
  # Test for issue 1984
  pass_str:
    with a as (
        with b as (
            select * from c
        )

        select 1 from b
    )

    select * from a

test_pass_nested_ctes_4:
  # Test for issue 1984
  pass_str:
    with a as (
        with b as (
            select * from c
        )

        select * from b
    )

    select 1 from a

test_cte_reference_outer_5:
  pass_str:
    with a as (
        select 1 from b
    )

    select * from (
        select * from a
    )

test_cte_tricky_nesting_6:
  pass_str:
    with b as (
        select 1 from c
    )

    select * from (
        with a as (
            select * from b
        )

        select * from a
    )

test_nested_and_same_level_ctes_7:
  pass_str:
    with a as (
      with c as (
        select 1 from d
      ),

      b as (
        select * from c
      )

      select * from b
    )

    select * from a

test_nested_cte_references_outer_8:
  pass_str:
    with c as (
      select 1 from d
    ),

    a as (
      with b as (
        select * from c
      )

      select * from b
    )

    select * from a

test_pass_join_inside_cte_with_unqualified:
  pass_str:
    with cte as (
        select
            *
        from
            t1
        inner join t2
    )

    select a, b from cte;

test_pass_known_number_of_columns_in_two_join_subqueries:
  pass_str:
    select
        *
    from (
        select a
        from foo
    ) t1
    inner join (
        select b
        from bar
    ) t2;

test_fail_two_join_subqueries_one_with_unknown_number_of_columns:
  fail_str:
    select
        *
    from (
        select *
        from foo
    ) t1
    inner join (
        select b
        from bar
    ) t2;

test_fail_no_source_table:
  fail_str: |
    SELECT *

test_query_on_snowflake_stage:
  pass_str:
    select mycolumn1
    from @public.mytable1
  configs:
    core:
      dialect: snowflake

test_snowflake_delete_cte:
  pass_str: |
    DELETE FROM MYTABLE1
        USING (
            WITH MYCTE AS (SELECT COLUMN2 FROM MYTABLE3)
            SELECT COLUMN3 FROM MYTABLE3
        ) X
    WHERE COLUMN1 = X.COLUMN3
  configs:
    core:
      dialect: snowflake

test_pass_exasol_values_clause_cte_1:
  pass_str: |
    WITH txt AS (
        VALUES (1)
        AS t (id)
    )

    SELECT *
    FROM txt
  configs:
    core:
      dialect: exasol

test_pass_exasol_values_clause_cte_2:
  pass_str: |
    WITH txt AS (
        VALUES (1, 'foo')
        AS t (id, name)
    )

    SELECT *
    FROM txt
  configs:
    core:
      dialect: exasol

test_pass_exasol_values_clause:
  pass_str:
    SELECT *
    FROM (
        VALUES (1, 2), (3, 4)
    ) AS t(c1, c2)
  configs:
    core:
      dialect: exasol

<<<<<<< HEAD
test_exasol_invalid_foreign_key_from:
  pass_str: |
    SELECT *
    WITH INVALID FOREIGN KEY (nr)
      FROM T1 REFERENCING T2 (id)
  configs:
    core:
      dialect: exasol
=======
test_pass_cte_no_select_final_statement:
  pass_str:
    WITH mycte AS (
      SELECT
          foo,
          bar
      FROM mytable1
    )

    UPDATE sometable
    SET
        sometable.baz = mycte.bar
    FROM
        mycte;
>>>>>>> e54deded
<|MERGE_RESOLUTION|>--- conflicted
+++ resolved
@@ -551,7 +551,6 @@
     core:
       dialect: exasol
 
-<<<<<<< HEAD
 test_exasol_invalid_foreign_key_from:
   pass_str: |
     SELECT *
@@ -560,7 +559,7 @@
   configs:
     core:
       dialect: exasol
-=======
+
 test_pass_cte_no_select_final_statement:
   pass_str:
     WITH mycte AS (
@@ -574,5 +573,4 @@
     SET
         sometable.baz = mycte.bar
     FROM
-        mycte;
->>>>>>> e54deded
+        mycte;