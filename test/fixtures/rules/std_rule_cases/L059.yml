rule: L059

test_pass_column_reference:
  pass_str: |
    SELECT 123 AS foo;

test_fail_column_reference:
  fail_str: |
    SELECT 123 AS "foo";
  pass_str: |
    SELECT 123 AS foo;

test_pass_table_reference:
  pass_str: |
    SELECT foo
    FROM bar;

test_fail_table_reference:
  fail_str: |
    SELECT foo
    FROM "bar";
  fix_str: |
    SELECT foo
    FROM bar;

test_pass_multiple_references:
  pass_str: |
    SELECT foo
    FROM bar.baz;

test_fail_multiple_references:
  fail_str: |
    SELECT foo
    FROM "bar"."baz";
  fix_str: |
    SELECT foo
    FROM bar.baz;

test_pass_whitespace:
  pass_str: |
    SELECT 123 AS "I cannot be unquoted"

test_pass_special_symbols:
  pass_str: |
    SELECT 123 AS "I-c@nn0t-be~un-quoted"

test_pass_reserved_keyword:
  pass_str: |
    SELECT 123 AS "SELECT"

test_pass_column_reference_prefer_quoted_ansi:
  pass_str: |
    SELECT 123 AS "foo";
  configs:
    rules:
      L059:
        prefer_quoted_identifiers: True

test_fail_column_reference_prefer_quoted_ansi:
  fail_str: |
    SELECT 123 AS foo;
  pass_str: |
    SELECT 123 AS "foo";
  configs:
    rules:
      L059:
        prefer_quoted_identifiers: True

test_pass_table_reference_prefer_quoted_ansi:
  pass_str: |
    SELECT "foo"
    FROM "bar";
  configs:
    rules:
      L059:
        prefer_quoted_identifiers: True

test_fail_table_reference_prefer_quoted_ansi:
  fail_str: |
    SELECT "foo"
    FROM bar;
  pass_str: |
    SELECT "foo"
    FROM "bar";
  configs:
    rules:
      L059:
        prefer_quoted_identifiers: True

test_pass_multiple_references_prefer_quoted_ansi:
  pass_str: |
    SELECT "foo"
    FROM "bar"."baz";
  configs:
    rules:
      L059:
        prefer_quoted_identifiers: True

test_fail_multiple_references_prefer_quoted_ansi:
  fail_str: |
    SELECT "foo"
    FROM bar.baz;
  pass_str: |
    SELECT "foo"
    FROM "bar"."baz";
  configs:
    rules:
      L059:
        prefer_quoted_identifiers: True

test_pass_whitespace_prefer_quoted_ansi:
  pass_str: |
    SELECT 123 AS "I cannot be unquoted"
  configs:
    rules:
      L059:
        prefer_quoted_identifiers: True

test_pass_special_symbols_prefer_quoted_ansi:
  pass_str: |
    SELECT 123 AS "I-c@nn0t-be~un-quoted"
  configs:
    rules:
      L059:
        prefer_quoted_identifiers: True

test_pass_reserved_keyword_prefer_quoted_ansi:
  pass_str: |
    SELECT 123 AS "SELECT"
  configs:
    rules:
      L059:
        prefer_quoted_identifiers: True

test_pass_column_reference_prefer_quoted_backticks:
  pass_str: |
    SELECT 123 AS `foo`;
  configs:
    core:
      dialect: bigquery
    rules:
      L059:
        prefer_quoted_identifiers: True

test_fail_column_reference_prefer_quoted_backticks:
  fail_str: |
    SELECT 123 AS foo;
  pass_str: |
    SELECT 123 AS `foo`;
  configs:
    core:
      dialect: bigquery
    rules:
      L059:
        prefer_quoted_identifiers: True

test_pass_table_reference_prefer_quoted_backticks:
  pass_str: |
    SELECT `foo`
    FROM `bar`;
  configs:
    core:
      dialect: bigquery
    rules:
      L059:
        prefer_quoted_identifiers: True

test_fail_table_reference_prefer_quoted_backticks:
  fail_str: |
    SELECT `foo`
    FROM bar;
  pass_str: |
    SELECT `foo`
    FROM `bar`;
  configs:
    core:
      dialect: bigquery
    rules:
      L059:
        prefer_quoted_identifiers: True

test_pass_multiple_references_prefer_quoted_backticks:
  pass_str: |
    SELECT `foo`
    FROM `bar`.`baz`;
  configs:
    core:
      dialect: bigquery
    rules:
      L059:
        prefer_quoted_identifiers: True

test_fail_multiple_references_prefer_quoted_backticks:
  fail_str: |
    SELECT `foo`
    FROM bar.baz;
  pass_str: |
    SELECT `foo`
    FROM `bar`.`baz`;
  configs:
    core:
      dialect: bigquery
    rules:
      L059:
        prefer_quoted_identifiers: True

test_pass_whitespace_prefer_quoted_backticks:
  pass_str: |
    SELECT 123 AS `I cannot be unquoted`
  configs:
    core:
      dialect: bigquery
    rules:
      L059:
        prefer_quoted_identifiers: True

test_pass_special_symbols_prefer_quoted_backticks:
  pass_str: |
    SELECT 123 AS `I-c@nn0t-be~un-quoted`
  configs:
    core:
      dialect: bigquery
    rules:
      L059:
        prefer_quoted_identifiers: True

test_pass_reserved_keyword_prefer_quoted_backticks:
  pass_str: |
    SELECT 123 AS `SELECT`
  configs:
    core:
      dialect: bigquery
    rules:
      L059:
        prefer_quoted_identifiers: True

test_pass_datetime_redshift:
  pass_str: |
    SELECT "datetime"
  configs:
    core:
      dialect: redshift

<<<<<<< HEAD
test_pass_uppivot_bigquery:
  pass_str: |
    SELECT
        *
    FROM model
    UNPIVOT(
        (A, B)
        FOR year
        IN ((C, D) AS 'year_2011', (E, F) AS 'year_2012'));
  configs:
    core:
      dialect: bigquery
=======
test_pass_quoted_identifier_keyword_tsql:
  pass_str: |
    SET QUOTED_IDENTIFIER ON
    GO
  configs:
    core:
      dialect: tsql
>>>>>>> c51008c7
<|MERGE_RESOLUTION|>--- conflicted
+++ resolved
@@ -241,7 +241,6 @@
     core:
       dialect: redshift
 
-<<<<<<< HEAD
 test_pass_uppivot_bigquery:
   pass_str: |
     SELECT
@@ -254,7 +253,7 @@
   configs:
     core:
       dialect: bigquery
-=======
+
 test_pass_quoted_identifier_keyword_tsql:
   pass_str: |
     SET QUOTED_IDENTIFIER ON
@@ -262,4 +261,3 @@
   configs:
     core:
       dialect: tsql
->>>>>>> c51008c7
