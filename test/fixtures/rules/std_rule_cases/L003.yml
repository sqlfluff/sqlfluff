rule: L003

test_fail_reindent_first_line_1:
  fail_str: "     SELECT 1"
  fix_str: SELECT 1

test_fail_reindent_first_line_2:
  # Github Bug #99. Python2 Issues with fixing L003
  fail_str: "  select 1 from tbl;"
  fix_str: select 1 from tbl;

test_pass_indentation_of_comments_1:
  # Github Bug #203
  # Comments should be aligned to the following line.
  pass_str: |
    SELECT
        -- Compute the thing
        (a + b) AS c
    FROM
        acceptable_buckets

test_pass_indentation_of_comments_2:
  # Comments should be aligned to the following line.
  pass_str: |
    SELECT
        user_id
    FROM
        age_data
    JOIN
        audience_size
        USING (user_id, list_id)
    -- We LEFT JOIN because blah
    LEFT JOIN
        verts
        USING
            (user_id)

test_fail_tab_indentation:
  # Using tabs as indents works
  fail_str: |
    SELECT
    	a,
    b
    FROM my_tbl
  fix_str: |
    SELECT
    	a,
    	b
    FROM my_tbl
  configs:
    indentation:
      indent_unit: tab

test_pass_indented_joins_default:
  # Configurable indents work.
  # a) default
  pass_str: |
    SELECT a, b, c
    FROM my_tbl
    LEFT JOIN another_tbl USING(a)

test_pass_indented_joins_false:
  # b) specific
  pass_str: |
    SELECT a, b, c
    FROM my_tbl
    LEFT JOIN another_tbl USING(a)
  configs:
    indentation:
      indented_joins: false

test_pass_indented_joins_true:
  # c) specific True, but passing
  pass_str: |
    SELECT a, b, c
    FROM my_tbl
        LEFT JOIN another_tbl USING(a)

  configs:
    indentation:
      indented_joins: true

test_fail_indented_joins_true_fix:
  # d) specific True, but failing
  fail_str: |
    SELECT a, b, c
    FROM my_tbl
    LEFT JOIN another_tbl USING(a)
  fix_str: |
    SELECT a, b, c
    FROM my_tbl
        LEFT JOIN another_tbl USING(a)
  configs:
    indentation:
      indented_joins: true

test_fail_indented_joins_false_fix:
  # e) specific False, and failing
  fail_str: |
    SELECT a, b, c
    FROM my_tbl
        LEFT JOIN another_tbl USING(a)
  fix_str: |
    SELECT a, b, c
    FROM my_tbl
    LEFT JOIN another_tbl USING(a)
  configs:
    indentation:
      indented_joins: false

test_pass_indented_using_on_default:
  # Configurable using_on indents work.
  # 2.a) default
  pass_str: |
    SELECT a, b, c
    FROM my_tbl
    LEFT JOIN another_tbl
        USING(a)

test_pass_indented_using_on_true:
  # 2.b) specific
  pass_str: |
    SELECT a, b, c
    FROM my_tbl
        LEFT JOIN another_tbl
            USING(a)
  configs:
    indentation:
      indented_joins: true
      indented_using_on: true

test_pass_indented_using_on_false:
  # 2.c) specific False, but passing
  pass_str: |
    SELECT a, b, c
    FROM my_tbl
        LEFT JOIN another_tbl
        USING(a)
  configs:
    indentation:
      indented_joins: true
      indented_using_on: false

test_fail_indented_using_on_false:
  # 2.d) specific False, but failing
  fail_str: |
    SELECT a, b, c
    FROM my_tbl
        LEFT JOIN another_tbl
            USING(a)
  fix_str: |
    SELECT a, b, c
    FROM my_tbl
        LEFT JOIN another_tbl
        USING(a)
  configs:
    indentation:
      indented_joins: true
      indented_using_on: false

test_fail_indented_joins_using_on_true:
  # 2.e) specific True, and failing
  fail_str: |
    SELECT a, b, c
    FROM my_tbl
        LEFT JOIN another_tbl
        USING(a)
  fix_str: |
    SELECT a, b, c
    FROM my_tbl
        LEFT JOIN another_tbl
            USING(a)
  configs:
    indentation:
      indented_joins: true
      indented_using_on: true

test_fail_indented_joins_using_on_false:
  # 2.f) specific false for both, and failing
  fail_str: |
    SELECT a, b, c
    FROM my_tbl
        LEFT JOIN another_tbl
            USING(a)
  fix_str: |
    SELECT a, b, c
    FROM my_tbl
    LEFT JOIN another_tbl
    USING(a)
  configs:
    indentation:
      indented_joins: false
      indented_using_on: false

test_fail_indented_using_on_merge_statment_default:
  # indented_using_on also covers MERGE INTO statements
  fail_str: |
    MERGE INTO t
    USING u
    ON t.a = u.b
    WHEN MATCHED THEN
        UPDATE SET a = 1
  fix_str: |
    MERGE INTO t
    USING u
        ON t.a = u.b
    WHEN MATCHED THEN
        UPDATE SET a = 1

test_pass_indented_using_on_merge_statment_false:
  # indented_using_on also covers MERGE INTO statements
  pass_str: |
    MERGE INTO t
    USING u
    ON t.a = u.b
    WHEN MATCHED THEN
        UPDATE SET a = 1
  configs:
    indentation:
      indented_using_on: false

test_pass_indented_on_contents_default:
  # Test indented_on_contents when default (true)
  pass_str: |
    SELECT
        r.a,
        s.b
    FROM r
    JOIN s
        ON
            r.a = s.a
            AND true

test_pass_indented_on_contents_true:
  # Test indented_on_contents when true (default)
  fail_str: |
    SELECT
        r.a,
        s.b
    FROM r
    JOIN s
        ON r.a = s.a
            AND true
  fix_str: |
    SELECT
        r.a,
        s.b
    FROM r
    JOIN s
        ON
            r.a = s.a
            AND true
  configs:
    indentation:
      indented_on_contents: true

test_pass_indented_on_contents_false:
  # Test indented_on_contents when false (non-default)
  pass_str: |
    SELECT
        r.a,
        s.b
    FROM r
    JOIN s
        ON r.a = s.a
        AND true
  configs:
    indentation:
      indented_on_contents: false

test_fail_indented_on_contents_default_fix_a:
  # Default config for indented_on_contents is true
  fail_str: |
    SELECT *
    FROM t1
    JOIN t2
        ON true
    AND true
  fix_str: |
    SELECT *
    FROM t1
    JOIN t2
        ON
            true
            AND true

test_fail_indented_on_contents_default_fix_b:
  # Default config for indented_on_contents is true.
  # This is an alternate interpretation of untaken indents.
  fail_str: |
    SELECT *
    FROM t1
    JOIN t2 ON true
    AND true
  fix_str: |
    SELECT *
    FROM t1
    JOIN t2 ON
        true
        AND true

test_fail_indented_on_contents_false_fix:
  fail_str: |
    SELECT
        t1.a,
        t2.b
    FROM t1
    JOIN t2
        ON true
    AND true
  fix_str: |
    SELECT
        t1.a,
        t2.b
    FROM t1
    JOIN t2
        ON true
        AND true
  configs:
    indentation:
      indented_on_contents: false

test_pass_indented_from_with_comment:
  pass_str: |
    SELECT *
    FROM
        t1
    -- Comment
    JOIN t2 USING (user_id)

test_fail_indented_from_with_comment_fix:
  fail_str: |
    SELECT *
    FROM
        t1
        -- Comment
    JOIN t2 USING (user_id)
  fix_str: |
    SELECT *
    FROM
        t1
    -- Comment
    JOIN t2 USING (user_id)

test_fail_indented_multi_line_comment:
  fail_str: |
    SELECT
    business_type,

    -- The following is the slope of the regression line. Note that CORR (which is the Pearson's correlation
    -- coefficient is symmetric in its arguments, but since STDDEV_POP(open_rate_su) appears in the
    customer_type

    FROM
    global_actions_states
  fix_str: |
    SELECT
        business_type,

        -- The following is the slope of the regression line. Note that CORR (which is the Pearson's correlation
        -- coefficient is symmetric in its arguments, but since STDDEV_POP(open_rate_su) appears in the
        customer_type

    FROM
        global_actions_states

test_jinja_with_disbalanced_pairs:
  # The range(3) -%} results in swallowing the \n
  # N.B. The way L003 handles this is questionable,
  # and this test seals in that behaviour.
  pass_str: |
    SELECT
        cohort_month
        {% for i in range(3) -%}
            , {{ i }} AS index_{{ i }}
        {% endfor -%}
        , TRUE AS overall
    FROM orders

test_fail_attempted_hanger_fix:
  # Check messy hanger correction.
  # TODO: Check we agree with this fix.
  # I think while unconventional, it is technically correct.
  fail_str: |
    SELECT coalesce(foo,
                  bar)
       FROM tbl
  fix_str: |
    SELECT coalesce(
        foo,
        bar
    )
    FROM tbl

test_fail_possible_hanger_fix:
  # Same note as above, but with a messier example.
  fail_str: |
    SELECT coalesce(foo,
     bar)
       FROM tbl
  fix_str: |
    SELECT coalesce(
        foo,
        bar
    )
    FROM tbl

test_fail_consecutive_hangers:
  fail_str: |
    select *
    from foo
    where a like 'a%'
      and b like 'b%'
      and c like 'c%'
      and d like 'd%'
      and e like 'e%'
      and f like 'f%'
  fix_str: |
    select *
    from foo
    where
        a like 'a%'
        and b like 'b%'
        and c like 'c%'
        and d like 'd%'
        and e like 'e%'
        and f like 'f%'

test_fail_consecutive_hangers_implicit:
  # NOTE: The allowed implicit indent in the WHERE clause,
  # but by default they're not enabled.
  fail_str: |
    select *
    from foo
    where a like 'a%'
      and b like 'b%'
      and c like 'c%'
      and d like 'd%'
      and e like 'e%'
      and f like 'f%'
  fix_str: |
    select *
    from foo
    where a like 'a%'
        and b like 'b%'
        and c like 'c%'
        and d like 'd%'
        and e like 'e%'
        and f like 'f%'
  configs:
    indentation:
      allow_implicit_indents: true

test_fail_clean_reindent_fix:
  # A "clean" indent is where the previous line ends with an
  # indent token (as per this example). We should use the
  # default approach and indent by 1 step.
  fail_str: |
    SELECT coalesce(
    foo,
                    bar)
       FROM tbl
  fix_str: |
    SELECT coalesce(
        foo,
        bar
    )
    FROM tbl

# https://github.com/sqlfluff/sqlfluff/issues/643
test_pass_indent_snowflake:
  pass_str: |
    with source_data as (
        select * from {{ source('source_name', 'xxx_yyy_zzz') }}
    )

    select *
    from source_data
  configs:
    core:
      dialect: snowflake

# https://github.com/sqlfluff/sqlfluff/issues/643
test_pass_indent_indent_bigquery:
  pass_str: |
    with source_data as (
        select * from {{ source('source_name', 'xxx_yyy_zzz') }}
    )
    select *
    from source_data
  configs:
    core:
      dialect: bigquery

test_jinja_indent_templated_table_name_a:
  fail_str: |
    -- This file combines product data from individual brands into a staging table
    {% for product in ['table1', 'table2'] %}
    SELECT
      brand,
      country_code,
      category,
      name,
      id
    FROM
      {{ product }}
    {% if not loop.last -%} UNION ALL {%- endif %}
    {% endfor %}
  fix_str: |
    -- This file combines product data from individual brands into a staging table
    {% for product in ['table1', 'table2'] %}
        SELECT
            brand,
            country_code,
            category,
            name,
            id
        FROM
            {{ product }}
        {% if not loop.last -%} UNION ALL {%- endif %}
    {% endfor %}

# Like test_jinja_indent_1_a but "FROM" table not initially
# indented.
test_jinja_indent_templated_table_name_b:
  fail_str: |
    -- This file combines product data from individual brands into a staging table
    {% for product in ['table1', 'table2'] %}
    SELECT
      brand,
      country_code,
      category,
      name,
      id
    FROM
    {{ product }}
    {% if not loop.last -%} UNION ALL {%- endif %}
    {% endfor %}
  fix_str: |
    -- This file combines product data from individual brands into a staging table
    {% for product in ['table1', 'table2'] %}
        SELECT
            brand,
            country_code,
            category,
            name,
            id
        FROM
            {{ product }}
        {% if not loop.last -%} UNION ALL {%- endif %}
    {% endfor %}

test_jinja_nested_blocks:
  fail_str: |
    WITH
    raw_effect_sizes AS (
    SELECT
    {% for action in ['a'] %}
    {% if True %}
    rate_su_{{action}},
    {% endif %}
    {% endfor %}
    )
    SELECT 1

  fix_str: |
    WITH
    raw_effect_sizes AS (
        SELECT
            {% for action in ['a'] %}
                {% if True %}
                    rate_su_{{action}},
                {% endif %}
            {% endfor %}
    )
    SELECT 1

# LIMIT, QUALIFY, and WINDOW both indent
test_limit_and_qualify_and_window_indent:
  fail_str: |
    SELECT
        a,
        b
    FROM
    my_tbl
    QUALIFY
    1
    LIMIT
    1
    WINDOW
    some_window AS (PARTITION BY 1)
  fix_str: |
    SELECT
        a,
        b
    FROM
        my_tbl
    QUALIFY
        1
    LIMIT
        1
    WINDOW
        some_window AS (PARTITION BY 1)
  configs:
    core:
      dialect: bigquery

# LIMIT, QUALIFY and WINDOW both acceptable on single line
test_limit_and_qualify_and_window_single_line:
  pass_str: |
    SELECT
        a,
        b
    FROM
        my_tbl
    QUALIFY 1
    LIMIT 1
    WINDOW some_window AS (PARTITION BY 1)
  configs:
    core:
      dialect: bigquery

# By default CTEs should not be indented
test_pass_cte:
  pass_str: |
    WITH
    some_cte AS (
        SELECT 1 FROM table1
    ),

    some_other_cte AS (
        SELECT 1 FROM table1
    )

    SELECT 1 FROM table1
  configs:
    core:
      dialect: bigquery

# CTEs can be configured to be indented
test_fail_indented_cte:
  fail_str: |
    WITH
    some_cte AS (
        SELECT 1 FROM table1
    ),

    some_other_cte AS (
        SELECT 1 FROM table1
    )

    SELECT 1 FROM table1
  fix_str: |
    WITH
        some_cte AS (
            SELECT 1 FROM table1
        ),

        some_other_cte AS (
            SELECT 1 FROM table1
        )

    SELECT 1 FROM table1
  configs:
    core:
      dialect: bigquery
    indentation:
      indented_ctes: true

# Exasol LUA script
test_exasol_script:
  pass_str: |
    CREATE OR REPLACE LUA SCRIPT ASCRIPT (APARAM) RETURNS ROWCOUNT AS
        res = 1
        suc = true
        if not suc then
            error("ERROR")
        end
        return res
    /
  configs:
    core:
      dialect: exasol

test_pass_tsql_else_if:
  pass_str: |
    IF (1 > 1)
        PRINT 'A';
    ELSE IF (2 > 2)
        PRINT 'B';
    ELSE IF (3 > 3)
        PRINT 'C';
    ELSE
        PRINT 'D';
  configs:
    core:
      dialect: tsql

test_fail_tsql_else_if:
  fail_str: |
    IF (1 > 1)
      PRINT 'A';
     ELSE IF (2 > 2)
         PRINT 'B';
    ELSE IF (3 > 3)
     PRINT 'C';
    ELSE
            PRINT 'D';
  fix_str: |
    IF (1 > 1)
        PRINT 'A';
    ELSE IF (2 > 2)
        PRINT 'B';
    ELSE IF (3 > 3)
        PRINT 'C';
    ELSE
        PRINT 'D';
  configs:
    core:
      dialect: tsql

test_fail_tsql_else_if_successive:
  fail_str: |
    IF (1 > 1)
        PRINT 'A';
        ELSE IF (2 > 2)
            PRINT 'B';
            ELSE IF (3 > 3)
                PRINT 'C';
                ELSE
                    PRINT 'D';
  fix_str: |
    IF (1 > 1)
        PRINT 'A';
    ELSE IF (2 > 2)
        PRINT 'B';
    ELSE IF (3 > 3)
        PRINT 'C';
    ELSE
        PRINT 'D';
  configs:
    core:
      dialect: tsql

# TSQL function
test_tsql_function:
  fail_str: |
    CREATE FUNCTION dbo.isoweek (@DATE datetime)
    RETURNS int
    WITH EXECUTE AS CALLER
    AS
    BEGIN
        DECLARE @ISOweek int;
        SET @ISOweek = DATEPART(wk, @DATE) + 1
            - DATEPART(wk, CAST(DATEPART(yy, @DATE) AS char(4)) + '0104');
    --Special cases Jan 1-3 may belong to the previous year
        IF (@ISOweek = 0)
            SET @ISOweek = dbo.ISOWEEK(CAST(DATEPART(yy, @DATE) - 1
                AS char(4)
            ) + '12' + CAST(24 + DATEPART(day, @DATE) AS char(2))) + 1;
    --Special case Dec 29-31 may belong to the next year
        IF ((DATEPART(mm, @DATE) = 12)
        AND ((DATEPART(dd, @DATE) - DATEPART(dw, @DATE)) >= 28))
        SET @ISOweek = 1;
        RETURN(@ISOweek);
    END;
    GO
  fix_str: |
    CREATE FUNCTION dbo.isoweek (@DATE datetime)
    RETURNS int
    WITH EXECUTE AS CALLER
    AS
    BEGIN
        DECLARE @ISOweek int;
        SET
            @ISOweek = DATEPART(wk, @DATE) + 1
            - DATEPART(wk, CAST(DATEPART(yy, @DATE) AS char(4)) + '0104');
        --Special cases Jan 1-3 may belong to the previous year
        IF (@ISOweek = 0)
            SET @ISOweek = dbo.ISOWEEK(CAST(
                DATEPART(yy, @DATE) - 1
                AS char(4)
            ) + '12' + CAST(24 + DATEPART(day, @DATE) AS char(2))) + 1;
        --Special case Dec 29-31 may belong to the next year
        IF (
            (DATEPART(mm, @DATE) = 12)
            AND ((DATEPART(dd, @DATE) - DATEPART(dw, @DATE)) >= 28)
        )
            SET @ISOweek = 1;
        RETURN(@ISOweek);
    END;
    GO
  configs:
    core:
      dialect: tsql

test_pass_ignore_templated_whitespace:
  pass_str: |
    SELECT
        c1,
        {{ "      c2" }}
    FROM my_table
  configs:
    core:
      ignore_templated_areas: false

test_fail_ignore_templated_whitespace_1:
  fail_str: |
    SELECT
        c1,
    d{{ "      c2" }}
    FROM my_table
  fix_str: |
    SELECT
        c1,
        d{{ "      c2" }}
    FROM my_table

  configs:
    core:
      ignore_templated_areas: false

test_fail_ignore_templated_whitespace_2:
  fail_str: |
    SELECT
        c1,
      d{{ "      c2" }}
    FROM my_table
  fix_str: |
    SELECT
        c1,
        d{{ "      c2" }}
    FROM my_table
  configs:
    core:
      ignore_templated_areas: false

test_fail_ignore_templated_whitespace_3:
  fail_str: |
    SELECT
        c1,
          d{{ "      c2" }}
    FROM my_table
  fix_str: |
    SELECT
        c1,
        d{{ "      c2" }}
    FROM my_table
  configs:
    core:
      ignore_templated_areas: false

test_pass_ignore_templated_whitespace_4:
  # Note the newline after c2. This causes "AS other_id" to be on a different
  # line in templated space, but not raw space. L003 should ignore lines like
  # this.
  pass_str: |
    SELECT
        c1,
        {{ "      c2\n" }} AS other_id
    FROM my_table

test_pass_ignore_templated_newline_not_last_line:
  pass_str: |
    select *
    from {{ "\n\nmy_table" }}
    inner join
        my_table2
        using (id)

test_pass_ignore_templated_newline_last_line:
  pass_str: |
    select *
    from {{ "\n\nmy_table" }}

test_fail_fix_template_indentation_1:
  fail_str: |
    SELECT
        c1,
    {{ "c2" }}
  fix_str: |
    SELECT
        c1,
        {{ "c2" }}

test_fail_fix_template_indentation_2:
  fail_str: |
    with
    first_join as (
        select
    {{ "c1" }},
            c2
        from helper
    {{ "group by 1" }}
    )

    select * from first_join
  fix_str: |
    with
    first_join as (
        select
            {{ "c1" }},
            c2
        from helper
        {{ "group by 1" }}
    )

    select * from first_join

test_pass_tsql_update_indent:
  pass_str: |
    update Extracts.itt_parm_base
    set
        DateF = convert(varchar, @from_date, 112),
        DateT = convert(varchar, @to_date, 112)
  configs:
    core:
      dialect: tsql

test_pass_tsql_declare_indent:
  fail_str: |
    DECLARE @prv_qtr_1st_dt DATETIME,
            @last_qtr INT,
            @last_qtr_first_mn INT,
            @last_qtr_yr INT;
  fix_str: |
    DECLARE
        @prv_qtr_1st_dt DATETIME,
        @last_qtr INT,
        @last_qtr_first_mn INT,
        @last_qtr_yr INT;
  configs:
    core:
      dialect: tsql

test_pass_tsql_set_indent:
  pass_str: |
    SET
        @prv_qtr_1st_dt = CAST(@last_qtr_yr AS VARCHAR(4)) + '-' +
        CAST(@last_qtr_first_mn AS VARCHAR(2)) + '-01'
  configs:
    core:
      dialect: tsql

test_pass_tsql_set_indent_multiple_params:
  pass_str: |
    SET
        @param1 = 1,
        @param2 = 2
  configs:
    core:
      dialect: tsql

test_pass_tsql_if_indent:
  pass_str: |
    IF
        1 > 1 AND
        2 < 2
        SELECT 1;
  configs:
    core:
      dialect: tsql

test_pass_exasol_func_indent:
  pass_str: |
    CREATE FUNCTION schem.func (
        p1 VARCHAR(6),
        p2 VARCHAR(10)
    ) RETURN VARCHAR (20)
    IS
        res VARCHAR(20);

    BEGIN

        IF p1 IS NOT NULL AND p2 IS NOT NULL THEN
            IF p1 = 1 THEN
                res:= 'Hello World';
            ELSE
                IF p2 = 3 THEN
                    res:= 'ABC';
                END IF;
                res:= 'WOHOOOO';
            END IF;
        END IF;
        RETURN res;
    END schem.func;
    /
  configs:
    core:
      dialect: exasol

test_fail_fix_exa_func_format:
  fail_str: |
    CREATE FUNCTION schem.func (
        p1 VARCHAR(6)
    ) RETURN VARCHAR (20)
    IS
    res VARCHAR(20);
    BEGIN
    IF p1 = 1 THEN
      res:= 'Hello World';
        END IF;
    RETURN res;
    END schem.func;
    /
  fix_str: |
    CREATE FUNCTION schem.func (
        p1 VARCHAR(6)
    ) RETURN VARCHAR (20)
    IS
        res VARCHAR(20);
    BEGIN
        IF p1 = 1 THEN
            res:= 'Hello World';
        END IF;
        RETURN res;
    END schem.func;
    /
  configs:
    core:
      dialect: exasol

test_pass_tsql_index_indent:
  pass_str: |
    CREATE UNIQUE INDEX AK_UnitMeasure_Name
        ON Production.UnitMeasure(Name);
  configs:
    core:
      dialect: tsql

test_pass_tsql_statistics_indent:
  pass_str: |
    CREATE STATISTICS [stat_ccode]
        ON [dbo].[CodeValues]([ccode]);
  configs:
    core:
      dialect: tsql

test_fail_snowflake_merge_statement:
  fail_str: |
    merge into foo.bar as tgt
    using (
    select
      foo::date as bar
    from foo.bar
    where
    split(foo, '|')[2] REGEXP '^\\d+\\-\\d+\\-\\d+ \\d+\\:\\d+$'
    OR
    foo IN ('BAR','FOO')
    ) as src
    on
      src.foo = tgt.foo
    when matched then
    update set
      tgt.foo = src.foo
    ;
  fix_str: |
    merge into foo.bar as tgt
    using (
        select
            foo::date as bar
        from foo.bar
        where
            split(foo, '|')[2] REGEXP '^\\d+\\-\\d+\\-\\d+ \\d+\\:\\d+$'
            OR
            foo IN ('BAR','FOO')
    ) as src
        on
            src.foo = tgt.foo
    when matched then
        update set
            tgt.foo = src.foo
    ;
  configs:
    core:
      dialect: snowflake

test_fail_hanging_indents_convert_to_normal_indent:
  # This takes advantage of new indent treatment in 2.0.x
  fail_str: |
    SELECT
        a.line + (a.with
                  + a.hanging_indent) as actually_not_ok,
    FROM tbl as a
  fix_str: |
    SELECT
        a.line + (
            a.with
            + a.hanging_indent
        ) as actually_not_ok,
    FROM tbl as a

test_fail_hanging_indents_fix_mixed_indents:
  # The tab is removed.
  fail_str: |
    SELECT
        a.line + (
            a.something_indented_well
            + least(
            	  a.good_example, -- there is a tab here
        a.bad_example,
         a.really_bad_example,
                a.nother_good_example
            )
        ) as some_harder_problems
    FROM tbl as a
  fix_str: |
    SELECT
        a.line + (
            a.something_indented_well
            + least(
                a.good_example, -- there is a tab here
                a.bad_example,
                a.really_bad_example,
                a.nother_good_example
            )
        ) as some_harder_problems
    FROM tbl as a

test_pass_indented_procedure_parameters:
  pass_str: |
    CREATE OR ALTER PROCEDURE some_procedure
        @param1 int
    AS SELECT * FROM dbo
  configs:
    core:
      dialect: tsql

test_fail_unindented_procedure_parameters:
  fail_str: |
    CREATE OR ALTER PROCEDURE someOtherProcedure
    @param1 nvarchar(100),
    @param2 nvarchar(20)
    AS SELECT * FROM dbo
  fix_str: |
    CREATE OR ALTER PROCEDURE someOtherProcedure
        @param1 nvarchar(100),
        @param2 nvarchar(20)
    AS SELECT * FROM dbo
  configs:
    core:
      dialect: tsql

test_tsql_bubble_up_newline_after_fix:
  # Tests issue 3303, where an L003 fix leaves a newline as the final child
  # segment that has to be "bubbled up" two levels to avoid violating the
  # _is_code_or_meta() check in core/parser/segments/base.py.
  fail_str: |
    create procedure name as
    begin
    drop table if exists #something
      end
  fix_str: |
    create procedure name as
    begin
        drop table if exists #something
    end
  configs:
    core:
      dialect: tsql

test_tsql_cross_apply_indentation:
  # Test for behavior in issue #3672
  pass_str: |
    SELECT
        table1.col,
        table2.col
    FROM table1
    CROSS APPLY (
        VALUES ((1), (2))
    ) AS table2(col)
    INNER JOIN table3
        ON table1.col = table3.col;
  configs:
    core:
      dialect: tsql

test_tsql_cross_join_indentation:
  # Test for behavior in issue #3672
  pass_str: |
    SELECT
        table1.col,
        table2.col
    FROM table1
    CROSS JOIN table2
    INNER JOIN table3
        ON table1.col = table3.col;
  configs:
    core:
      dialect: tsql

test_tsql_nested_join:
  # Test for behavior prior to issue #3672
  fail_str: |
    SELECT
        table1.col,
        table2.col
    FROM table1
    INNER JOIN table2
    INNER JOIN table3
        ON table1.col = table2.col AND table1.col = table3.col;
  fix_str: |
    SELECT
        table1.col,
        table2.col
    FROM table1
    INNER JOIN table2
        INNER JOIN table3
            ON table1.col = table2.col AND table1.col = table3.col;
  configs:
    core:
      dialect: tsql

test_tsql_outer_apply_indentation:
  # Test for behavior in issue #3685
  pass_str: |
    SELECT table1.*
    FROM table1
    OUTER APPLY table2
    INNER JOIN table3
        ON table1.col = table3.col
  configs:
    core:
      dialect: tsql

test_tsql_outer_apply_indentation_fix:
  # Test for behavior in issue #3685
  fail_str: |
    SELECT table1.*
    FROM table1
    OUTER APPLY table2
        INNER JOIN table3
            ON table1.col = table3.col
  fix_str: |
    SELECT table1.*
    FROM table1
    OUTER APPLY table2
    INNER JOIN table3
        ON table1.col = table3.col
  configs:
    core:
      dialect: tsql

test_fail_consuming_whitespace_a:
  # Test that this works even with tags which consume whitespace.
  fail_str: |
    {% for item in [1, 2] -%}
    SELECT *
    FROM some_table
    {{ 'UNION ALL\n' if not loop.last }}
    {%- endfor %}
  fix_str: |
    {% for item in [1, 2] -%}
        SELECT *
        FROM some_table
        {{ 'UNION ALL\n' if not loop.last }}
    {%- endfor %}

test_fail_consuming_whitespace_b:
  # Additional test to make sure that crazy things don't happen
  # with the first newline.
  fail_str: |
    {% for item in [1, 2] -%}
        SELECT *
    FROM some_table
    {{ 'UNION ALL\n' if not loop.last }}
    {%- endfor %}
  fix_str: |
    {% for item in [1, 2] -%}
        SELECT *
        FROM some_table
        {{ 'UNION ALL\n' if not loop.last }}
    {%- endfor %}

test_pass_consuming_whitespace_stable:
  # Test for stability in fixes with loops and consuming tags.
  # https://github.com/sqlfluff/sqlfluff/issues/3185
  pass_str: |
    {% for item in [1, 2] -%}
        SELECT *
        FROM some_table
        {{ 'UNION ALL\n' if not loop.last }}
    {%- endfor %}

test_fail_trailing_comments:
  # Additional test to make sure that crazy things don't happen
  # with the first newline.
  fail_str: |
    SELECT 1
        -- foo
            -- bar
  fix_str: |
    SELECT 1
    -- foo
    -- bar

test_fail_case_statement:
  # Test for issue with case statement indentation:
  # https://github.com/sqlfluff/sqlfluff/issues/3836
  fail_str: |
    SELECT
    foo
    , CASE
    WHEN 1 = 1
    THEN 2
    END AS example
    FROM tbl
  fix_str: |
    SELECT
      foo
      , CASE
        WHEN 1 = 1
          THEN 2
      END AS example
    FROM tbl
  configs:
    indentation:
      tab_space_size: 2

test_pass_templated_case_statement:
  # Test for template block in case statement indentation
  # https://github.com/sqlfluff/sqlfluff/issues/3988
  pass_str: |
    {%- set json_keys = ["a", "b", "c"] -%}

    with
    dummy as (
        select
            {% for json_key in json_keys -%}
                case
                    when 1 = 1
                        {% if json_key in ["b"] %}
                            then 0
                        {% else %}
                            then 1
                        {% endif %}
                    else null
                end as {{ json_key }}_suffix{% if not loop.last %}, {% endif %}
            {% endfor %}
    )

    select *
    from dummy

test_pass_jinja_tag_multiline:
  # Test that jinja block tags which contain newlines
  # aren't linted, because we can't reliably fix them.
  # The default fixing routine would only moving the
  # start of the tag, which is ok but potentially strange.
  # TODO: At some point we should find a better solution for
  # this.
  pass_str: |
    SELECT
        1,
    {{
            "my_jinja_tag_with_odd_indents"
          }},
        2,
          {%
      if True
    %}
            3,  -- NOTE: indented because within block
    {%       endif
    %}
        4

test_pass_trailing_inline_noqa:
  pass_str: |
    SELECT
        col1,
        col2
    FROM
        table1 -- noqa: L062

test_pass_implicit_indent:
  # Test for ImplicitIndent.
  # The theoretical indent between WHERE and "a" is implicit.
  pass_str: |
    SELECT *
    FROM foo
    WHERE a
        AND b
  configs:
    indentation:
      allow_implicit_indents: true

test_fail_deny_implicit_indent:
  # Test for ImplicitIndent.
  # The theoretical indent between WHERE and "a" is implicit.
  fail_str: |
    SELECT *
    FROM foo
    WHERE a
        AND b
  fix_str: |
    SELECT *
    FROM foo
    WHERE
        a
        AND b
  configs:
    indentation:
      allow_implicit_indents: false

test_pass_templated_newlines:
  # NOTE: The macro has many newlines in it,
  # and the calling of it is indented. Check that
  # this doesn't panic.
  pass_str: |
    {% macro my_macro() %}

      macro
      + with_newlines

    {% endmacro %}

    SELECT
        {{ my_macro() }} as awkward_indentation
    FROM foo

test_fail_fix_beside_templated:
  # Check that templated code checks aren't too aggressive.
  # https://github.com/sqlfluff/sqlfluff/issues/4215
  fail_str: |
    {% if False %}
    SELECT 1
    {% else %}
    SELECT c
    FROM t
    WHERE c < 0
    {% endif %}
  fix_str: |
    {% if False %}
    SELECT 1
    {% else %}
        SELECT c
        FROM t
        WHERE c < 0
    {% endif %}

test_pass_block_comment:
  # Check that subsequent block comment lines are ok to be indented.
  # https://github.com/sqlfluff/sqlfluff/issues/4224
  pass_str: |
    SELECT
        /* This comment
           is unusually indented
              - and contains
              - even more indents
        */
        foo
    FROM bar

test_fix_block_comment:
  # Check other comments are still fixed.
  # https://github.com/sqlfluff/sqlfluff/issues/4224
  fail_str: |
    SELECT
      -- bad
        -- good
        foo,
      /* bad */
           foo_bad,
        /* long
           comment which should keep indent
              - including this
        */
        good_foo,
        /*
            and this
        this is ok
    this is NOT ok
        */
        bar
    FROM tbl
  fix_str: |
    SELECT
        -- bad
        -- good
        foo,
        /* bad */
        foo_bad,
        /* long
           comment which should keep indent
              - including this
        */
        good_foo,
        /*
            and this
        this is ok
        this is NOT ok
        */
        bar
    FROM tbl

test_fail_case_else_end_clause:
  # Checks linting of missing newline in CASE statement.
  # More specifically this is a case of a multi-dedent
  # not being handled properly when one of the indents
  # it covers is taken, but the other is untaken.
  # https://github.com/sqlfluff/sqlfluff/issues/4222
  fail_str: |
    select
        case
            when a then 'abc'
            when b then 'def'
            else 'ghi' end as field,
        bar
    from foo
  fix_str: |
    select
        case
            when a then 'abc'
            when b then 'def'
            else 'ghi'
        end as field,
        bar
    from foo

test_fail_hard_templated_indents:
  # Test for consumed initial indents and consumed line indents.
  # https://github.com/sqlfluff/sqlfluff/issues/4230
  # NOTE: We're using a block indentation indicator because the
  # test query has initial leading whitespace.
  # https://yaml.org/spec/1.2.2/#8111-block-indentation-indicator
  fail_str: |2
      {%- if true -%}
    SELECT * FROM {{ "t1" }}
      {%- endif %}
  fix_str: |2
    {%- if true -%}
        SELECT * FROM {{ "t1" }}
    {%- endif %}

test_fail_fix_consistency_around_comments:
  # Check that comments don't make fixes inconsistent.
  # https://github.com/sqlfluff/sqlfluff/issues/4223
  fail_str: |
    select
        case
            when a
            then b
        end as foo,
        case
            when a -- bar
            then b
        end as bar
    from c
  fix_str: |
    select
        case
            when a
                then b
        end as foo,
        case
            when a -- bar
                then b
        end as bar
    from c

test_fail_coverage_indent_trough:
  # This test primarily tests the handling of closing trough indents
  fail_str: |
    WITH bar as (SELECT 1
        FROM foo)
    SELECT a FROM bar
  fix_str: |
    WITH bar as (
        SELECT 1
        FROM foo
    )
    SELECT a FROM bar

<<<<<<< HEAD
test_indented_comment_tsql:
  # TSQL redefines the block_comment. This checks that is done correctly.
  # https://github.com/sqlfluff/sqlfluff/issues/4249
  pass_str: |
    /*

        Author:                     tester
        Create date:                2021-03-16

    */

    SELECT 1 AS a
  configs:
    core:
      dialect: tsql
=======
test_pass_combined_comment_impulses:
  # This tests issue #4252
  # https://github.com/sqlfluff/sqlfluff/issues/4252
  pass_str: |
    WITH cte AS (
        SELECT *
        FROM (
            SELECT *
            FROM table
            WHERE
                NOT bool_column AND NOT bool_column
                AND some_column >= 1  -- This is a comment
        )
    ),

    SELECT *
    FROM cte
    ;

    SELECT *
    FROM table3
    ;
>>>>>>> cf2d35c5
<|MERGE_RESOLUTION|>--- conflicted
+++ resolved
@@ -1571,23 +1571,6 @@
     )
     SELECT a FROM bar
 
-<<<<<<< HEAD
-test_indented_comment_tsql:
-  # TSQL redefines the block_comment. This checks that is done correctly.
-  # https://github.com/sqlfluff/sqlfluff/issues/4249
-  pass_str: |
-    /*
-
-        Author:                     tester
-        Create date:                2021-03-16
-
-    */
-
-    SELECT 1 AS a
-  configs:
-    core:
-      dialect: tsql
-=======
 test_pass_combined_comment_impulses:
   # This tests issue #4252
   # https://github.com/sqlfluff/sqlfluff/issues/4252
@@ -1610,4 +1593,19 @@
     SELECT *
     FROM table3
     ;
->>>>>>> cf2d35c5
+
+test_indented_comment_tsql:
+  # TSQL redefines the block_comment. This checks that is done correctly.
+  # https://github.com/sqlfluff/sqlfluff/issues/4249
+  pass_str: |
+    /*
+
+        Author:                     tester
+        Create date:                2021-03-16
+
+    */
+
+    SELECT 1 AS a
+  configs:
+    core:
+      dialect: tsql