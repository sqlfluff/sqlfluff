--- conflicted
+++ resolved
@@ -1438,22 +1438,6 @@
         WHERE c < 0
     {% endif %}
 
-<<<<<<< HEAD
-test_fail_hard_templated_indents:
-  # Test for consumed initial indents and consumed line indents.
-  # https://github.com/sqlfluff/sqlfluff/issues/4230
-  # NOTE: We're using a block indentation indicator because the
-  # test query has initial leading whitespace.
-  # https://yaml.org/spec/1.2.2/#8111-block-indentation-indicator
-  fail_str: |2
-      {%- if true -%}
-    SELECT * FROM {{ "t1" }}
-      {%- endif %}
-  fix_str: |2
-    {%- if true -%}
-        SELECT * FROM {{ "t1" }}
-    {%- endif %}
-=======
 test_pass_block_comment:
   # Check that subsequent block comment lines are ok to be indented.
   # https://github.com/sqlfluff/sqlfluff/issues/4224
@@ -1532,4 +1516,18 @@
         end as field,
         bar
     from foo
->>>>>>> 3944f97c
+
+test_fail_hard_templated_indents:
+  # Test for consumed initial indents and consumed line indents.
+  # https://github.com/sqlfluff/sqlfluff/issues/4230
+  # NOTE: We're using a block indentation indicator because the
+  # test query has initial leading whitespace.
+  # https://yaml.org/spec/1.2.2/#8111-block-indentation-indicator
+  fail_str: |2
+      {%- if true -%}
+    SELECT * FROM {{ "t1" }}
+      {%- endif %}
+  fix_str: |2
+    {%- if true -%}
+        SELECT * FROM {{ "t1" }}
+    {%- endif %}
