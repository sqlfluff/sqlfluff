--- conflicted
+++ resolved
@@ -764,7 +764,6 @@
     core:
       dialect: tsql
 
-<<<<<<< HEAD
 test_pass_exasol_func_indent:
   pass_str: |
     CREATE FUNCTION schem.func (
@@ -823,7 +822,6 @@
   configs:
     core:
       dialect: exasol
-=======
 
 test_pass_tsql_index_indent:
   pass_str: |
@@ -839,5 +837,4 @@
         ON [dbo].[CodeValues]([ccode]);
   configs:
     core:
-      dialect: tsql
->>>>>>> 0f6981ab
+      dialect: tsql