rule: L003

test_fail_reindent_first_line_1:
  fail_str: "     SELECT 1"
  fix_str: SELECT 1

test_fail_reindent_first_line_2:
  # Github Bug #99. Python2 Issues with fixing L003
  fail_str: "  select 1 from tbl;"
  fix_str: select 1 from tbl;

test_pass_indentation_of_comments_1:
  # Github Bug #203
  # Comments should be aligned to the following line.
  pass_str: |
    SELECT
        -- Compute the thing
        (a + b) AS c
    FROM
        acceptable_buckets

test_pass_indentation_of_comments_2:
  # Comments should be aligned to the following line.
  pass_str: |
    SELECT
        user_id
    FROM
        age_data
    JOIN
        audience_size
        USING (user_id, list_id)
    -- We LEFT JOIN because blah
    LEFT JOIN
        verts
        USING
            (user_id)

test_fail_tab_indentation:
  # Using tabs as indents works
  fail_str: |
    SELECT
    	a,
    b
    FROM my_tbl
  fix_str: |
    SELECT
    	a,
    	b
    FROM my_tbl
  configs:
    indentation:
      indent_unit: tab

test_pass_indented_joins_default:
  # Configurable indents work.
  # a) default
  pass_str: |
    SELECT a, b, c
    FROM my_tbl
    LEFT JOIN another_tbl USING(a)

test_pass_indented_joins_false:
  # b) specific
  pass_str: |
    SELECT a, b, c
    FROM my_tbl
    LEFT JOIN another_tbl USING(a)
  configs:
    indentation:
      indented_joins: false

test_pass_indented_joins_true:
  # c) specific True, but passing
  pass_str: |
    SELECT a, b, c
    FROM my_tbl
        LEFT JOIN another_tbl USING(a)

  configs:
    indentation:
      indented_joins: true

test_fail_indented_joins_true_fix:
  # d) specific True, but failing
  fail_str: |
    SELECT a, b, c
    FROM my_tbl
    LEFT JOIN another_tbl USING(a)
  fix_str: |
    SELECT a, b, c
    FROM my_tbl
        LEFT JOIN another_tbl USING(a)
  configs:
    indentation:
      indented_joins: true

test_fail_indented_joins_false_fix:
  # e) specific False, and failing
  fail_str: |
    SELECT a, b, c
    FROM my_tbl
        LEFT JOIN another_tbl USING(a)
  fix_str: |
    SELECT a, b, c
    FROM my_tbl
    LEFT JOIN another_tbl USING(a)
  configs:
    indentation:
      indented_joins: false

test_pass_indented_using_on_default:
  # Configurable using_on indents work.
  # 2.a) default
  pass_str: |
    SELECT a, b, c
    FROM my_tbl
    LEFT JOIN another_tbl
        USING(a)

test_pass_indented_using_on_true:
  # 2.b) specific
  pass_str: |
    SELECT a, b, c
    FROM my_tbl
        LEFT JOIN another_tbl
            USING(a)
  configs:
    indentation:
      indented_joins: true
      indented_using_on: true

test_pass_indented_using_on_false:
  # 2.c) specific False, but passing
  pass_str: |
    SELECT a, b, c
    FROM my_tbl
        LEFT JOIN another_tbl
        USING(a)
  configs:
    indentation:
      indented_joins: true
      indented_using_on: false

test_fail_indented_using_on_false:
  # 2.d) specific False, but failing
  fail_str: |
    SELECT a, b, c
    FROM my_tbl
        LEFT JOIN another_tbl
            USING(a)
  fix_str: |
    SELECT a, b, c
    FROM my_tbl
        LEFT JOIN another_tbl
        USING(a)
  configs:
    indentation:
      indented_joins: true
      indented_using_on: false

test_fail_indented_joins_using_on_true:
  # 2.e) specific True, and failing
  fail_str: |
    SELECT a, b, c
    FROM my_tbl
        LEFT JOIN another_tbl
        USING(a)
  fix_str: |
    SELECT a, b, c
    FROM my_tbl
        LEFT JOIN another_tbl
            USING(a)
  configs:
    indentation:
      indented_joins: true
      indented_using_on: true

test_fail_indented_joins_using_on_false:
  # 2.f) specific false for both, and failing
  fail_str: |
    SELECT a, b, c
    FROM my_tbl
        LEFT JOIN another_tbl
            USING(a)
  fix_str: |
    SELECT a, b, c
    FROM my_tbl
    LEFT JOIN another_tbl
    USING(a)
  configs:
    indentation:
      indented_joins: false
      indented_using_on: false

test_fail_indented_using_on_merge_statment_default:
  # indented_using_on also covers MERGE INTO statements
  fail_str: |
    MERGE INTO t
    USING u
    ON t.a = u.b
    WHEN MATCHED THEN
        UPDATE SET a = 1
  fix_str: |
    MERGE INTO t
    USING u
        ON t.a = u.b
    WHEN MATCHED THEN
        UPDATE SET a = 1

test_pass_indented_using_on_merge_statment_false:
  # indented_using_on also covers MERGE INTO statements
  pass_str: |
    MERGE INTO t
    USING u
    ON t.a = u.b
    WHEN MATCHED THEN
        UPDATE SET a = 1
  configs:
    indentation:
      indented_using_on: false

test_pass_indented_on_contents_default:
  # Test indented_on_contents when default (true)
  pass_str: |
    SELECT
        r.a,
        s.b
    FROM r
    JOIN s
        ON
            r.a = s.a
            AND true

test_pass_indented_on_contents_true:
  # Test indented_on_contents when true (default)
  fail_str: |
    SELECT
        r.a,
        s.b
    FROM r
    JOIN s
        ON r.a = s.a
            AND true
  fix_str: |
    SELECT
        r.a,
        s.b
    FROM r
    JOIN s
        ON
            r.a = s.a
            AND true
  configs:
    indentation:
      indented_on_contents: true

test_pass_indented_on_contents_false:
  # Test indented_on_contents when false (non-default)
  pass_str: |
    SELECT
        r.a,
        s.b
    FROM r
    JOIN s
        ON r.a = s.a
        AND true
  configs:
    indentation:
      indented_on_contents: false

test_fail_indented_on_contents_default_fix_a:
  # Default config for indented_on_contents is true
  fail_str: |
    SELECT *
    FROM t1
    JOIN t2
        ON true
    AND true
  fix_str: |
    SELECT *
    FROM t1
    JOIN t2
        ON
            true
            AND true

test_fail_indented_on_contents_default_fix_b:
  # Default config for indented_on_contents is true.
  # This is an alternate interpretation of untaken indents.
  fail_str: |
    SELECT *
    FROM t1
    JOIN t2 ON true
    AND true
  fix_str: |
    SELECT *
    FROM t1
    JOIN t2 ON
        true
        AND true

test_fail_indented_on_contents_false_fix:
  fail_str: |
    SELECT
        t1.a,
        t2.b
    FROM t1
    JOIN t2
        ON true
    AND true
  fix_str: |
    SELECT
        t1.a,
        t2.b
    FROM t1
    JOIN t2
        ON true
        AND true
  configs:
    indentation:
      indented_on_contents: false

test_pass_indented_from_with_comment:
  pass_str: |
    SELECT *
    FROM
        t1
    -- Comment
    JOIN t2 USING (user_id)

test_fail_indented_from_with_comment_fix:
  fail_str: |
    SELECT *
    FROM
        t1
        -- Comment
    JOIN t2 USING (user_id)
  fix_str: |
    SELECT *
    FROM
        t1
    -- Comment
    JOIN t2 USING (user_id)

test_fail_indented_multi_line_comment:
  fail_str: |
    SELECT
    business_type,

    -- The following is the slope of the regression line. Note that CORR (which is the Pearson's correlation
    -- coefficient is symmetric in its arguments, but since STDDEV_POP(open_rate_su) appears in the
    customer_type

    FROM
    global_actions_states
  fix_str: |
    SELECT
        business_type,

        -- The following is the slope of the regression line. Note that CORR (which is the Pearson's correlation
        -- coefficient is symmetric in its arguments, but since STDDEV_POP(open_rate_su) appears in the
        customer_type

    FROM
        global_actions_states

test_jinja_with_disbalanced_pairs:
  # The range(3) -%} results in swallowing the \n
  # N.B. The way L003 handles this is questionable,
  # and this test seals in that behaviour.
  pass_str: |
    SELECT
        cohort_month
        {% for i in range(3) -%}
            , {{ i }} AS index_{{ i }}
        {% endfor -%}
        , TRUE AS overall
    FROM orders

test_fail_attempted_hanger_fix:
  # Check messy hanger correction.
  # TODO: Check we agree with this fix.
  # I think while unconventional, it is technically correct.
  fail_str: |
    SELECT coalesce(foo,
                  bar)
       FROM tbl
  fix_str: |
    SELECT coalesce(
        foo,
        bar
    )
    FROM tbl

test_fail_possible_hanger_fix:
  # Same note as above, but with a messier example.
  fail_str: |
    SELECT coalesce(foo,
     bar)
       FROM tbl
  fix_str: |
    SELECT coalesce(
        foo,
        bar
    )
    FROM tbl

test_fail_consecutive_hangers:
  fail_str: |
    select *
    from foo
    where a like 'a%'
      and b like 'b%'
      and c like 'c%'
      and d like 'd%'
      and e like 'e%'
      and f like 'f%'
  fix_str: |
    select *
    from foo
    where
        a like 'a%'
        and b like 'b%'
        and c like 'c%'
        and d like 'd%'
        and e like 'e%'
        and f like 'f%'

test_fail_clean_reindent_fix:
  # A "clean" indent is where the previous line ends with an
  # indent token (as per this example). We should use the
  # default approach and indent by 1 step.
  fail_str: |
    SELECT coalesce(
    foo,
                    bar)
       FROM tbl
  fix_str: |
    SELECT coalesce(
        foo,
        bar
    )
    FROM tbl

# https://github.com/sqlfluff/sqlfluff/issues/643
test_pass_indent_snowflake:
  pass_str: |
    with source_data as (
        select * from {{ source('source_name', 'xxx_yyy_zzz') }}
    )

    select *
    from source_data
  configs:
    core:
      dialect: snowflake

# https://github.com/sqlfluff/sqlfluff/issues/643
test_pass_indent_indent_bigquery:
  pass_str: |
    with source_data as (
        select * from {{ source('source_name', 'xxx_yyy_zzz') }}
    )
    select *
    from source_data
  configs:
    core:
      dialect: bigquery

test_jinja_indent_templated_table_name_a:
  fail_str: |
    -- This file combines product data from individual brands into a staging table
    {% for product in ['table1', 'table2'] %}
    SELECT
      brand,
      country_code,
      category,
      name,
      id
    FROM
      {{ product }}
    {% if not loop.last -%} UNION ALL {%- endif %}
    {% endfor %}
  fix_str: |
    -- This file combines product data from individual brands into a staging table
    {% for product in ['table1', 'table2'] %}
        SELECT
            brand,
            country_code,
            category,
            name,
            id
        FROM
            {{ product }}
        {% if not loop.last -%} UNION ALL {%- endif %}
    {% endfor %}

# Like test_jinja_indent_1_a but "FROM" table not initially
# indented.
test_jinja_indent_templated_table_name_b:
  fail_str: |
    -- This file combines product data from individual brands into a staging table
    {% for product in ['table1', 'table2'] %}
    SELECT
      brand,
      country_code,
      category,
      name,
      id
    FROM
    {{ product }}
    {% if not loop.last -%} UNION ALL {%- endif %}
    {% endfor %}
  fix_str: |
    -- This file combines product data from individual brands into a staging table
    {% for product in ['table1', 'table2'] %}
        SELECT
            brand,
            country_code,
            category,
            name,
            id
        FROM
            {{ product }}
        {% if not loop.last -%} UNION ALL {%- endif %}
    {% endfor %}

test_jinja_nested_blocks:
  fail_str: |
    WITH
    raw_effect_sizes AS (
    SELECT
    {% for action in ['a'] %}
    {% if True %}
    rate_su_{{action}},
    {% endif %}
    {% endfor %}
    )
    SELECT 1

  fix_str: |
    WITH
    raw_effect_sizes AS (
        SELECT
            {% for action in ['a'] %}
                {% if True %}
                    rate_su_{{action}},
                {% endif %}
            {% endfor %}
    )
    SELECT 1

# LIMIT, QUALIFY, and WINDOW both indent
test_limit_and_qualify_and_window_indent:
  fail_str: |
    SELECT
        a,
        b
    FROM
    my_tbl
    QUALIFY
    1
    LIMIT
    1
    WINDOW
    some_window AS (PARTITION BY 1)
  fix_str: |
    SELECT
        a,
        b
    FROM
        my_tbl
    QUALIFY
        1
    LIMIT
        1
    WINDOW
        some_window AS (PARTITION BY 1)
  configs:
    core:
      dialect: bigquery

# LIMIT, QUALIFY and WINDOW both acceptable on single line
test_limit_and_qualify_and_window_single_line:
  pass_str: |
    SELECT
        a,
        b
    FROM
        my_tbl
    QUALIFY 1
    LIMIT 1
    WINDOW some_window AS (PARTITION BY 1)
  configs:
    core:
      dialect: bigquery

# By default CTEs should not be indented
test_pass_cte:
  pass_str: |
    WITH
    some_cte AS (
        SELECT 1 FROM table1
    ),

    some_other_cte AS (
        SELECT 1 FROM table1
    )

    SELECT 1 FROM table1
  configs:
    core:
      dialect: bigquery

# CTEs can be configured to be indented
test_fail_indented_cte:
  fail_str: |
    WITH
    some_cte AS (
        SELECT 1 FROM table1
    ),

    some_other_cte AS (
        SELECT 1 FROM table1
    )

    SELECT 1 FROM table1
  fix_str: |
    WITH
        some_cte AS (
            SELECT 1 FROM table1
        ),

        some_other_cte AS (
            SELECT 1 FROM table1
        )

    SELECT 1 FROM table1
  configs:
    core:
      dialect: bigquery
    indentation:
      indented_ctes: true

# Exasol LUA script
test_exasol_script:
  pass_str: |
    CREATE OR REPLACE LUA SCRIPT ASCRIPT (APARAM) RETURNS ROWCOUNT AS
        res = 1
        suc = true
        if not suc then
            error("ERROR")
        end
        return res
    /
  configs:
    core:
      dialect: exasol

test_pass_tsql_else_if:
  pass_str: |
    IF (1 > 1)
        PRINT 'A';
    ELSE IF (2 > 2)
        PRINT 'B';
    ELSE IF (3 > 3)
        PRINT 'C';
    ELSE
        PRINT 'D';
  configs:
    core:
      dialect: tsql

test_fail_tsql_else_if:
  fail_str: |
    IF (1 > 1)
      PRINT 'A';
     ELSE IF (2 > 2)
         PRINT 'B';
    ELSE IF (3 > 3)
     PRINT 'C';
    ELSE
            PRINT 'D';
  fix_str: |
    IF (1 > 1)
        PRINT 'A';
    ELSE IF (2 > 2)
        PRINT 'B';
    ELSE IF (3 > 3)
        PRINT 'C';
    ELSE
        PRINT 'D';
  configs:
    core:
      dialect: tsql

test_fail_tsql_else_if_successive:
  fail_str: |
    IF (1 > 1)
        PRINT 'A';
        ELSE IF (2 > 2)
            PRINT 'B';
            ELSE IF (3 > 3)
                PRINT 'C';
                ELSE
                    PRINT 'D';
  fix_str: |
    IF (1 > 1)
        PRINT 'A';
    ELSE IF (2 > 2)
        PRINT 'B';
    ELSE IF (3 > 3)
        PRINT 'C';
    ELSE
        PRINT 'D';
  configs:
    core:
      dialect: tsql

# TSQL function
test_tsql_function:
  fail_str: |
    CREATE FUNCTION dbo.isoweek (@DATE datetime)
    RETURNS int
    WITH EXECUTE AS CALLER
    AS
    BEGIN
        DECLARE @ISOweek int;
        SET @ISOweek = DATEPART(wk, @DATE) + 1
            - DATEPART(wk, CAST(DATEPART(yy, @DATE) AS char(4)) + '0104');
    --Special cases Jan 1-3 may belong to the previous year
        IF (@ISOweek = 0)
            SET @ISOweek = dbo.ISOWEEK(CAST(DATEPART(yy, @DATE) - 1
                AS char(4)
            ) + '12' + CAST(24 + DATEPART(day, @DATE) AS char(2))) + 1;
    --Special case Dec 29-31 may belong to the next year
        IF ((DATEPART(mm, @DATE) = 12)
        AND ((DATEPART(dd, @DATE) - DATEPART(dw, @DATE)) >= 28))
        SET @ISOweek = 1;
        RETURN(@ISOweek);
    END;
    GO
  fix_str: |
    CREATE FUNCTION dbo.isoweek (@DATE datetime)
    RETURNS int
    WITH EXECUTE AS CALLER
    AS
    BEGIN
        DECLARE @ISOweek int;
        SET
            @ISOweek = DATEPART(wk, @DATE) + 1
            - DATEPART(wk, CAST(DATEPART(yy, @DATE) AS char(4)) + '0104');
        --Special cases Jan 1-3 may belong to the previous year
        IF (@ISOweek = 0)
            SET @ISOweek = dbo.ISOWEEK(CAST(
                DATEPART(yy, @DATE) - 1
                AS char(4)
            ) + '12' + CAST(24 + DATEPART(day, @DATE) AS char(2))) + 1;
        --Special case Dec 29-31 may belong to the next year
        IF (
            (DATEPART(mm, @DATE) = 12)
            AND ((DATEPART(dd, @DATE) - DATEPART(dw, @DATE)) >= 28)
        )
            SET @ISOweek = 1;
        RETURN(@ISOweek);
    END;
    GO
  configs:
    core:
      dialect: tsql

test_pass_ignore_templated_whitespace:
  pass_str: |
    SELECT
        c1,
        {{ "      c2" }}
    FROM my_table
  configs:
    core:
      ignore_templated_areas: false

test_fail_ignore_templated_whitespace_1:
  fail_str: |
    SELECT
        c1,
    d{{ "      c2" }}
    FROM my_table
  fix_str: |
    SELECT
        c1,
        d{{ "      c2" }}
    FROM my_table

  configs:
    core:
      ignore_templated_areas: false

test_fail_ignore_templated_whitespace_2:
  fail_str: |
    SELECT
        c1,
      d{{ "      c2" }}
    FROM my_table
  fix_str: |
    SELECT
        c1,
        d{{ "      c2" }}
    FROM my_table
  configs:
    core:
      ignore_templated_areas: false

test_fail_ignore_templated_whitespace_3:
  fail_str: |
    SELECT
        c1,
          d{{ "      c2" }}
    FROM my_table
  fix_str: |
    SELECT
        c1,
        d{{ "      c2" }}
    FROM my_table
  configs:
    core:
      ignore_templated_areas: false

test_pass_ignore_templated_whitespace_4:
  # Note the newline after c2. This causes "AS other_id" to be on a different
  # line in templated space, but not raw space. L003 should ignore lines like
  # this.
  pass_str: |
    SELECT
        c1,
        {{ "      c2\n" }} AS other_id
    FROM my_table

test_pass_ignore_templated_newline_not_last_line:
  pass_str: |
    select *
    from {{ "\n\nmy_table" }}
    inner join
        my_table2
        using (id)

test_pass_ignore_templated_newline_last_line:
  pass_str: |
    select *
    from {{ "\n\nmy_table" }}

test_fail_fix_template_indentation_1:
  fail_str: |
    SELECT
        c1,
    {{ "c2" }}
  fix_str: |
    SELECT
        c1,
        {{ "c2" }}

test_fail_fix_template_indentation_2:
  fail_str: |
    with
    first_join as (
        select
    {{ "c1" }},
            c2
        from helper
    {{ "group by 1" }}
    )

    select * from first_join
  fix_str: |
    with
    first_join as (
        select
            {{ "c1" }},
            c2
        from helper
        {{ "group by 1" }}
    )

    select * from first_join

test_pass_tsql_update_indent:
  pass_str: |
    update Extracts.itt_parm_base
    set
        DateF = convert(varchar, @from_date, 112),
        DateT = convert(varchar, @to_date, 112)
  configs:
    core:
      dialect: tsql

test_pass_tsql_declare_indent:
  fail_str: |
    DECLARE @prv_qtr_1st_dt DATETIME,
            @last_qtr INT,
            @last_qtr_first_mn INT,
            @last_qtr_yr INT;
  fix_str: |
    DECLARE
        @prv_qtr_1st_dt DATETIME,
        @last_qtr INT,
        @last_qtr_first_mn INT,
        @last_qtr_yr INT;
  configs:
    core:
      dialect: tsql

test_pass_tsql_set_indent:
  pass_str: |
    SET
        @prv_qtr_1st_dt = CAST(@last_qtr_yr AS VARCHAR(4)) + '-' +
        CAST(@last_qtr_first_mn AS VARCHAR(2)) + '-01'
  configs:
    core:
      dialect: tsql

test_pass_tsql_set_indent_multiple_params:
  pass_str: |
    SET
        @param1 = 1,
        @param2 = 2
  configs:
    core:
      dialect: tsql

test_pass_tsql_if_indent:
  pass_str: |
    IF
        1 > 1 AND
        2 < 2
        SELECT 1;
  configs:
    core:
      dialect: tsql

test_pass_exasol_func_indent:
  pass_str: |
    CREATE FUNCTION schem.func (
        p1 VARCHAR(6),
        p2 VARCHAR(10)
    ) RETURN VARCHAR (20)
    IS
        res VARCHAR(20);

    BEGIN

        IF p1 IS NOT NULL AND p2 IS NOT NULL THEN
            IF p1 = 1 THEN
                res:= 'Hello World';
            ELSE
                IF p2 = 3 THEN
                    res:= 'ABC';
                END IF;
                res:= 'WOHOOOO';
            END IF;
        END IF;
        RETURN res;
    END schem.func;
    /
  configs:
    core:
      dialect: exasol

test_fail_fix_exa_func_format:
  fail_str: |
    CREATE FUNCTION schem.func (
        p1 VARCHAR(6)
    ) RETURN VARCHAR (20)
    IS
    res VARCHAR(20);
    BEGIN
    IF p1 = 1 THEN
      res:= 'Hello World';
        END IF;
    RETURN res;
    END schem.func;
    /
  fix_str: |
    CREATE FUNCTION schem.func (
        p1 VARCHAR(6)
    ) RETURN VARCHAR (20)
    IS
        res VARCHAR(20);
    BEGIN
        IF p1 = 1 THEN
            res:= 'Hello World';
        END IF;
        RETURN res;
    END schem.func;
    /
  configs:
    core:
      dialect: exasol

test_pass_tsql_index_indent:
  pass_str: |
    CREATE UNIQUE INDEX AK_UnitMeasure_Name
        ON Production.UnitMeasure(Name);
  configs:
    core:
      dialect: tsql

test_pass_tsql_statistics_indent:
  pass_str: |
    CREATE STATISTICS [stat_ccode]
        ON [dbo].[CodeValues]([ccode]);
  configs:
    core:
      dialect: tsql

test_fail_snowflake_merge_statement:
  fail_str: |
    merge into foo.bar as tgt
    using (
    select
      foo::date as bar
    from foo.bar
    where
    split(foo, '|')[2] REGEXP '^\\d+\\-\\d+\\-\\d+ \\d+\\:\\d+$'
    OR
    foo IN ('BAR','FOO')
    ) as src
    on
      src.foo = tgt.foo
    when matched then
    update set
      tgt.foo = src.foo
    ;
  fix_str: |
    merge into foo.bar as tgt
    using (
        select
            foo::date as bar
        from foo.bar
        where
            split(foo, '|')[2] REGEXP '^\\d+\\-\\d+\\-\\d+ \\d+\\:\\d+$'
            OR
            foo IN ('BAR','FOO')
    ) as src
        on
            src.foo = tgt.foo
    when matched then
        update set
            tgt.foo = src.foo
    ;
  configs:
    core:
      dialect: snowflake

test_fail_hanging_indents_convert_to_normal_indent:
  # This takes advantage of new indent treatment in 2.0.x
  fail_str: |
    SELECT
        a.line + (a.with
                  + a.hanging_indent) as actually_not_ok,
    FROM tbl as a
  fix_str: |
    SELECT
        a.line + (
            a.with
            + a.hanging_indent
        ) as actually_not_ok,
    FROM tbl as a

test_fail_hanging_indents_fix_mixed_indents:
  # The tab is removed.
  fail_str: |
    SELECT
        a.line + (
            a.something_indented_well
            + least(
            	  a.good_example, -- there is a tab here
        a.bad_example,
         a.really_bad_example,
                a.nother_good_example
            )
        ) as some_harder_problems
    FROM tbl as a
  fix_str: |
    SELECT
        a.line + (
            a.something_indented_well
            + least(
                a.good_example, -- there is a tab here
                a.bad_example,
                a.really_bad_example,
                a.nother_good_example
            )
        ) as some_harder_problems
    FROM tbl as a

test_pass_indented_procedure_parameters:
  pass_str: |
    CREATE OR ALTER PROCEDURE some_procedure
        @param1 int
    AS SELECT * FROM dbo
  configs:
    core:
      dialect: tsql

test_fail_unindented_procedure_parameters:
  fail_str: |
    CREATE OR ALTER PROCEDURE someOtherProcedure
    @param1 nvarchar(100),
    @param2 nvarchar(20)
    AS SELECT * FROM dbo
  fix_str: |
    CREATE OR ALTER PROCEDURE someOtherProcedure
        @param1 nvarchar(100),
        @param2 nvarchar(20)
    AS SELECT * FROM dbo
  configs:
    core:
      dialect: tsql

test_tsql_bubble_up_newline_after_fix:
  # Tests issue 3303, where an L003 fix leaves a newline as the final child
  # segment that has to be "bubbled up" two levels to avoid violating the
  # _is_code_or_meta() check in core/parser/segments/base.py.
  fail_str: |
    create procedure name as
    begin
    drop table if exists #something
      end
  fix_str: |
    create procedure name as
    begin
        drop table if exists #something
    end
  configs:
    core:
      dialect: tsql

test_tsql_cross_apply_indentation:
  # Test for behavior in issue #3672
  pass_str: |
    SELECT
        table1.col,
        table2.col
    FROM table1
    CROSS APPLY (
        VALUES ((1), (2))
    ) AS table2(col)
    INNER JOIN table3
        ON table1.col = table3.col;
  configs:
    core:
      dialect: tsql

test_tsql_cross_join_indentation:
  # Test for behavior in issue #3672
  pass_str: |
    SELECT
        table1.col,
        table2.col
    FROM table1
    CROSS JOIN table2
    INNER JOIN table3
        ON table1.col = table3.col;
  configs:
    core:
      dialect: tsql

test_tsql_nested_join:
  # Test for behavior prior to issue #3672
  fail_str: |
    SELECT
        table1.col,
        table2.col
    FROM table1
    INNER JOIN table2
    INNER JOIN table3
        ON table1.col = table2.col AND table1.col = table3.col;
  fix_str: |
    SELECT
        table1.col,
        table2.col
    FROM table1
    INNER JOIN table2
        INNER JOIN table3
            ON table1.col = table2.col AND table1.col = table3.col;
  configs:
    core:
      dialect: tsql

test_tsql_outer_apply_indentation:
  # Test for behavior in issue #3685
  pass_str: |
    SELECT table1.*
    FROM table1
    OUTER APPLY table2
    INNER JOIN table3
        ON table1.col = table3.col
  configs:
    core:
      dialect: tsql

test_tsql_outer_apply_indentation_fix:
  # Test for behavior in issue #3685
  fail_str: |
    SELECT table1.*
    FROM table1
    OUTER APPLY table2
        INNER JOIN table3
            ON table1.col = table3.col
  fix_str: |
    SELECT table1.*
    FROM table1
    OUTER APPLY table2
    INNER JOIN table3
        ON table1.col = table3.col
  configs:
    core:
      dialect: tsql

test_fail_consuming_whitespace_a:
  # Test that this works even with tags which consume whitespace.
  fail_str: |
    {% for item in [1, 2] -%}
    SELECT *
    FROM some_table
    {{ 'UNION ALL\n' if not loop.last }}
    {%- endfor %}
  fix_str: |
    {% for item in [1, 2] -%}
        SELECT *
        FROM some_table
        {{ 'UNION ALL\n' if not loop.last }}
    {%- endfor %}

test_fail_consuming_whitespace_b:
  # Additional test to make sure that crazy things don't happen
  # with the first newline.
  fail_str: |
    {% for item in [1, 2] -%}
        SELECT *
    FROM some_table
    {{ 'UNION ALL\n' if not loop.last }}
    {%- endfor %}
  fix_str: |
    {% for item in [1, 2] -%}
        SELECT *
        FROM some_table
        {{ 'UNION ALL\n' if not loop.last }}
    {%- endfor %}

test_pass_consuming_whitespace_stable:
  # Test for stability in fixes with loops and consuming tags.
  # https://github.com/sqlfluff/sqlfluff/issues/3185
  pass_str: |
    {% for item in [1, 2] -%}
        SELECT *
        FROM some_table
        {{ 'UNION ALL\n' if not loop.last }}
    {%- endfor %}

test_fail_trailing_comments:
  # Additional test to make sure that crazy things don't happen
  # with the first newline.
  fail_str: |
    SELECT 1
        -- foo
            -- bar
  fix_str: |
    SELECT 1
    -- foo
    -- bar

test_fail_case_statement:
  # Test for issue with case statement indentation:
  # https://github.com/sqlfluff/sqlfluff/issues/3836
  fail_str: |
    SELECT
    foo
    , CASE
    WHEN 1 = 1
    THEN 2
    END AS example
    FROM tbl
  fix_str: |
    SELECT
      foo
      , CASE
        WHEN 1 = 1
          THEN 2
      END AS example
    FROM tbl
  configs:
    indentation:
      tab_space_size: 2

test_pass_templated_case_statement:
  # Test for template block in case statement indentation
  # https://github.com/sqlfluff/sqlfluff/issues/3988
  pass_str: |
    {%- set json_keys = ["a", "b", "c"] -%}

    with
    dummy as (
        select
            {% for json_key in json_keys -%}
                case
                    when 1 = 1
                        {% if json_key in ["b"] %}
                            then 0
                        {% else %}
                            then 1
                        {% endif %}
                    else null
                end as {{ json_key }}_suffix{% if not loop.last %}, {% endif %}
            {% endfor %}
    )

    select *
    from dummy

test_pass_jinja_tag_multiline:
  # Test that jinja block tags which contain newlines
  # aren't linted, because we can't reliably fix them.
  # The default fixing routine would only moving the
  # start of the tag, which is ok but potentially strange.
  # TODO: At some point we should find a better solution for
  # this.
  pass_str: |
    SELECT
        1,
    {{
            "my_jinja_tag_with_odd_indents"
          }},
        2,
          {%
      if True
    %}
            3,  -- NOTE: indented because within block
    {%       endif
    %}
<<<<<<< HEAD
        4
=======
        4

test_pass_trailing_inline_noqa:
  pass_str: |
    SELECT
        col1,
        col2
    FROM
        table1 -- noqa: L062
>>>>>>> 7db24b03
<|MERGE_RESOLUTION|>--- conflicted
+++ resolved
@@ -1337,9 +1337,6 @@
             3,  -- NOTE: indented because within block
     {%       endif
     %}
-<<<<<<< HEAD
-        4
-=======
         4
 
 test_pass_trailing_inline_noqa:
@@ -1348,5 +1345,4 @@
         col1,
         col2
     FROM
-        table1 -- noqa: L062
->>>>>>> 7db24b03
+        table1 -- noqa: L062