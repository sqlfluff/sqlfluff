rule: L003

test_fail_reindent_first_line_1:
  fail_str: "     SELECT 1"
  fix_str: SELECT 1

test_fail_reindent_first_line_2:
  # Github Bug #99. Python2 Issues with fixing L003
  fail_str: "  select 1 from tbl;"
  fix_str: select 1 from tbl;

test_pass_indentation_of_comments_1:
  # Github Bug #203
  # Comments should be aligned to the following line.
  pass_str: |
    SELECT
        -- Compute the thing
        (a + b) AS c
    FROM
        acceptable_buckets

test_pass_indentation_of_comments_2:
  # Comments should be aligned to the following line.
  pass_str: |
    SELECT
        user_id
    FROM
        age_data
    JOIN
        audience_size
        USING (user_id, list_id)
    -- We LEFT JOIN because blah
    LEFT JOIN
        verts
        USING
            (user_id)

test_fail_tab_indentation:
  # Using tabs as indents works
  fail_str: |
    SELECT
    	a,
    b
    FROM my_tbl
  fix_str: |
    SELECT
    	a,
    	b
    FROM my_tbl
  configs:
    indentation:
      indent_unit: tab

test_pass_indented_joins_default:
  # Configurable indents work.
  # a) default
  pass_str: |
    SELECT a, b, c
    FROM my_tbl
    LEFT JOIN another_tbl USING(a)

test_pass_indented_joins_false:
  # b) specific
  pass_str: |
    SELECT a, b, c
    FROM my_tbl
    LEFT JOIN another_tbl USING(a)
  configs:
    indentation:
      indented_joins: false

test_pass_indented_joins_true:
  # c) specific True, but passing
  pass_str: |
    SELECT a, b, c
    FROM my_tbl
        LEFT JOIN another_tbl USING(a)

  configs:
    indentation:
      indented_joins: true

test_fail_indented_joins_true_fix:
  # d) specific True, but failing
  fail_str: |
    SELECT a, b, c
    FROM my_tbl
    LEFT JOIN another_tbl USING(a)
  fix_str: |
    SELECT a, b, c
    FROM my_tbl
        LEFT JOIN another_tbl USING(a)
  configs:
    indentation:
      indented_joins: true

test_fail_indented_joins_false_fix:
  # e) specific False, and failing
  fail_str: |
    SELECT a, b, c
    FROM my_tbl
        LEFT JOIN another_tbl USING(a)
  fix_str: |
    SELECT a, b, c
    FROM my_tbl
    LEFT JOIN another_tbl USING(a)
  configs:
    indentation:
      indented_joins: false

test_pass_indented_using_on_default:
  # Configurable using_on indents work.
  # 2.a) default
  pass_str: |
    SELECT a, b, c
    FROM my_tbl
    LEFT JOIN another_tbl
        USING(a)

test_pass_indented_using_on_true:
  # 2.b) specific
  pass_str: |
    SELECT a, b, c
    FROM my_tbl
        LEFT JOIN another_tbl
            USING(a)
  configs:
    indentation:
      indented_joins: true
      indented_using_on: true

test_pass_indented_using_on_false:
  # 2.c) specific False, but passing
  pass_str: |
    SELECT a, b, c
    FROM my_tbl
        LEFT JOIN another_tbl
        USING(a)
  configs:
    indentation:
      indented_joins: true
      indented_using_on: false

test_fail_indented_using_on_false:
  # 2.d) specific False, but failing
  fail_str: |
    SELECT a, b, c
    FROM my_tbl
        LEFT JOIN another_tbl
            USING(a)
  fix_str: |
    SELECT a, b, c
    FROM my_tbl
        LEFT JOIN another_tbl
        USING(a)
  configs:
    indentation:
      indented_joins: true
      indented_using_on: false

test_fail_indented_joins_using_on_true:
  # 2.e) specific True, and failing
  fail_str: |
    SELECT a, b, c
    FROM my_tbl
        LEFT JOIN another_tbl
        USING(a)
  fix_str: |
    SELECT a, b, c
    FROM my_tbl
        LEFT JOIN another_tbl
            USING(a)
  configs:
    indentation:
      indented_joins: true
      indented_using_on: true

test_fail_indented_joins_using_on_false:
  # 2.f) specific false for both, and failing
  fail_str: |
    SELECT a, b, c
    FROM my_tbl
        LEFT JOIN another_tbl
            USING(a)
  fix_str: |
    SELECT a, b, c
    FROM my_tbl
    LEFT JOIN another_tbl
    USING(a)
  configs:
    indentation:
      indented_joins: false
      indented_using_on: false

test_fail_indented_using_on_merge_statment_default:
  # indented_using_on also covers MERGE INTO statements
  fail_str: |
    MERGE INTO t
    USING u
    ON t.a = u.b
    WHEN MATCHED THEN
        UPDATE SET a = 1
  fix_str: |
    MERGE INTO t
    USING u
        ON t.a = u.b
    WHEN MATCHED THEN
        UPDATE SET a = 1

test_pass_indented_using_on_merge_statment_false:
  # indented_using_on also covers MERGE INTO statements
  pass_str: |
    MERGE INTO t
    USING u
    ON t.a = u.b
    WHEN MATCHED THEN
        UPDATE SET a = 1
  configs:
    indentation:
      indented_using_on: false

test_pass_indented_on_contents_default:
  # Test indented_on_contents when default (true)
  pass_str: |
    SELECT
        r.a,
        s.b
    FROM r
    JOIN s
        ON
            r.a = s.a
            AND true

test_pass_indented_on_contents_true:
  # Test indented_on_contents when true (default)
  fail_str: |
    SELECT
        r.a,
        s.b
    FROM r
    JOIN s
        ON r.a = s.a
            AND true
  fix_str: |
    SELECT
        r.a,
        s.b
    FROM r
    JOIN s
        ON
            r.a = s.a
            AND true
  configs:
    indentation:
      indented_on_contents: true

test_pass_indented_on_contents_false:
  # Test indented_on_contents when false (non-default)
  pass_str: |
    SELECT
        r.a,
        s.b
    FROM r
    JOIN s
        ON r.a = s.a
        AND true
  configs:
    indentation:
      indented_on_contents: false

test_fail_indented_on_contents_default_fix_a:
  # Default config for indented_on_contents is true
  fail_str: |
    SELECT *
    FROM t1
    JOIN t2
        ON true
    AND true
  fix_str: |
    SELECT *
    FROM t1
    JOIN t2
        ON
            true
            AND true

test_fail_indented_on_contents_default_fix_b:
  # Default config for indented_on_contents is true.
  # This is an alternate interpretation of untaken indents.
  fail_str: |
    SELECT *
    FROM t1
    JOIN t2 ON true
    AND true
  fix_str: |
    SELECT *
    FROM t1
    JOIN t2 ON
        true
        AND true

test_fail_indented_on_contents_false_fix:
  fail_str: |
    SELECT
        t1.a,
        t2.b
    FROM t1
    JOIN t2
        ON true
    AND true
  fix_str: |
    SELECT
        t1.a,
        t2.b
    FROM t1
    JOIN t2
        ON true
        AND true
  configs:
    indentation:
      indented_on_contents: false

test_pass_indented_from_with_comment:
  pass_str: |
    SELECT *
    FROM
        t1
    -- Comment
    JOIN t2 USING (user_id)

test_fail_indented_from_with_comment_fix:
  fail_str: |
    SELECT *
    FROM
        t1
        -- Comment
    JOIN t2 USING (user_id)
  fix_str: |
    SELECT *
    FROM
        t1
    -- Comment
    JOIN t2 USING (user_id)

test_fail_indented_multi_line_comment:
  fail_str: |
    SELECT
    business_type,

    -- The following is the slope of the regression line. Note that CORR (which is the Pearson's correlation
    -- coefficient is symmetric in its arguments, but since STDDEV_POP(open_rate_su) appears in the
    customer_type

    FROM
    global_actions_states
  fix_str: |
    SELECT
        business_type,

        -- The following is the slope of the regression line. Note that CORR (which is the Pearson's correlation
        -- coefficient is symmetric in its arguments, but since STDDEV_POP(open_rate_su) appears in the
        customer_type

    FROM
        global_actions_states

test_jinja_with_disbalanced_pairs:
  # The range(3) -%} results in swallowing the \n
  # N.B. The way L003 handles this is questionable,
  # and this test seals in that behaviour.
  pass_str: |
    SELECT
        cohort_month
        {% for i in range(3) -%}
            , {{ i }} AS index_{{ i }}
        {% endfor -%}
        , TRUE AS overall
    FROM orders

test_fail_attempted_hanger_fix:
  # Check messy hanger correction.
  # TODO: Check we agree with this fix.
  # I think while unconventional, it is technically correct.
  fail_str: |
    SELECT coalesce(foo,
                  bar)
       FROM tbl
  fix_str: |
    SELECT coalesce(
        foo,
        bar
    )
    FROM tbl

test_fail_possible_hanger_fix:
  # Same note as above, but with a messier example.
  fail_str: |
    SELECT coalesce(foo,
     bar)
       FROM tbl
  fix_str: |
    SELECT coalesce(
        foo,
        bar
    )
    FROM tbl

test_fail_consecutive_hangers:
  fail_str: |
    select *
    from foo
    where a like 'a%'
      and b like 'b%'
      and c like 'c%'
      and d like 'd%'
      and e like 'e%'
      and f like 'f%'
  fix_str: |
    select *
    from foo
    where
        a like 'a%'
        and b like 'b%'
        and c like 'c%'
        and d like 'd%'
        and e like 'e%'
        and f like 'f%'

test_fail_consecutive_hangers_implicit:
  # NOTE: The allowed implicit indent in the WHERE clause,
  # but by default they're not enabled.
  fail_str: |
    select *
    from foo
    where a like 'a%'
      and b like 'b%'
      and c like 'c%'
      and d like 'd%'
      and e like 'e%'
      and f like 'f%'
  fix_str: |
    select *
    from foo
    where a like 'a%'
        and b like 'b%'
        and c like 'c%'
        and d like 'd%'
        and e like 'e%'
        and f like 'f%'
  configs:
    indentation:
      allow_implicit_indents: true

test_fail_clean_reindent_fix:
  # A "clean" indent is where the previous line ends with an
  # indent token (as per this example). We should use the
  # default approach and indent by 1 step.
  fail_str: |
    SELECT coalesce(
    foo,
                    bar)
       FROM tbl
  fix_str: |
    SELECT coalesce(
        foo,
        bar
    )
    FROM tbl

# https://github.com/sqlfluff/sqlfluff/issues/643
test_pass_indent_snowflake:
  pass_str: |
    with source_data as (
        select * from {{ source('source_name', 'xxx_yyy_zzz') }}
    )

    select *
    from source_data
  configs:
    core:
      dialect: snowflake

# https://github.com/sqlfluff/sqlfluff/issues/643
test_pass_indent_indent_bigquery:
  pass_str: |
    with source_data as (
        select * from {{ source('source_name', 'xxx_yyy_zzz') }}
    )
    select *
    from source_data
  configs:
    core:
      dialect: bigquery

test_jinja_indent_templated_table_name_a:
  fail_str: |
    -- This file combines product data from individual brands into a staging table
    {% for product in ['table1', 'table2'] %}
    SELECT
      brand,
      country_code,
      category,
      name,
      id
    FROM
      {{ product }}
    {% if not loop.last -%} UNION ALL {%- endif %}
    {% endfor %}
  fix_str: |
    -- This file combines product data from individual brands into a staging table
    {% for product in ['table1', 'table2'] %}
        SELECT
            brand,
            country_code,
            category,
            name,
            id
        FROM
            {{ product }}
        {% if not loop.last -%} UNION ALL {%- endif %}
    {% endfor %}

# Like test_jinja_indent_1_a but "FROM" table not initially
# indented.
test_jinja_indent_templated_table_name_b:
  fail_str: |
    -- This file combines product data from individual brands into a staging table
    {% for product in ['table1', 'table2'] %}
    SELECT
      brand,
      country_code,
      category,
      name,
      id
    FROM
    {{ product }}
    {% if not loop.last -%} UNION ALL {%- endif %}
    {% endfor %}
  fix_str: |
    -- This file combines product data from individual brands into a staging table
    {% for product in ['table1', 'table2'] %}
        SELECT
            brand,
            country_code,
            category,
            name,
            id
        FROM
            {{ product }}
        {% if not loop.last -%} UNION ALL {%- endif %}
    {% endfor %}

test_jinja_nested_blocks:
  fail_str: |
    WITH
    raw_effect_sizes AS (
    SELECT
    {% for action in ['a'] %}
    {% if True %}
    rate_su_{{action}},
    {% endif %}
    {% endfor %}
    )
    SELECT 1

  fix_str: |
    WITH
    raw_effect_sizes AS (
        SELECT
            {% for action in ['a'] %}
                {% if True %}
                    rate_su_{{action}},
                {% endif %}
            {% endfor %}
    )
    SELECT 1

# LIMIT, QUALIFY, and WINDOW both indent
test_limit_and_qualify_and_window_indent:
  fail_str: |
    SELECT
        a,
        b
    FROM
    my_tbl
    QUALIFY
    1
    LIMIT
    1
    WINDOW
    some_window AS (PARTITION BY 1)
  fix_str: |
    SELECT
        a,
        b
    FROM
        my_tbl
    QUALIFY
        1
    LIMIT
        1
    WINDOW
        some_window AS (PARTITION BY 1)
  configs:
    core:
      dialect: bigquery

# LIMIT, QUALIFY and WINDOW both acceptable on single line
test_limit_and_qualify_and_window_single_line:
  pass_str: |
    SELECT
        a,
        b
    FROM
        my_tbl
    QUALIFY 1
    LIMIT 1
    WINDOW some_window AS (PARTITION BY 1)
  configs:
    core:
      dialect: bigquery

# By default CTEs should not be indented
test_pass_cte:
  pass_str: |
    WITH
    some_cte AS (
        SELECT 1 FROM table1
    ),

    some_other_cte AS (
        SELECT 1 FROM table1
    )

    SELECT 1 FROM table1
  configs:
    core:
      dialect: bigquery

# CTEs can be configured to be indented
test_fail_indented_cte:
  fail_str: |
    WITH
    some_cte AS (
        SELECT 1 FROM table1
    ),

    some_other_cte AS (
        SELECT 1 FROM table1
    )

    SELECT 1 FROM table1
  fix_str: |
    WITH
        some_cte AS (
            SELECT 1 FROM table1
        ),

        some_other_cte AS (
            SELECT 1 FROM table1
        )

    SELECT 1 FROM table1
  configs:
    core:
      dialect: bigquery
    indentation:
      indented_ctes: true

# Exasol LUA script
test_exasol_script:
  pass_str: |
    CREATE OR REPLACE LUA SCRIPT ASCRIPT (APARAM) RETURNS ROWCOUNT AS
        res = 1
        suc = true
        if not suc then
            error("ERROR")
        end
        return res
    /
  configs:
    core:
      dialect: exasol

test_pass_tsql_else_if:
  pass_str: |
    IF (1 > 1)
        PRINT 'A';
    ELSE IF (2 > 2)
        PRINT 'B';
    ELSE IF (3 > 3)
        PRINT 'C';
    ELSE
        PRINT 'D';
  configs:
    core:
      dialect: tsql

test_fail_tsql_else_if:
  fail_str: |
    IF (1 > 1)
      PRINT 'A';
     ELSE IF (2 > 2)
         PRINT 'B';
    ELSE IF (3 > 3)
     PRINT 'C';
    ELSE
            PRINT 'D';
  fix_str: |
    IF (1 > 1)
        PRINT 'A';
    ELSE IF (2 > 2)
        PRINT 'B';
    ELSE IF (3 > 3)
        PRINT 'C';
    ELSE
        PRINT 'D';
  configs:
    core:
      dialect: tsql

test_fail_tsql_else_if_successive:
  fail_str: |
    IF (1 > 1)
        PRINT 'A';
        ELSE IF (2 > 2)
            PRINT 'B';
            ELSE IF (3 > 3)
                PRINT 'C';
                ELSE
                    PRINT 'D';
  fix_str: |
    IF (1 > 1)
        PRINT 'A';
    ELSE IF (2 > 2)
        PRINT 'B';
    ELSE IF (3 > 3)
        PRINT 'C';
    ELSE
        PRINT 'D';
  configs:
    core:
      dialect: tsql

# TSQL function
test_tsql_function:
  fail_str: |
    CREATE FUNCTION dbo.isoweek (@DATE datetime)
    RETURNS int
    WITH EXECUTE AS CALLER
    AS
    BEGIN
        DECLARE @ISOweek int;
        SET @ISOweek = DATEPART(wk, @DATE) + 1
            - DATEPART(wk, CAST(DATEPART(yy, @DATE) AS char(4)) + '0104');
    --Special cases Jan 1-3 may belong to the previous year
        IF (@ISOweek = 0)
            SET @ISOweek = dbo.ISOWEEK(CAST(DATEPART(yy, @DATE) - 1
                AS char(4)
            ) + '12' + CAST(24 + DATEPART(day, @DATE) AS char(2))) + 1;
    --Special case Dec 29-31 may belong to the next year
        IF ((DATEPART(mm, @DATE) = 12)
        AND ((DATEPART(dd, @DATE) - DATEPART(dw, @DATE)) >= 28))
        SET @ISOweek = 1;
        RETURN(@ISOweek);
    END;
    GO
  fix_str: |
    CREATE FUNCTION dbo.isoweek (@DATE datetime)
    RETURNS int
    WITH EXECUTE AS CALLER
    AS
    BEGIN
        DECLARE @ISOweek int;
        SET
            @ISOweek = DATEPART(wk, @DATE) + 1
            - DATEPART(wk, CAST(DATEPART(yy, @DATE) AS char(4)) + '0104');
        --Special cases Jan 1-3 may belong to the previous year
        IF (@ISOweek = 0)
            SET @ISOweek = dbo.ISOWEEK(CAST(
                DATEPART(yy, @DATE) - 1
                AS char(4)
            ) + '12' + CAST(24 + DATEPART(day, @DATE) AS char(2))) + 1;
        --Special case Dec 29-31 may belong to the next year
        IF (
            (DATEPART(mm, @DATE) = 12)
            AND ((DATEPART(dd, @DATE) - DATEPART(dw, @DATE)) >= 28)
        )
            SET @ISOweek = 1;
        RETURN(@ISOweek);
    END;
    GO
  configs:
    core:
      dialect: tsql

test_pass_ignore_templated_whitespace:
  pass_str: |
    SELECT
        c1,
        {{ "      c2" }}
    FROM my_table
  configs:
    core:
      ignore_templated_areas: false

test_fail_ignore_templated_whitespace_1:
  fail_str: |
    SELECT
        c1,
    d{{ "      c2" }}
    FROM my_table
  fix_str: |
    SELECT
        c1,
        d{{ "      c2" }}
    FROM my_table

  configs:
    core:
      ignore_templated_areas: false

test_fail_ignore_templated_whitespace_2:
  fail_str: |
    SELECT
        c1,
      d{{ "      c2" }}
    FROM my_table
  fix_str: |
    SELECT
        c1,
        d{{ "      c2" }}
    FROM my_table
  configs:
    core:
      ignore_templated_areas: false

test_fail_ignore_templated_whitespace_3:
  fail_str: |
    SELECT
        c1,
          d{{ "      c2" }}
    FROM my_table
  fix_str: |
    SELECT
        c1,
        d{{ "      c2" }}
    FROM my_table
  configs:
    core:
      ignore_templated_areas: false

test_pass_ignore_templated_whitespace_4:
  # Note the newline after c2. This causes "AS other_id" to be on a different
  # line in templated space, but not raw space. L003 should ignore lines like
  # this.
  pass_str: |
    SELECT
        c1,
        {{ "      c2\n" }} AS other_id
    FROM my_table

test_pass_ignore_templated_newline_not_last_line:
  pass_str: |
    select *
    from {{ "\n\nmy_table" }}
    inner join
        my_table2
        using (id)

test_pass_ignore_templated_newline_last_line:
  pass_str: |
    select *
    from {{ "\n\nmy_table" }}

test_fail_fix_template_indentation_1:
  fail_str: |
    SELECT
        c1,
    {{ "c2" }}
  fix_str: |
    SELECT
        c1,
        {{ "c2" }}

test_fail_fix_template_indentation_2:
  fail_str: |
    with
    first_join as (
        select
    {{ "c1" }},
            c2
        from helper
    {{ "group by 1" }}
    )

    select * from first_join
  fix_str: |
    with
    first_join as (
        select
            {{ "c1" }},
            c2
        from helper
        {{ "group by 1" }}
    )

    select * from first_join

test_pass_tsql_update_indent:
  pass_str: |
    update Extracts.itt_parm_base
    set
        DateF = convert(varchar, @from_date, 112),
        DateT = convert(varchar, @to_date, 112)
  configs:
    core:
      dialect: tsql

test_pass_tsql_declare_indent:
  fail_str: |
    DECLARE @prv_qtr_1st_dt DATETIME,
            @last_qtr INT,
            @last_qtr_first_mn INT,
            @last_qtr_yr INT;
  fix_str: |
    DECLARE
        @prv_qtr_1st_dt DATETIME,
        @last_qtr INT,
        @last_qtr_first_mn INT,
        @last_qtr_yr INT;
  configs:
    core:
      dialect: tsql

test_pass_tsql_set_indent:
  pass_str: |
    SET
        @prv_qtr_1st_dt = CAST(@last_qtr_yr AS VARCHAR(4)) + '-' +
        CAST(@last_qtr_first_mn AS VARCHAR(2)) + '-01'
  configs:
    core:
      dialect: tsql

test_pass_tsql_set_indent_multiple_params:
  pass_str: |
    SET
        @param1 = 1,
        @param2 = 2
  configs:
    core:
      dialect: tsql

test_pass_tsql_if_indent:
  pass_str: |
    IF
        1 > 1 AND
        2 < 2
        SELECT 1;
  configs:
    core:
      dialect: tsql

test_pass_exasol_func_indent:
  pass_str: |
    CREATE FUNCTION schem.func (
        p1 VARCHAR(6),
        p2 VARCHAR(10)
    ) RETURN VARCHAR (20)
    IS
        res VARCHAR(20);

    BEGIN

        IF p1 IS NOT NULL AND p2 IS NOT NULL THEN
            IF p1 = 1 THEN
                res:= 'Hello World';
            ELSE
                IF p2 = 3 THEN
                    res:= 'ABC';
                END IF;
                res:= 'WOHOOOO';
            END IF;
        END IF;
        RETURN res;
    END schem.func;
    /
  configs:
    core:
      dialect: exasol

test_fail_fix_exa_func_format:
  fail_str: |
    CREATE FUNCTION schem.func (
        p1 VARCHAR(6)
    ) RETURN VARCHAR (20)
    IS
    res VARCHAR(20);
    BEGIN
    IF p1 = 1 THEN
      res:= 'Hello World';
        END IF;
    RETURN res;
    END schem.func;
    /
  fix_str: |
    CREATE FUNCTION schem.func (
        p1 VARCHAR(6)
    ) RETURN VARCHAR (20)
    IS
        res VARCHAR(20);
    BEGIN
        IF p1 = 1 THEN
            res:= 'Hello World';
        END IF;
        RETURN res;
    END schem.func;
    /
  configs:
    core:
      dialect: exasol

test_pass_tsql_index_indent:
  pass_str: |
    CREATE UNIQUE INDEX AK_UnitMeasure_Name
        ON Production.UnitMeasure(Name);
  configs:
    core:
      dialect: tsql

test_pass_tsql_statistics_indent:
  pass_str: |
    CREATE STATISTICS [stat_ccode]
        ON [dbo].[CodeValues]([ccode]);
  configs:
    core:
      dialect: tsql

test_fail_snowflake_merge_statement:
  fail_str: |
    merge into foo.bar as tgt
    using (
    select
      foo::date as bar
    from foo.bar
    where
    split(foo, '|')[2] REGEXP '^\\d+\\-\\d+\\-\\d+ \\d+\\:\\d+$'
    OR
    foo IN ('BAR','FOO')
    ) as src
    on
      src.foo = tgt.foo
    when matched then
    update set
      tgt.foo = src.foo
    ;
  fix_str: |
    merge into foo.bar as tgt
    using (
        select
            foo::date as bar
        from foo.bar
        where
            split(foo, '|')[2] REGEXP '^\\d+\\-\\d+\\-\\d+ \\d+\\:\\d+$'
            OR
            foo IN ('BAR','FOO')
    ) as src
        on
            src.foo = tgt.foo
    when matched then
        update set
            tgt.foo = src.foo
    ;
  configs:
    core:
      dialect: snowflake

test_fail_hanging_indents_convert_to_normal_indent:
  # This takes advantage of new indent treatment in 2.0.x
  fail_str: |
    SELECT
        a.line + (a.with
                  + a.hanging_indent) as actually_not_ok,
    FROM tbl as a
  fix_str: |
    SELECT
        a.line + (
            a.with
            + a.hanging_indent
        ) as actually_not_ok,
    FROM tbl as a

test_fail_hanging_indents_fix_mixed_indents:
  # The tab is removed.
  fail_str: |
    SELECT
        a.line + (
            a.something_indented_well
            + least(
            	  a.good_example, -- there is a tab here
        a.bad_example,
         a.really_bad_example,
                a.nother_good_example
            )
        ) as some_harder_problems
    FROM tbl as a
  fix_str: |
    SELECT
        a.line + (
            a.something_indented_well
            + least(
                a.good_example, -- there is a tab here
                a.bad_example,
                a.really_bad_example,
                a.nother_good_example
            )
        ) as some_harder_problems
    FROM tbl as a

test_pass_indented_procedure_parameters:
  pass_str: |
    CREATE OR ALTER PROCEDURE some_procedure
        @param1 int
    AS SELECT * FROM dbo
  configs:
    core:
      dialect: tsql

test_fail_unindented_procedure_parameters:
  fail_str: |
    CREATE OR ALTER PROCEDURE someOtherProcedure
    @param1 nvarchar(100),
    @param2 nvarchar(20)
    AS SELECT * FROM dbo
  fix_str: |
    CREATE OR ALTER PROCEDURE someOtherProcedure
        @param1 nvarchar(100),
        @param2 nvarchar(20)
    AS SELECT * FROM dbo
  configs:
    core:
      dialect: tsql

test_tsql_bubble_up_newline_after_fix:
  # Tests issue 3303, where an L003 fix leaves a newline as the final child
  # segment that has to be "bubbled up" two levels to avoid violating the
  # _is_code_or_meta() check in core/parser/segments/base.py.
  fail_str: |
    create procedure name as
    begin
    drop table if exists #something
      end
  fix_str: |
    create procedure name as
    begin
        drop table if exists #something
    end
  configs:
    core:
      dialect: tsql

test_tsql_cross_apply_indentation:
  # Test for behavior in issue #3672
  pass_str: |
    SELECT
        table1.col,
        table2.col
    FROM table1
    CROSS APPLY (
        VALUES ((1), (2))
    ) AS table2(col)
    INNER JOIN table3
        ON table1.col = table3.col;
  configs:
    core:
      dialect: tsql

test_tsql_cross_join_indentation:
  # Test for behavior in issue #3672
  pass_str: |
    SELECT
        table1.col,
        table2.col
    FROM table1
    CROSS JOIN table2
    INNER JOIN table3
        ON table1.col = table3.col;
  configs:
    core:
      dialect: tsql

test_tsql_nested_join:
  # Test for behavior prior to issue #3672
  fail_str: |
    SELECT
        table1.col,
        table2.col
    FROM table1
    INNER JOIN table2
    INNER JOIN table3
        ON table1.col = table2.col AND table1.col = table3.col;
  fix_str: |
    SELECT
        table1.col,
        table2.col
    FROM table1
    INNER JOIN table2
        INNER JOIN table3
            ON table1.col = table2.col AND table1.col = table3.col;
  configs:
    core:
      dialect: tsql

test_tsql_outer_apply_indentation:
  # Test for behavior in issue #3685
  pass_str: |
    SELECT table1.*
    FROM table1
    OUTER APPLY table2
    INNER JOIN table3
        ON table1.col = table3.col
  configs:
    core:
      dialect: tsql

test_tsql_outer_apply_indentation_fix:
  # Test for behavior in issue #3685
  fail_str: |
    SELECT table1.*
    FROM table1
    OUTER APPLY table2
        INNER JOIN table3
            ON table1.col = table3.col
  fix_str: |
    SELECT table1.*
    FROM table1
    OUTER APPLY table2
    INNER JOIN table3
        ON table1.col = table3.col
  configs:
    core:
      dialect: tsql

test_fail_consuming_whitespace_a:
  # Test that this works even with tags which consume whitespace.
  fail_str: |
    {% for item in [1, 2] -%}
    SELECT *
    FROM some_table
    {{ 'UNION ALL\n' if not loop.last }}
    {%- endfor %}
  fix_str: |
    {% for item in [1, 2] -%}
        SELECT *
        FROM some_table
        {{ 'UNION ALL\n' if not loop.last }}
    {%- endfor %}

test_fail_consuming_whitespace_b:
  # Additional test to make sure that crazy things don't happen
  # with the first newline.
  fail_str: |
    {% for item in [1, 2] -%}
        SELECT *
    FROM some_table
    {{ 'UNION ALL\n' if not loop.last }}
    {%- endfor %}
  fix_str: |
    {% for item in [1, 2] -%}
        SELECT *
        FROM some_table
        {{ 'UNION ALL\n' if not loop.last }}
    {%- endfor %}

test_pass_consuming_whitespace_stable:
  # Test for stability in fixes with loops and consuming tags.
  # https://github.com/sqlfluff/sqlfluff/issues/3185
  pass_str: |
    {% for item in [1, 2] -%}
        SELECT *
        FROM some_table
        {{ 'UNION ALL\n' if not loop.last }}
    {%- endfor %}

test_fail_trailing_comments:
  # Additional test to make sure that crazy things don't happen
  # with the first newline.
  fail_str: |
    SELECT 1
        -- foo
            -- bar
  fix_str: |
    SELECT 1
    -- foo
    -- bar

test_fail_case_statement:
  # Test for issue with case statement indentation:
  # https://github.com/sqlfluff/sqlfluff/issues/3836
  fail_str: |
    SELECT
    foo
    , CASE
    WHEN 1 = 1
    THEN 2
    END AS example
    FROM tbl
  fix_str: |
    SELECT
      foo
      , CASE
        WHEN 1 = 1
          THEN 2
      END AS example
    FROM tbl
  configs:
    indentation:
      tab_space_size: 2

test_pass_templated_case_statement:
  # Test for template block in case statement indentation
  # https://github.com/sqlfluff/sqlfluff/issues/3988
  pass_str: |
    {%- set json_keys = ["a", "b", "c"] -%}

    with
    dummy as (
        select
            {% for json_key in json_keys -%}
                case
                    when 1 = 1
                        {% if json_key in ["b"] %}
                            then 0
                        {% else %}
                            then 1
                        {% endif %}
                    else null
                end as {{ json_key }}_suffix{% if not loop.last %}, {% endif %}
            {% endfor %}
    )

    select *
    from dummy

test_pass_jinja_tag_multiline:
  # Test that jinja block tags which contain newlines
  # aren't linted, because we can't reliably fix them.
  # The default fixing routine would only moving the
  # start of the tag, which is ok but potentially strange.
  # TODO: At some point we should find a better solution for
  # this.
  pass_str: |
    SELECT
        1,
    {{
            "my_jinja_tag_with_odd_indents"
          }},
        2,
          {%
      if True
    %}
            3,  -- NOTE: indented because within block
    {%       endif
    %}
        4

test_pass_trailing_inline_noqa:
  pass_str: |
    SELECT
        col1,
        col2
    FROM
        table1 -- noqa: L062

test_pass_implicit_indent:
  # Test for ImplicitIndent.
  # The theoretical indent between WHERE and "a" is implicit.
  pass_str: |
    SELECT *
    FROM foo
    WHERE a
        AND b
  configs:
    indentation:
      allow_implicit_indents: true

test_fail_deny_implicit_indent:
  # Test for ImplicitIndent.
  # The theoretical indent between WHERE and "a" is implicit.
  fail_str: |
    SELECT *
    FROM foo
    WHERE a
        AND b
  fix_str: |
    SELECT *
    FROM foo
    WHERE
        a
        AND b
  configs:
    indentation:
      allow_implicit_indents: false

test_pass_templated_newlines:
  # NOTE: The macro has many newlines in it,
  # and the calling of it is indented. Check that
  # this doesn't panic.
  pass_str: |
    {% macro my_macro() %}

      macro
      + with_newlines

    {% endmacro %}

    SELECT
        {{ my_macro() }} as awkward_indentation
    FROM foo

test_fail_fix_beside_templated:
  # Check that templated code checks aren't too aggressive.
  # https://github.com/sqlfluff/sqlfluff/issues/4215
  fail_str: |
    {% if False %}
    SELECT 1
    {% else %}
    SELECT c
    FROM t
    WHERE c < 0
    {% endif %}
  fix_str: |
    {% if False %}
    SELECT 1
    {% else %}
        SELECT c
        FROM t
        WHERE c < 0
    {% endif %}

test_pass_block_comment:
  # Check that subsequent block comment lines are ok to be indented.
  # https://github.com/sqlfluff/sqlfluff/issues/4224
  pass_str: |
    SELECT
        /* This comment
           is unusually indented
              - and contains
              - even more indents
        */
        foo
    FROM bar

test_fix_block_comment:
  # Check other comments are still fixed.
  # https://github.com/sqlfluff/sqlfluff/issues/4224
  fail_str: |
    SELECT
      -- bad
        -- good
        foo,
      /* bad */
           foo_bad,
        /* long
           comment which should keep indent
              - including this
        */
        good_foo,
        /*
            and this
        this is ok
    this is NOT ok
        */
        bar
    FROM tbl
  fix_str: |
    SELECT
        -- bad
        -- good
        foo,
        /* bad */
        foo_bad,
        /* long
           comment which should keep indent
              - including this
        */
        good_foo,
        /*
            and this
        this is ok
        this is NOT ok
        */
        bar
    FROM tbl

test_fail_case_else_end_clause:
  # Checks linting of missing newline in CASE statement.
  # More specifically this is a case of a multi-dedent
  # not being handled properly when one of the indents
  # it covers is taken, but the other is untaken.
  # https://github.com/sqlfluff/sqlfluff/issues/4222
  fail_str: |
    select
        case
            when a then 'abc'
            when b then 'def'
            else 'ghi' end as field,
        bar
    from foo
  fix_str: |
    select
        case
            when a then 'abc'
            when b then 'def'
            else 'ghi'
        end as field,
        bar
    from foo

test_fail_hard_templated_indents:
  # Test for consumed initial indents and consumed line indents.
  # https://github.com/sqlfluff/sqlfluff/issues/4230
  # NOTE: We're using a block indentation indicator because the
  # test query has initial leading whitespace.
  # https://yaml.org/spec/1.2.2/#8111-block-indentation-indicator
  fail_str: |2
      {%- if true -%}
    SELECT * FROM {{ "t1" }}
      {%- endif %}
  fix_str: |2
    {%- if true -%}
        SELECT * FROM {{ "t1" }}
    {%- endif %}

test_fail_fix_consistency_around_comments:
  # Check that comments don't make fixes inconsistent.
  # https://github.com/sqlfluff/sqlfluff/issues/4223
  fail_str: |
    select
        case
            when a
            then b
        end as foo,
        case
            when a -- bar
            then b
        end as bar
    from c
  fix_str: |
    select
        case
            when a
                then b
        end as foo,
        case
            when a -- bar
                then b
        end as bar
    from c

test_fail_coverage_indent_trough:
  # This test primarily tests the handling of closing trough indents
  fail_str: |
    WITH bar as (SELECT 1
        FROM foo)
    SELECT a FROM bar
  fix_str: |
    WITH bar as (
        SELECT 1
        FROM foo
    )
    SELECT a FROM bar

test_pass_combined_comment_impulses:
  # This tests issue #4252
  # https://github.com/sqlfluff/sqlfluff/issues/4252
  pass_str: |
    WITH cte AS (
        SELECT *
        FROM (
            SELECT *
            FROM table
            WHERE
                NOT bool_column AND NOT bool_column
                AND some_column >= 1  -- This is a comment
        )
    ),

    SELECT *
    FROM cte
    ;

    SELECT *
    FROM table3
    ;

test_indented_comment_tsql:
  # TSQL redefines the block_comment. This checks that is done correctly.
  # https://github.com/sqlfluff/sqlfluff/issues/4249
  pass_str: |
    /*

        Author:                     tester
        Create date:                2021-03-16

    */

    SELECT 1 AS a
  configs:
    core:
      dialect: tsql

<<<<<<< HEAD
test_pass_join_comment_indents_1:
  # https://github.com/sqlfluff/sqlfluff/issues/4291
  pass_str: |
    select * from a
    left join b
        -- comment
        on (a.x = b.x)
test_pass_join_comment_indents_2:
  # https://github.com/sqlfluff/sqlfluff/issues/4291
  pass_str: |
    select * from a
    left join b -- comment
        on (a.x = b.x)
=======
test_comment_effect_indents_default:
  # https://github.com/sqlfluff/sqlfluff/issues/4294
  fail_str: |
    SELECT *
    FROM table
    WHERE TRUE -- comment
    AND TRUE
  fix_str: |
    SELECT *
    FROM table
    WHERE
        TRUE -- comment
        AND TRUE

test_comment_effect_indents_implicit:
  # https://github.com/sqlfluff/sqlfluff/issues/4294
  fail_str: |
    SELECT *
    FROM table
    WHERE TRUE -- comment
    AND TRUE
  fix_str: |
    SELECT *
    FROM table
    WHERE TRUE -- comment
        AND TRUE
  configs:
    indentation:
      allow_implicit_indents: true
>>>>>>> af566a43
<|MERGE_RESOLUTION|>--- conflicted
+++ resolved
@@ -1610,7 +1610,6 @@
     core:
       dialect: tsql
 
-<<<<<<< HEAD
 test_pass_join_comment_indents_1:
   # https://github.com/sqlfluff/sqlfluff/issues/4291
   pass_str: |
@@ -1624,7 +1623,7 @@
     select * from a
     left join b -- comment
         on (a.x = b.x)
-=======
+
 test_comment_effect_indents_default:
   # https://github.com/sqlfluff/sqlfluff/issues/4294
   fail_str: |
@@ -1653,5 +1652,4 @@
         AND TRUE
   configs:
     indentation:
-      allow_implicit_indents: true
->>>>>>> af566a43
+      allow_implicit_indents: true