# YML test files are auto-generated from SQL files and should not be edited by
# hand. To help enforce this, the "hash" field in the file must match a hash
# computed by SQLFluff when running the tests. Please run
# `python test/generate_parse_fixture_yml.py`  to generate them after adding or
# altering SQL files.
<<<<<<< HEAD
_hash: f2ad261b4916d35745738a80e0a96eb019d2e38b75157d3f960cdfc942559041
=======
_hash: 959222a81f29fab116393c373ad27b15cc539397446934639a872a7319012abc
>>>>>>> 5f2cdecf
file:
- statement:
    create_table_statement:
    - keyword: CREATE
    - keyword: TABLE
    - table_reference:
      - identifier: myschema
      - dot: .
      - identifier: t1
    - bracketed:
      - start_bracket: (
      - column_definition:
          column_datatype_definition:
            identifier: a
            data_type:
            - keyword: VARCHAR
            - bracketed:
                start_bracket: (
                literal: '20'
                end_bracket: )
            - keyword: UTF8
      - comma: ','
      - column_definition:
          column_datatype_definition:
            identifier: b
            data_type:
              keyword: DECIMAL
              bracketed:
              - start_bracket: (
              - literal: '24'
              - comma: ','
              - literal: '4'
              - end_bracket: )
          column_option:
          - table_constraint_definition:
            - keyword: NOT
            - keyword: 'NULL'
          - keyword: COMMENT
          - keyword: IS
          - literal: "'The B column'"
      - comma: ','
      - column_definition:
          column_datatype_definition:
            identifier: c
            data_type:
              keyword: DECIMAL
          column_option:
            keyword: DEFAULT
            literal: '122'
      - comma: ','
      - column_definition:
          column_datatype_definition:
            identifier: d
            data_type:
              keyword: DOUBLE
      - comma: ','
      - column_definition:
          column_datatype_definition:
            identifier: e
            data_type:
              keyword: TIMESTAMP
          column_option:
            keyword: DEFAULT
            bare_function: CURRENT_TIMESTAMP
      - comma: ','
      - column_definition:
          column_datatype_definition:
            identifier: f
            data_type:
              keyword: BOOL
      - end_bracket: )
- statement_terminator: ;
- statement:
    create_table_statement:
    - keyword: CREATE
    - keyword: TABLE
    - table_reference:
      - identifier: '"MYSCHEMA"'
      - dot: .
      - identifier: '"T2"'
    - keyword: AS
    - bracketed:
        start_bracket: (
        select_statement:
          select_clause:
            keyword: SELECT
            select_clause_element:
              wildcard_expression:
                wildcard_identifier:
                  star: '*'
          from_clause:
            keyword: FROM
            from_expression:
              from_expression_element:
                table_expression:
                  table_reference:
                    identifier: t1
        end_bracket: )
    - keyword: WITH
    - keyword: 'NO'
    - keyword: DATA
- statement_terminator: ;
- statement:
    create_table_statement:
    - keyword: CREATE
    - binary_operator: OR
    - keyword: REPLACE
    - keyword: TABLE
    - table_reference:
      - identifier: '"MYSCHEMA"'
      - dot: .
      - identifier: T2
    - keyword: AS
    - select_statement:
        select_clause:
        - keyword: SELECT
        - select_clause_element:
            column_reference:
              identifier: a
        - comma: ','
        - select_clause_element:
            column_reference:
              identifier: b
        - comma: ','
        - select_clause_element:
            expression:
              column_reference:
                identifier: c
              binary_operator: +
              literal: '1'
            alias_expression:
              keyword: AS
              identifier: c
        from_clause:
          keyword: FROM
          from_expression:
            from_expression_element:
              table_expression:
                table_reference:
                  identifier: t1
- statement_terminator: ;
- statement:
    create_table_statement:
    - keyword: CREATE
    - keyword: TABLE
    - table_reference:
        identifier: t3
    - keyword: AS
    - bracketed:
        start_bracket: (
        select_statement:
          select_clause:
            keyword: SELECT
            select_clause_element:
              function:
                function_name:
                  function_name_identifier: count
                bracketed:
                  start_bracket: (
                  star: '*'
                  end_bracket: )
              alias_expression:
                keyword: AS
                identifier: my_count
          from_clause:
            keyword: FROM
            from_expression:
              from_expression_element:
                table_expression:
                  table_reference:
                    identifier: t1
        end_bracket: )
    - keyword: WITH
    - keyword: 'NO'
    - keyword: DATA
- statement_terminator: ;
- statement:
    create_table_statement:
    - keyword: CREATE
    - keyword: TABLE
    - table_reference:
        identifier: t4
    - table_like_clause:
        keyword: LIKE
        table_reference:
          identifier: t1
- statement_terminator: ;
- statement:
    create_table_statement:
    - keyword: CREATE
    - keyword: TABLE
    - table_reference:
        identifier: t5
    - bracketed:
      - start_bracket: (
      - column_definition:
          column_datatype_definition:
            identifier: id
            data_type:
              keyword: int
          column_option:
            keyword: IDENTITY
            table_constraint_definition:
            - keyword: PRIMARY
            - keyword: KEY
            - keyword: DISABLE
      - comma: ','
      - table_like_clause:
        - keyword: LIKE
        - table_reference:
            identifier: t1
        - keyword: INCLUDING
        - keyword: DEFAULTS
      - comma: ','
      - column_definition:
          column_datatype_definition:
            identifier: g
            data_type:
              keyword: DOUBLE
      - comma: ','
      - table_distribution_partition_clause:
        - keyword: DISTRIBUTE
        - keyword: BY
        - column_reference:
            identifier: a
        - comma: ','
        - column_reference:
            identifier: b
      - end_bracket: )
- statement_terminator: ;
- statement:
    create_table_statement:
    - keyword: CREATE
    - keyword: TABLE
    - table_reference:
        identifier: t6
    - bracketed:
      - start_bracket: (
      - column_definition:
          column_datatype_definition:
            identifier: order_id
            data_type:
              keyword: INT
      - comma: ','
      - column_definition:
          column_datatype_definition:
            identifier: order_price
            data_type:
              keyword: DOUBLE
      - comma: ','
      - column_definition:
          column_datatype_definition:
            identifier: order_date
            data_type:
              keyword: DATE
      - comma: ','
      - column_definition:
          column_datatype_definition:
            identifier: country
            data_type:
              keyword: VARCHAR
              bracketed:
                start_bracket: (
                literal: '40'
                end_bracket: )
      - comma: ','
      - table_constraint_definition:
        - keyword: CONSTRAINT
        - identifier: t6_pk
        - keyword: PRIMARY
        - keyword: KEY
        - bracketed:
            start_bracket: (
            column_reference:
              identifier: order_id
            end_bracket: )
        - unparsable:
          - comma: ','
          - raw: DISTRIBUTE
          - raw: BY
          - raw: order_id
          - comma: ','
          - raw: PARTITION
          - raw: BY
          - raw: order_date
      - end_bracket: )
    - keyword: COMMENT
    - keyword: IS
    - literal: "'a great table'"
- statement_terminator: ;
- statement:
    create_table_statement:
    - keyword: CREATE
    - binary_operator: OR
    - keyword: REPLACE
    - keyword: TABLE
    - table_reference:
        identifier: t8
    - bracketed:
      - start_bracket: (
      - column_definition:
          column_datatype_definition:
            identifier: ref_id
            data_type:
              keyword: int
          column_option:
            table_constraint_definition:
            - keyword: CONSTRAINT
            - identifier: FK_T5
            - keyword: REFERENCES
            - table_reference:
                identifier: t5
            - bracketed:
                start_bracket: (
                column_reference:
                  identifier: id
                end_bracket: )
            - keyword: DISABLE
      - comma: ','
      - column_definition:
          column_datatype_definition:
            identifier: b
            data_type:
              keyword: VARCHAR
              bracketed:
                start_bracket: (
                literal: '20'
                end_bracket: )
      - end_bracket: )
- statement_terminator: ;
- statement:
    create_table_statement:
    - keyword: CREATE
    - keyword: TABLE
    - keyword: IF
    - keyword: NOT
    - keyword: EXISTS
    - table_reference:
      - identifier: SCHEM
      - dot: .
      - identifier: TAB
    - bracketed:
        start_bracket: (
        column_definition:
          column_datatype_definition:
            identifier: ID
            data_type:
              data_type_identifier: DECIMAL
              bracketed:
              - start_bracket: (
              - expression:
                  literal: '18'
              - comma: ','
              - expression:
                  literal: '0'
              - end_bracket: )
          column_option:
          - keyword: IDENTITY
          - table_constraint_definition:
              unparsable:
              - keyword: CONSTRAINT
              - raw: PRIMARY
              - raw: KEY
              - raw: DISABLE
          - keyword: COMMENT
          - keyword: IS
          - literal: "'without constraint name'"
        end_bracket: )
    - keyword: COMMENT
    - keyword: IS
    - literal: "'a nice table'"
- statement_terminator: ;
- statement:
    create_table_statement:
    - keyword: CREATE
    - keyword: TABLE
    - table_reference:
      - identifier: SCHEM
      - dot: .
      - identifier: TAB
    - bracketed:
      - start_bracket: (
      - column_definition:
          column_datatype_definition:
            identifier: ID
            data_type:
              data_type_identifier: DECIMAL
              bracketed:
              - start_bracket: (
              - expression:
                  literal: '18'
              - comma: ','
              - expression:
                  literal: '0'
              - end_bracket: )
      - comma: ','
      - column_definition:
          column_datatype_definition:
            identifier: C1
            data_type:
              data_type_identifier: CHAR
              bracketed:
                start_bracket: (
                expression:
                  literal: '1'
                end_bracket: )
      - comma: ','
      - table_constraint_definition:
          unparsable:
          - keyword: CONSTRAINT
          - raw: PRIMARY
          - raw: KEY
          - bracketed:
              start_bracket: (
              raw: id
              end_bracket: )
      - end_bracket: )
- statement_terminator: ;<|MERGE_RESOLUTION|>--- conflicted
+++ resolved
@@ -3,11 +3,7 @@
 # computed by SQLFluff when running the tests. Please run
 # `python test/generate_parse_fixture_yml.py`  to generate them after adding or
 # altering SQL files.
-<<<<<<< HEAD
-_hash: f2ad261b4916d35745738a80e0a96eb019d2e38b75157d3f960cdfc942559041
-=======
 _hash: 959222a81f29fab116393c373ad27b15cc539397446934639a872a7319012abc
->>>>>>> 5f2cdecf
 file:
 - statement:
     create_table_statement:
