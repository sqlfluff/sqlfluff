--- conflicted
+++ resolved
@@ -3,101 +3,7 @@
 # computed by SQLFluff when running the tests. Please run
 # `python test/generate_parse_fixture_yml.py`  to generate them after adding or
 # altering SQL files.
-<<<<<<< HEAD
-_hash: 7162f5ea26d07ef60b5fe1d0181a7702ec0efce6d26c1f480f515076c3d391a7
-file:
-  statement:
-    create_view_statement:
-    - keyword: CREATE
-    - keyword: VIEW
-    - object_reference:
-        identifier: UnpivotView
-    - keyword: AS
-    - select_statement:
-        select_clause:
-        - keyword: SELECT
-        - select_clause_element:
-            column_reference:
-              identifier: VendorID
-        - comma: ','
-        - select_clause_element:
-            column_reference:
-              identifier: Employee
-        - comma: ','
-        - select_clause_element:
-            column_reference:
-              identifier: Orders
-        from_clause:
-          keyword: FROM
-          from_expression:
-            from_expression_element:
-              table_expression:
-                bracketed:
-                  start_bracket: (
-                  select_statement:
-                    select_clause:
-                    - keyword: SELECT
-                    - select_clause_element:
-                        column_reference:
-                          identifier: VendorID
-                    - comma: ','
-                    - select_clause_element:
-                        column_reference:
-                          identifier: Emp1
-                    - comma: ','
-                    - select_clause_element:
-                        column_reference:
-                          identifier: Emp2
-                    - comma: ','
-                    - select_clause_element:
-                        column_reference:
-                          identifier: Emp3
-                    - comma: ','
-                    - select_clause_element:
-                        column_reference:
-                          identifier: Emp4
-                    - comma: ','
-                    - select_clause_element:
-                        column_reference:
-                          identifier: Emp5
-                    from_clause:
-                      keyword: FROM
-                      from_expression:
-                        from_expression_element:
-                          table_expression:
-                            table_reference:
-                              identifier: pvt
-                  end_bracket: )
-              alias_expression:
-                identifier: p
-        from_pivot_expression:
-        - keyword: UNPIVOT
-        - bracketed:
-          - start_bracket: (
-          - column_reference:
-              identifier: Orders
-          - keyword: FOR
-          - column_reference:
-              identifier: Employee
-          - keyword: IN
-          - bracketed:
-            - start_bracket: (
-            - pivot_column_reference:
-                identifier: Emp1
-            - comma: ','
-            - pivot_column_reference:
-                identifier: Emp2
-            - comma: ','
-            - pivot_column_reference:
-                identifier: Emp3
-            - comma: ','
-            - pivot_column_reference:
-                identifier: Emp4
-            - comma: ','
-            - pivot_column_reference:
-                identifier: Emp5
-=======
-_hash: 92b083ebe9e52d47b2107b41ea7b5ebcec4dc4e9d3131f950a8a67f51035158b
+_hash: ce096098b5a75599fab12135126689dc932552655af5d99c181b38c25652b0ee
 file:
   batch:
     statement:
@@ -164,7 +70,7 @@
                     end_bracket: )
                 alias_expression:
                   identifier: p
-          pivotunpivot_segment:
+          from_pivot_expression:
           - keyword: UNPIVOT
           - bracketed:
             - start_bracket: (
@@ -176,22 +82,21 @@
             - keyword: IN
             - bracketed:
               - start_bracket: (
-              - column_reference:
+              - pivot_column_reference:
                   identifier: Emp1
               - comma: ','
-              - column_reference:
+              - pivot_column_reference:
                   identifier: Emp2
               - comma: ','
-              - column_reference:
+              - pivot_column_reference:
                   identifier: Emp3
               - comma: ','
-              - column_reference:
+              - pivot_column_reference:
                   identifier: Emp4
               - comma: ','
-              - column_reference:
+              - pivot_column_reference:
                   identifier: Emp5
               - end_bracket: )
->>>>>>> cf8d3060
             - end_bracket: )
           - keyword: AS
           - table_reference:
