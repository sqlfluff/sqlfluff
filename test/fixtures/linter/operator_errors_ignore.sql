--- conflicted
+++ resolved
@@ -6,11 +6,6 @@
 SELECT
     a.a + a.b AS good,
     a.a-a.b AS bad_1,  -- noqa
-<<<<<<< HEAD
-    a.a*a.b AS bad_2,  -- noqa: LT03, L006
+    a.a*a.b AS bad_2,  -- noqa: LT01, LT03
     a.a*a.b AS bad_3  -- noqa: LT03
-=======
-    a.a*a.b AS bad_2,  -- noqa: L007, LT01
-    a.a*a.b AS bad_3  -- noqa: L007
->>>>>>> ce57b751
 FROM tbl AS a