--- conflicted
+++ resolved
@@ -2,12 +2,7 @@
   rules:
     - LT01
     - LT02
-<<<<<<< HEAD
     - LT03
-    - L008
-=======
-    - L007
->>>>>>> ce57b751
     - CP01
     - LT09
     - CV06