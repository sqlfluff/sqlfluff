# YML test files are auto-generated from SQL files and should not be edited by
# hand. To help enforce this, the "hash" field in the file must match a hash
# computed by SQLFluff when running the tests. Please run
# `python test/generate_parse_fixture_yml.py`  to generate them after adding or
# altering SQL files.
<<<<<<< HEAD
_hash: 3ae10e1f0169e41777c33112f711f0dd6d7f418d8aa70288a154e320a6e975f6
=======
_hash: 46340d8cd56000b76990b4a5fb9c4f665ef790f4fd680a444f000835ed3aa550
>>>>>>> 789b46a5
file:
  statement:
    select_statement:
      select_clause:
        keyword: SELECT
        select_clause_element:
          function:
            function_name:
              function_name_identifier: SUM
            bracketed:
              start_bracket: (
              expression:
                case_expression:
                - keyword: CASE
<<<<<<< HEAD
                - keyword: WHEN
                - expression:
                  - column_reference:
                      identifier: value
                  - comparison_operator:
                    - comparison_operator: '!'
                    - comparison_operator: '='
                  - column_reference:
                      identifier: previous_value
                - keyword: THEN
                - expression:
                    literal: '1.0'
                - keyword: ELSE
                - expression:
                    literal: '0.0'
=======
                - when_clause:
                  - keyword: WHEN
                  - expression:
                    - column_reference:
                        identifier: value
                    - comparison_operator: '!='
                    - column_reference:
                        identifier: previous_value
                  - keyword: THEN
                  - expression:
                      literal: '1.0'
                - else_clause:
                    keyword: ELSE
                    expression:
                      literal: '0.0'
>>>>>>> 789b46a5
                - keyword: END
              end_bracket: )
      from_clause:
        keyword: FROM
        from_expression:
          from_expression_element:
            table_expression:
              bracketed:
                start_bracket: (
                select_statement:
                  select_clause:
                  - keyword: SELECT
                  - select_clause_element:
                      column_reference:
                        identifier: value
                  - comma: ','
                  - select_clause_element:
                      expression:
                        case_expression:
                        - keyword: CASE
<<<<<<< HEAD
                        - keyword: WHEN
                        - expression:
                            column_reference:
                              identifier: ix
                            comparison_operator:
                            - comparison_operator: '!'
                            - comparison_operator: '='
                            literal: '0'
                        - keyword: THEN
                        - expression:
                            function:
                              function_name:
                                function_name_identifier: LAG
                              bracketed:
                                start_bracket: (
                                expression:
                                  column_reference:
                                    identifier: value
                                end_bracket: )
                              over_clause:
                                keyword: OVER
=======
                        - when_clause:
                          - keyword: WHEN
                          - expression:
                              column_reference:
                                identifier: ix
                              comparison_operator: '!='
                              literal: '0'
                          - keyword: THEN
                          - expression:
                              function:
                                function_name:
                                  function_name_identifier: LAG
>>>>>>> 789b46a5
                                bracketed:
                                  start_bracket: (
                                  expression:
                                    column_reference:
                                      identifier: value
                                  end_bracket: )
                                over_clause:
                                  keyword: OVER
                                  bracketed:
                                    start_bracket: (
                                    window_specification:
                                      orderby_clause:
                                      - keyword: ORDER
                                      - keyword: BY
                                      - column_reference:
                                          identifier: ix
                                      - keyword: ASC
                                    end_bracket: )
                        - else_clause:
                            keyword: ELSE
                            expression:
                              column_reference:
                                identifier: value
                        - keyword: END
                      alias_expression:
                        keyword: AS
                        identifier: previous_value
                  from_clause:
                    keyword: FROM
                    from_expression:
                      from_expression_element:
                      - table_expression:
                          function:
                            function_name:
                              function_name_identifier: UNNEST
                            bracketed:
                              start_bracket: (
                              expression:
                                column_reference:
                                - identifier: sequence_validation_and_business_rules
                                - dot: .
                                - identifier: sequence_validation_and_business_rules
                              end_bracket: )
                      - alias_expression:
                          keyword: AS
                          identifier: value
                      - keyword: WITH
                      - keyword: OFFSET
                      - keyword: AS
                      - identifier: ix
                end_bracket: )<|MERGE_RESOLUTION|>--- conflicted
+++ resolved
@@ -3,11 +3,7 @@
 # computed by SQLFluff when running the tests. Please run
 # `python test/generate_parse_fixture_yml.py`  to generate them after adding or
 # altering SQL files.
-<<<<<<< HEAD
 _hash: 3ae10e1f0169e41777c33112f711f0dd6d7f418d8aa70288a154e320a6e975f6
-=======
-_hash: 46340d8cd56000b76990b4a5fb9c4f665ef790f4fd680a444f000835ed3aa550
->>>>>>> 789b46a5
 file:
   statement:
     select_statement:
@@ -22,7 +18,6 @@
               expression:
                 case_expression:
                 - keyword: CASE
-<<<<<<< HEAD
                 - keyword: WHEN
                 - expression:
                   - column_reference:
@@ -38,23 +33,6 @@
                 - keyword: ELSE
                 - expression:
                     literal: '0.0'
-=======
-                - when_clause:
-                  - keyword: WHEN
-                  - expression:
-                    - column_reference:
-                        identifier: value
-                    - comparison_operator: '!='
-                    - column_reference:
-                        identifier: previous_value
-                  - keyword: THEN
-                  - expression:
-                      literal: '1.0'
-                - else_clause:
-                    keyword: ELSE
-                    expression:
-                      literal: '0.0'
->>>>>>> 789b46a5
                 - keyword: END
               end_bracket: )
       from_clause:
@@ -75,7 +53,6 @@
                       expression:
                         case_expression:
                         - keyword: CASE
-<<<<<<< HEAD
                         - keyword: WHEN
                         - expression:
                             column_reference:
@@ -97,20 +74,6 @@
                                 end_bracket: )
                               over_clause:
                                 keyword: OVER
-=======
-                        - when_clause:
-                          - keyword: WHEN
-                          - expression:
-                              column_reference:
-                                identifier: ix
-                              comparison_operator: '!='
-                              literal: '0'
-                          - keyword: THEN
-                          - expression:
-                              function:
-                                function_name:
-                                  function_name_identifier: LAG
->>>>>>> 789b46a5
                                 bracketed:
                                   start_bracket: (
                                   expression:
