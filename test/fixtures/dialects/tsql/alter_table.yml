# YML test files are auto-generated from SQL files and should not be edited by
# hand. To help enforce this, the "hash" field in the file must match a hash
# computed by SQLFluff when running the tests. Please run
# `python test/generate_parse_fixture_yml.py`  to generate them after adding or
# altering SQL files.
<<<<<<< HEAD
_hash: 9ebe2d2c8d99be58567cbf5ae629e6c241925eae84846ee54c84222778a6de7b
=======
_hash: 35a8de48837d0ff07dad6ea1a570638073a47a6d0fa6b3ab1102bd7ee0b0c407
>>>>>>> 14033a2c
file:
- batch:
    statement:
      create_table_statement:
      - keyword: CREATE
      - keyword: TABLE
      - table_reference:
        - naked_identifier: dbo
        - dot: .
        - naked_identifier: doc_exa
      - bracketed:
          start_bracket: (
          column_definition:
            naked_identifier: column_a
            data_type:
              data_type_identifier: INT
          end_bracket: )
      - statement_terminator: ;
- go_statement:
    keyword: GO
- batch:
    statement:
      alter_table_statement:
      - keyword: ALTER
      - keyword: TABLE
      - table_reference:
        - naked_identifier: dbo
        - dot: .
        - naked_identifier: doc_exa
      - keyword: ADD
      - column_definition:
          naked_identifier: column_b
          data_type:
            data_type_identifier: VARCHAR
            bracketed_arguments:
              bracketed:
                start_bracket: (
                expression:
                  numeric_literal: '20'
                end_bracket: )
          column_constraint_segment:
            keyword: 'NULL'
    statement_terminator: ;
- go_statement:
    keyword: GO
- batch:
    statement:
      create_table_statement:
      - keyword: CREATE
      - keyword: TABLE
      - table_reference:
        - naked_identifier: dbo
        - dot: .
        - naked_identifier: doc_exc
      - bracketed:
          start_bracket: (
          column_definition:
            naked_identifier: column_a
            data_type:
              data_type_identifier: INT
          end_bracket: )
      - statement_terminator: ;
- go_statement:
    keyword: GO
- batch:
    statement:
      alter_table_statement:
      - keyword: ALTER
      - keyword: TABLE
      - table_reference:
        - naked_identifier: dbo
        - dot: .
        - naked_identifier: doc_exc
      - keyword: ADD
      - column_definition:
        - naked_identifier: column_b
        - data_type:
            data_type_identifier: VARCHAR
            bracketed_arguments:
              bracketed:
                start_bracket: (
                expression:
                  numeric_literal: '20'
                end_bracket: )
        - column_constraint_segment:
            keyword: 'NULL'
        - column_constraint_segment:
          - keyword: CONSTRAINT
          - object_reference:
              naked_identifier: exb_unique
          - keyword: UNIQUE
      - comma: ','
      - keyword: DROP
      - keyword: COLUMN
      - column_reference:
          naked_identifier: column_a
      - comma: ','
      - keyword: DROP
      - keyword: COLUMN
      - keyword: IF
      - keyword: EXISTS
      - column_reference:
          naked_identifier: column_c
    statement_terminator: ;
- go_statement:
    keyword: GO
- batch:
    statement:
      execute_script_statement:
        keyword: EXEC
        object_reference:
          naked_identifier: sp_help
        naked_identifier: doc_exc
        statement_terminator: ;
- go_statement:
    keyword: GO
- batch:
    statement:
      drop_table_statement:
      - keyword: DROP
      - keyword: TABLE
      - table_reference:
        - naked_identifier: dbo
        - dot: .
        - naked_identifier: doc_exc
      - statement_terminator: ;
- go_statement:
    keyword: GO
- batch:
    statement:
      create_table_statement:
      - keyword: CREATE
      - keyword: TABLE
      - table_reference:
        - naked_identifier: dbo
        - dot: .
        - naked_identifier: doc_exz
      - bracketed:
        - start_bracket: (
        - column_definition:
            naked_identifier: column_a
            data_type:
              data_type_identifier: INT
        - comma: ','
        - column_definition:
            naked_identifier: column_b
            data_type:
              data_type_identifier: INT
        - end_bracket: )
      - statement_terminator: ;
- go_statement:
    keyword: GO
- batch:
    statement:
      insert_statement:
      - keyword: INSERT
      - keyword: INTO
      - table_reference:
        - naked_identifier: dbo
        - dot: .
        - naked_identifier: doc_exz
      - bracketed:
          start_bracket: (
          column_reference:
            naked_identifier: column_a
          end_bracket: )
      - values_clause:
          keyword: VALUES
          bracketed:
            start_bracket: (
            numeric_literal: '7'
            end_bracket: )
    statement_terminator: ;
- go_statement:
    keyword: GO
- batch:
    statement:
      alter_table_statement:
      - keyword: ALTER
      - keyword: TABLE
      - table_reference:
        - naked_identifier: dbo
        - dot: .
        - naked_identifier: doc_exz
      - keyword: ADD
      - column_constraint_segment:
        - keyword: CONSTRAINT
        - object_reference:
            naked_identifier: col_b_def
        - keyword: DEFAULT
        - numeric_literal: '50'
      - keyword: FOR
      - column_reference:
          naked_identifier: column_b
    statement_terminator: ;
- go_statement:
    keyword: GO
- batch:
    statement:
      insert_statement:
      - keyword: INSERT
      - keyword: INTO
      - table_reference:
        - naked_identifier: dbo
        - dot: .
        - naked_identifier: doc_exz
      - bracketed:
          start_bracket: (
          column_reference:
            naked_identifier: column_a
          end_bracket: )
      - values_clause:
          keyword: VALUES
          bracketed:
            start_bracket: (
            numeric_literal: '10'
            end_bracket: )
    statement_terminator: ;
- go_statement:
    keyword: GO
- batch:
    statement:
      select_statement:
        select_clause:
          keyword: SELECT
          select_clause_element:
            wildcard_expression:
              wildcard_identifier:
                star: '*'
        from_clause:
          keyword: FROM
          from_expression:
            from_expression_element:
              table_expression:
                table_reference:
                - naked_identifier: dbo
                - dot: .
                - naked_identifier: doc_exz
          statement_terminator: ;
- go_statement:
    keyword: GO
- batch:
    statement:
      drop_table_statement:
      - keyword: DROP
      - keyword: TABLE
      - table_reference:
        - naked_identifier: dbo
        - dot: .
        - naked_identifier: doc_exz
      - statement_terminator: ;
- go_statement:
    keyword: GO
- batch:
    statement:
      alter_table_statement:
      - keyword: ALTER
      - keyword: TABLE
      - table_reference:
        - naked_identifier: Production
        - dot: .
        - naked_identifier: TransactionHistoryArchive
      - keyword: ADD
      - table_constraint:
        - keyword: CONSTRAINT
        - object_reference:
            naked_identifier: PK_TransactionHistoryArchive_TransactionID
        - keyword: PRIMARY
        - keyword: KEY
        - keyword: CLUSTERED
        - bracketed_index_column_list_grammar:
            bracketed:
              start_bracket: (
              index_column_definition:
                naked_identifier: TransactionID
              end_bracket: )
- go_statement:
    keyword: GO
- batch:
    statement:
      alter_table_statement:
      - keyword: ALTER
      - keyword: TABLE
      - table_reference:
        - naked_identifier: Production
        - dot: .
        - naked_identifier: TransactionHistoryArchive
      - keyword: ALTER
      - keyword: COLUMN
      - column_definition:
          naked_identifier: rec_number
          data_type:
            data_type_identifier: VARCHAR
            bracketed_arguments:
              bracketed:
                start_bracket: (
                expression:
                  numeric_literal: '36'
                end_bracket: )
- go_statement:
    keyword: GO
- batch:
  - statement:
      alter_table_statement:
      - keyword: ALTER
      - keyword: TABLE
      - table_reference:
        - naked_identifier: Production
        - dot: .
        - naked_identifier: TransactionHistoryArchive
      - keyword: DROP
      - keyword: CONSTRAINT
      - object_reference:
          naked_identifier: PK_TransactionHistoryArchive_TransactionID
  - statement:
      alter_table_statement:
      - keyword: ALTER
      - keyword: TABLE
      - table_reference:
        - quoted_identifier: '[Production]'
        - dot: .
        - quoted_identifier: '[ProductCostHistory]'
      - keyword: WITH
      - keyword: CHECK
      - keyword: ADD
      - table_constraint:
        - keyword: CONSTRAINT
        - object_reference:
            quoted_identifier: '[FK_ProductCostHistory_Product_ProductID]'
        - keyword: FOREIGN
        - keyword: KEY
        - bracketed:
            start_bracket: (
            column_reference:
              quoted_identifier: '[ProductID]'
            end_bracket: )
        - references_constraint_grammar:
            keyword: REFERENCES
            table_reference:
            - quoted_identifier: '[Production]'
            - dot: .
            - quoted_identifier: '[Product]'
            bracketed:
              start_bracket: (
              column_reference:
                quoted_identifier: '[ProductID]'
              end_bracket: )
- go_statement:
    keyword: GO
- batch:
    statement:
      alter_table_statement:
      - keyword: ALTER
      - keyword: TABLE
      - table_reference:
        - quoted_identifier: '[Production]'
        - dot: .
        - quoted_identifier: '[ProductCostHistory]'
      - keyword: CHECK
      - keyword: CONSTRAINT
      - object_reference:
          quoted_identifier: '[FK_ProductCostHistory_Product_ProductID]'
- go_statement:
    keyword: GO
- batch:
    statement:
      alter_table_statement:
      - keyword: ALTER
      - keyword: TABLE
      - table_reference:
          naked_identifier: my_table
      - keyword: ADD
      - column_definition:
          naked_identifier: my_col_1
          data_type:
            data_type_identifier: INT
      - comma: ','
      - column_definition:
          naked_identifier: my_col_2
          data_type:
            data_type_identifier: INT
- go_statement:
    keyword: GO
- batch:
    statement:
      alter_table_statement:
      - keyword: ALTER
      - keyword: TABLE
      - table_reference:
          naked_identifier: TestTable
      - keyword: SET
      - bracketed:
        - start_bracket: (
        - keyword: SYSTEM_VERSIONING
        - comparison_operator:
            raw_comparison_operator: '='
        - keyword: 'ON'
        - end_bracket: )
    statement_terminator: ;
- go_statement:
    keyword: GO
- batch:
    statement:
      alter_table_statement:
      - keyword: ALTER
      - keyword: TABLE
      - table_reference:
          naked_identifier: TestTable
      - keyword: SET
      - bracketed:
        - start_bracket: (
        - keyword: SYSTEM_VERSIONING
        - comparison_operator:
            raw_comparison_operator: '='
        - keyword: 'OFF'
        - end_bracket: )
    statement_terminator: ;
- go_statement:
    keyword: GO
- batch:
    statement:
      alter_table_statement:
      - keyword: ALTER
      - keyword: TABLE
      - table_reference:
          naked_identifier: TestTable
      - keyword: SET
      - bracketed:
        - start_bracket: (
        - keyword: SYSTEM_VERSIONING
        - comparison_operator:
            raw_comparison_operator: '='
        - keyword: 'OFF'
        - bracketed:
            start_bracket: (
            keyword: HISTORY_TABLE
            comparison_operator:
              raw_comparison_operator: '='
            table_reference:
              naked_identifier: TestTableHistory
            end_bracket: )
        - end_bracket: )
    statement_terminator: ;
- go_statement:
    keyword: GO
- batch:
    statement:
      alter_table_statement:
      - keyword: ALTER
      - keyword: TABLE
      - table_reference:
          naked_identifier: TestTable
      - keyword: SET
      - bracketed:
        - start_bracket: (
        - keyword: SYSTEM_VERSIONING
        - comparison_operator:
            raw_comparison_operator: '='
        - keyword: 'OFF'
        - bracketed:
          - start_bracket: (
          - keyword: HISTORY_TABLE
          - comparison_operator:
              raw_comparison_operator: '='
          - table_reference:
              naked_identifier: TestTableHistory
          - comma: ','
          - keyword: DATA_CONSISTENCY_CHECK
          - comparison_operator:
              raw_comparison_operator: '='
          - keyword: 'ON'
          - end_bracket: )
        - end_bracket: )
    statement_terminator: ;
- go_statement:
    keyword: GO
- batch:
    statement:
      alter_table_statement:
      - keyword: ALTER
      - keyword: TABLE
      - table_reference:
          naked_identifier: TestTable
      - keyword: SET
      - bracketed:
        - start_bracket: (
        - keyword: SYSTEM_VERSIONING
        - comparison_operator:
            raw_comparison_operator: '='
        - keyword: 'OFF'
        - bracketed:
          - start_bracket: (
          - keyword: HISTORY_TABLE
          - comparison_operator:
              raw_comparison_operator: '='
          - table_reference:
              naked_identifier: TestTableHistory
          - comma: ','
          - keyword: DATA_CONSISTENCY_CHECK
          - comparison_operator:
              raw_comparison_operator: '='
          - keyword: 'ON'
          - comma: ','
          - keyword: HISTORY_RETENTION_PERIOD
          - comparison_operator:
              raw_comparison_operator: '='
          - date_part: INFINITE
          - end_bracket: )
        - end_bracket: )
    statement_terminator: ;
- go_statement:
    keyword: GO
- batch:
    statement:
      alter_table_statement:
      - keyword: ALTER
      - keyword: TABLE
      - table_reference:
          naked_identifier: TestTable
      - keyword: SET
      - bracketed:
        - start_bracket: (
        - keyword: SYSTEM_VERSIONING
        - comparison_operator:
            raw_comparison_operator: '='
        - keyword: 'OFF'
        - bracketed:
          - start_bracket: (
          - keyword: HISTORY_TABLE
          - comparison_operator:
              raw_comparison_operator: '='
          - table_reference:
              naked_identifier: TestTableHistory
          - comma: ','
          - keyword: DATA_CONSISTENCY_CHECK
          - comparison_operator:
              raw_comparison_operator: '='
          - keyword: 'ON'
          - comma: ','
          - keyword: HISTORY_RETENTION_PERIOD
          - comparison_operator:
              raw_comparison_operator: '='
          - numeric_literal: '1'
          - date_part: YEAR
          - end_bracket: )
        - end_bracket: )
    statement_terminator: ;
- go_statement:
    keyword: GO
- batch:
    statement:
      alter_table_statement:
      - keyword: ALTER
      - keyword: TABLE
      - table_reference:
          naked_identifier: TestTable
      - keyword: SET
      - bracketed:
        - start_bracket: (
        - keyword: SYSTEM_VERSIONING
        - comparison_operator:
            raw_comparison_operator: '='
        - keyword: 'OFF'
        - bracketed:
          - start_bracket: (
          - keyword: HISTORY_TABLE
          - comparison_operator:
              raw_comparison_operator: '='
          - table_reference:
              naked_identifier: TestTableHistory
          - comma: ','
          - keyword: DATA_CONSISTENCY_CHECK
          - comparison_operator:
              raw_comparison_operator: '='
          - keyword: 'ON'
          - comma: ','
          - keyword: HISTORY_RETENTION_PERIOD
          - comparison_operator:
              raw_comparison_operator: '='
          - numeric_literal: '7'
          - date_part: MONTHS
          - end_bracket: )
        - end_bracket: )
    statement_terminator: ;
- go_statement:
    keyword: GO
- batch:
    statement:
      alter_table_statement:
      - keyword: ALTER
      - keyword: TABLE
      - table_reference:
          naked_identifier: TestTable
      - keyword: SET
      - bracketed:
          start_bracket: (
          keyword: FILESTREAM_ON
          comparison_operator:
            raw_comparison_operator: '='
          filegroup_name:
            quoted_identifier: '"NULL"'
          end_bracket: )
    statement_terminator: ;
- go_statement:
    keyword: GO
- batch:
    statement:
      alter_table_statement:
      - keyword: ALTER
      - keyword: TABLE
      - table_reference:
          naked_identifier: TestTable
      - keyword: SET
      - bracketed:
          start_bracket: (
          keyword: FILESTREAM_ON
          comparison_operator:
            raw_comparison_operator: '='
          filegroup_name:
            quoted_identifier: '"default"'
          end_bracket: )
    statement_terminator: ;
- go_statement:
    keyword: GO
- batch:
    statement:
      alter_table_statement:
      - keyword: ALTER
      - keyword: TABLE
      - table_reference:
          naked_identifier: TestTable
      - keyword: SET
      - bracketed:
          start_bracket: (
          keyword: FILESTREAM_ON
          comparison_operator:
            raw_comparison_operator: '='
          filegroup_name:
            naked_identifier: PartitionSchemeName
          end_bracket: )
    statement_terminator: ;
- go_statement:
    keyword: GO
- batch:
    statement:
      alter_table_statement:
      - keyword: ALTER
      - keyword: TABLE
      - table_reference:
          naked_identifier: TestTable
      - keyword: SET
      - bracketed:
        - start_bracket: (
        - keyword: DATA_DELETION
        - comparison_operator:
            raw_comparison_operator: '='
        - keyword: 'ON'
        - end_bracket: )
    statement_terminator: ;
- go_statement:
    keyword: GO
- batch:
    statement:
      alter_table_statement:
      - keyword: ALTER
      - keyword: TABLE
      - table_reference:
          naked_identifier: TestTable
      - keyword: SET
      - bracketed:
        - start_bracket: (
        - keyword: DATA_DELETION
        - comparison_operator:
            raw_comparison_operator: '='
        - keyword: 'OFF'
        - bracketed:
            start_bracket: (
            keyword: FILTER_COLUMN
            comparison_operator:
              raw_comparison_operator: '='
            column_reference:
              naked_identifier: ColumnName
            end_bracket: )
        - end_bracket: )
    statement_terminator: ;
- go_statement:
    keyword: GO
- batch:
    statement:
      alter_table_statement:
      - keyword: ALTER
      - keyword: TABLE
      - table_reference:
          naked_identifier: TestTable
      - keyword: SET
      - bracketed:
        - start_bracket: (
        - keyword: DATA_DELETION
        - comparison_operator:
            raw_comparison_operator: '='
        - keyword: 'OFF'
        - bracketed:
          - start_bracket: (
          - keyword: FILTER_COLUMN
          - comparison_operator:
              raw_comparison_operator: '='
          - column_reference:
              naked_identifier: ColumnName
          - comma: ','
          - keyword: RETENTION_PERIOD
          - comparison_operator:
              raw_comparison_operator: '='
          - numeric_literal: '1'
          - date_part: YEAR
          - end_bracket: )
        - end_bracket: )
    statement_terminator: ;
- go_statement:
    keyword: GO
- batch:
    statement:
      alter_table_statement:
      - keyword: ALTER
      - keyword: TABLE
      - table_reference:
          naked_identifier: TestTable
      - keyword: SET
      - bracketed:
        - start_bracket: (
        - keyword: DATA_DELETION
        - comparison_operator:
            raw_comparison_operator: '='
        - keyword: 'OFF'
        - bracketed:
          - start_bracket: (
          - keyword: FILTER_COLUMN
          - comparison_operator:
              raw_comparison_operator: '='
          - column_reference:
              naked_identifier: ColumnName
          - comma: ','
          - keyword: RETENTION_PERIOD
          - comparison_operator:
              raw_comparison_operator: '='
          - date_part: INFINITE
          - end_bracket: )
        - end_bracket: )
    statement_terminator: ;
- go_statement:
    keyword: GO
- batch:
    statement:
      alter_table_statement:
      - keyword: ALTER
      - keyword: TABLE
      - table_reference:
          naked_identifier: TestTable
      - keyword: SET
      - bracketed:
        - start_bracket: (
        - keyword: DATA_DELETION
        - comparison_operator:
            raw_comparison_operator: '='
        - keyword: 'OFF'
        - bracketed:
          - start_bracket: (
          - keyword: FILTER_COLUMN
          - comparison_operator:
              raw_comparison_operator: '='
          - column_reference:
              naked_identifier: ColumnName
          - comma: ','
          - keyword: RETENTION_PERIOD
          - comparison_operator:
              raw_comparison_operator: '='
          - numeric_literal: '7'
          - date_part: YEARS
          - end_bracket: )
        - end_bracket: )
    statement_terminator: ;
- go_statement:
    keyword: GO
- batch:
    statement:
      alter_table_statement:
      - keyword: ALTER
      - keyword: TABLE
      - table_reference:
          naked_identifier: TestTable
      - keyword: SET
      - bracketed:
        - start_bracket: (
        - keyword: DATA_DELETION
        - comparison_operator:
            raw_comparison_operator: '='
        - keyword: 'OFF'
        - bracketed:
          - start_bracket: (
          - keyword: FILTER_COLUMN
          - comparison_operator:
              raw_comparison_operator: '='
          - column_reference:
              naked_identifier: ColumnName
          - comma: ','
          - keyword: RETENTION_PERIOD
          - comparison_operator:
              raw_comparison_operator: '='
          - numeric_literal: '7'
          - date_part: DAYS
          - end_bracket: )
        - end_bracket: )
    statement_terminator: ;
- go_statement:
    keyword: GO
- batch:
    statement:
      alter_table_statement:
      - keyword: ALTER
      - keyword: TABLE
      - table_reference:
        - naked_identifier: dbo
        - dot: .
        - naked_identifier: Products
      - keyword: ADD
      - computed_column_definition:
        - naked_identifier: RetailValue
        - keyword: AS
        - expression:
          - column_reference:
              quoted_identifier: '[QtyAvailable]'
          - binary_operator: '*'
          - column_reference:
              naked_identifier: UnitPrice
          - binary_operator: '*'
          - numeric_literal: '1.5'
        - keyword: PERSISTED
    statement_terminator: ;
- go_statement:
    keyword: GO
- batch:
    statement:
      alter_table_statement:
      - keyword: ALTER
      - keyword: TABLE
      - table_reference:
        - naked_identifier: dbo
        - dot: .
        - naked_identifier: Products
      - keyword: ADD
      - computed_column_definition:
        - naked_identifier: RetailValue
        - keyword: AS
        - bracketed:
            start_bracket: (
            expression:
            - column_reference:
                naked_identifier: QtyAvailable
            - binary_operator: '*'
            - column_reference:
                quoted_identifier: '[UnitPrice]'
            - binary_operator: '*'
            - numeric_literal: '1.5'
            end_bracket: )
        - keyword: PERSISTED
        - keyword: NOT
        - keyword: 'NULL'
    statement_terminator: ;
- go_statement:
    keyword: GO
- batch:
    statement:
      alter_table_statement:
      - keyword: ALTER
      - keyword: TABLE
      - table_reference:
        - naked_identifier: dbo
        - dot: .
        - naked_identifier: Products
      - keyword: ADD
      - computed_column_definition:
          naked_identifier: InventoyDate
          keyword: AS
          function:
            function_name:
              keyword: CAST
            function_contents:
              bracketed:
                start_bracket: (
                expression:
                  column_reference:
                    quoted_identifier: '[InventoryTs]'
                keyword: AS
                data_type:
                  data_type_identifier: date
                end_bracket: )
    statement_terminator: ;
- go_statement:
    keyword: GO
- batch:
    statement:
      alter_table_statement:
      - keyword: ALTER
      - keyword: TABLE
      - table_reference:
        - quoted_identifier: '[HangFire]'
        - dot: .
        - quoted_identifier: '[JobParameter]'
      - keyword: ADD
      - table_constraint:
        - keyword: CONSTRAINT
        - object_reference:
            quoted_identifier: '[FK_HangFire_JobParameter_Job]'
        - keyword: FOREIGN
        - keyword: KEY
        - bracketed:
            start_bracket: (
            column_reference:
              quoted_identifier: '[JobId]'
            end_bracket: )
        - references_constraint_grammar:
          - keyword: REFERENCES
          - table_reference:
            - quoted_identifier: '[HangFire]'
            - dot: .
            - quoted_identifier: '[Job]'
          - bracketed:
              start_bracket: (
              column_reference:
                quoted_identifier: '[Id]'
              end_bracket: )
          - keyword: 'ON'
          - keyword: UPDATE
          - keyword: CASCADE
          - keyword: 'ON'
          - keyword: DELETE
          - keyword: CASCADE
    statement_terminator: ;
- go_statement:
    keyword: GO
- batch:
  - statement:
      alter_table_statement:
      - keyword: ALTER
      - keyword: TABLE
      - table_reference:
<<<<<<< HEAD
          naked_identifier: UserData
      - keyword: DROP
      - keyword: COLUMN
      - column_reference:
          quoted_identifier: '[StrSkill]'
      - comma: ','
      - column_reference:
          quoted_identifier: '[StrItem]'
      - comma: ','
      - column_reference:
          quoted_identifier: '[StrSerial]'
=======
          quoted_identifier: '[TestTable]'
      - keyword: DROP
      - period_segment:
        - keyword: PERIOD
        - keyword: FOR
        - keyword: SYSTEM_TIME
>>>>>>> 14033a2c
  - statement_terminator: ;
  - statement:
      alter_table_statement:
      - keyword: ALTER
      - keyword: TABLE
      - table_reference:
<<<<<<< HEAD
          naked_identifier: UserData
      - keyword: DROP
      - keyword: COLUMN
      - column_reference:
          naked_identifier: StrSkill
      - comma: ','
      - column_reference:
          naked_identifier: StrItem
      - comma: ','
      - column_reference:
          naked_identifier: StrSerial
  - statement_terminator: ;
  - statement:
      alter_table_statement:
      - keyword: ALTER
      - keyword: TABLE
      - table_reference:
          quoted_identifier: '[UserData]'
      - keyword: DROP
      - keyword: COLUMN
      - column_reference:
          naked_identifier: StrSkill
      - comma: ','
      - column_reference:
          naked_identifier: StrItem
      - comma: ','
      - column_reference:
          naked_identifier: StrSerial
  - statement_terminator: ;
  - statement:
      create_table_statement:
      - keyword: CREATE
      - keyword: TABLE
      - table_reference:
        - quoted_identifier: '[dbo]'
        - dot: .
        - quoted_identifier: '[UserData]'
      - bracketed:
        - start_bracket: (
        - column_definition:
            quoted_identifier: '[strUserId]'
            data_type:
              data_type_identifier: '[char]'
              bracketed_arguments:
                bracketed:
                  start_bracket: (
                  expression:
                    numeric_literal: '21'
                  end_bracket: )
            column_constraint_segment:
            - keyword: NOT
            - keyword: 'NULL'
        - comma: ','
        - column_definition:
            quoted_identifier: '[strItem]'
            data_type:
              data_type_identifier: '[binary]'
              bracketed_arguments:
                bracketed:
                  start_bracket: (
                  expression:
                    numeric_literal: '400'
                  end_bracket: )
            column_constraint_segment:
              keyword: 'NULL'
        - comma: ','
        - column_definition:
            quoted_identifier: '[strSkill]'
            data_type:
              data_type_identifier: '[binary]'
              bracketed_arguments:
                bracketed:
                  start_bracket: (
                  expression:
                    numeric_literal: '400'
                  end_bracket: )
            column_constraint_segment:
              keyword: 'NULL'
        - comma: ','
        - table_constraint:
          - keyword: CONSTRAINT
          - object_reference:
              naked_identifier: PK_UserData
          - keyword: PRIMARY
          - keyword: KEY
          - keyword: CLUSTERED
          - bracketed_index_column_list_grammar:
              bracketed:
                start_bracket: (
                index_column_definition:
                  quoted_identifier: '[strUserId]'
                  keyword: ASC
                end_bracket: )
        - end_bracket: )
      - statement_terminator: ;
  - statement:
      alter_table_statement:
      - keyword: ALTER
      - keyword: TABLE
      - table_reference:
        - quoted_identifier: '[dbo]'
        - dot: .
        - quoted_identifier: '[UserData]'
      - keyword: ADD
      - column_constraint_segment:
        - keyword: CONSTRAINT
        - object_reference:
            quoted_identifier: '[DF_UserData_strSkill]'
        - keyword: DEFAULT
        - bracketed:
            start_bracket: (
            numeric_literal: '0x00'
            end_bracket: )
      - keyword: FOR
      - column_reference:
          quoted_identifier: '[strSkill]'
  - statement_terminator: ;
- go_statement:
    keyword: GO
=======
          quoted_identifier: '[TestTable]'
      - keyword: ADD
      - period_segment:
        - keyword: PERIOD
        - keyword: FOR
        - keyword: SYSTEM_TIME
        - bracketed:
          - start_bracket: (
          - column_reference:
              naked_identifier: StartDate
          - comma: ','
          - column_reference:
              naked_identifier: EndDate
          - end_bracket: )
  - statement_terminator: ;
>>>>>>> 14033a2c
<|MERGE_RESOLUTION|>--- conflicted
+++ resolved
@@ -3,11 +3,7 @@
 # computed by SQLFluff when running the tests. Please run
 # `python test/generate_parse_fixture_yml.py`  to generate them after adding or
 # altering SQL files.
-<<<<<<< HEAD
-_hash: 9ebe2d2c8d99be58567cbf5ae629e6c241925eae84846ee54c84222778a6de7b
-=======
 _hash: 35a8de48837d0ff07dad6ea1a570638073a47a6d0fa6b3ab1102bd7ee0b0c407
->>>>>>> 14033a2c
 file:
 - batch:
     statement:
@@ -953,7 +949,6 @@
       - keyword: ALTER
       - keyword: TABLE
       - table_reference:
-<<<<<<< HEAD
           naked_identifier: UserData
       - keyword: DROP
       - keyword: COLUMN
@@ -965,21 +960,12 @@
       - comma: ','
       - column_reference:
           quoted_identifier: '[StrSerial]'
-=======
-          quoted_identifier: '[TestTable]'
-      - keyword: DROP
-      - period_segment:
-        - keyword: PERIOD
-        - keyword: FOR
-        - keyword: SYSTEM_TIME
->>>>>>> 14033a2c
   - statement_terminator: ;
   - statement:
       alter_table_statement:
       - keyword: ALTER
       - keyword: TABLE
       - table_reference:
-<<<<<<< HEAD
           naked_identifier: UserData
       - keyword: DROP
       - keyword: COLUMN
@@ -1099,7 +1085,24 @@
   - statement_terminator: ;
 - go_statement:
     keyword: GO
-=======
+- batch:
+  - statement:
+      alter_table_statement:
+      - keyword: ALTER
+      - keyword: TABLE
+      - table_reference:
+          quoted_identifier: '[TestTable]'
+      - keyword: DROP
+      - period_segment:
+        - keyword: PERIOD
+        - keyword: FOR
+        - keyword: SYSTEM_TIME
+  - statement_terminator: ;
+  - statement:
+      alter_table_statement:
+      - keyword: ALTER
+      - keyword: TABLE
+      - table_reference:
           quoted_identifier: '[TestTable]'
       - keyword: ADD
       - period_segment:
@@ -1114,5 +1117,4 @@
           - column_reference:
               naked_identifier: EndDate
           - end_bracket: )
-  - statement_terminator: ;
->>>>>>> 14033a2c
+  - statement_terminator: ;