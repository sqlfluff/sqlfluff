# YML test files are auto-generated from SQL files and should not be edited by
# hand. To help enforce this, the "hash" field in the file must match a hash
# computed by SQLFluff when running the tests. Please run
# `python test/generate_parse_fixture_yml.py`  to generate them after adding or
# altering SQL files.
<<<<<<< HEAD
_hash: b2dc62fc6def4405f8a9248ee377c920973105aa2738d661584ce34d1fdaa684
=======
_hash: a3af19112c9379d2c6b7f07de778d1ff01be1253da884c527acd964b42b1d734
>>>>>>> c0f056cc
file:
- batch:
    statement:
      insert_statement:
      - keyword: INSERT
      - keyword: INTO
      - table_reference:
        - naked_identifier: INTER
        - dot: .
        - naked_identifier: ECDC_CASES
      - bracketed:
        - start_bracket: (
        - column_reference:
            quoted_identifier: '[COUNTRY]'
        - comma: ','
        - column_reference:
            quoted_identifier: '[COUNTRY_CODE]'
        - comma: ','
        - column_reference:
            quoted_identifier: '[CONTINENT]'
        - comma: ','
        - column_reference:
            quoted_identifier: '[POPULATION]'
        - comma: ','
        - column_reference:
            quoted_identifier: '[INDICATOR]'
        - comma: ','
        - column_reference:
            quoted_identifier: '[WEEKLY_COUNT]'
        - comma: ','
        - column_reference:
            quoted_identifier: '[YEAR_WEEK]'
        - comma: ','
        - column_reference:
            quoted_identifier: '[WEEK_START]'
        - comma: ','
        - column_reference:
            quoted_identifier: '[WEEK_END]'
        - comma: ','
        - column_reference:
            quoted_identifier: '[RATE_14_DAY]'
        - comma: ','
        - column_reference:
            quoted_identifier: '[CUMULATIVE_COUNT]'
        - comma: ','
        - column_reference:
            quoted_identifier: '[SOURCE]'
        - end_bracket: )
      - select_statement:
          select_clause:
          - keyword: SELECT
          - select_clause_element:
              column_reference:
                quoted_identifier: '[COUNTRY]'
          - comma: ','
          - select_clause_element:
              column_reference:
                quoted_identifier: '[COUNTRY_CODE]'
          - comma: ','
          - select_clause_element:
              column_reference:
                quoted_identifier: '[CONTINENT]'
          - comma: ','
          - select_clause_element:
              function:
                function_name:
                  keyword: CAST
                function_contents:
                  bracketed:
                    start_bracket: (
                    expression:
                      column_reference:
                        quoted_identifier: '[POPULATION]'
                    keyword: AS
                    data_type:
                      data_type_identifier: BIGINT
                    end_bracket: )
              alias_expression:
                alias_operator:
                  keyword: AS
                quoted_identifier: '[POPULATION]'
          - comma: ','
          - select_clause_element:
              column_reference:
                quoted_identifier: '[INDICATOR]'
          - comma: ','
          - select_clause_element:
              function:
                function_name:
                  keyword: CAST
                function_contents:
                  bracketed:
                    start_bracket: (
                    expression:
                      column_reference:
                        quoted_identifier: '[WEEKLY_COUNT]'
                    keyword: AS
                    data_type:
                      data_type_identifier: BIGINT
                    end_bracket: )
              alias_expression:
                alias_operator:
                  keyword: AS
                quoted_identifier: '[WEEKLY_COUNT]'
          - comma: ','
          - select_clause_element:
              column_reference:
                quoted_identifier: '[YEAR_WEEK]'
          - comma: ','
          - select_clause_element:
              function:
                function_name:
                  keyword: CAST
                function_contents:
                  bracketed:
                    start_bracket: (
                    expression:
                      function:
                        function_name:
                          quoted_identifier: '[dbo]'
                          dot: .
                          function_name_identifier: '[CONVERT_ISO_WEEK_TO_DATETIME]'
                        function_contents:
                          bracketed:
                          - start_bracket: (
                          - expression:
                              function:
                                function_name:
                                  keyword: LEFT
                                function_contents:
                                  bracketed:
                                  - start_bracket: (
                                  - expression:
                                      column_reference:
                                        naked_identifier: YEAR_WEEK
                                  - comma: ','
                                  - expression:
                                      numeric_literal: '4'
                                  - end_bracket: )
                          - comma: ','
                          - expression:
                              function:
                                function_name:
                                  keyword: RIGHT
                                function_contents:
                                  bracketed:
                                  - start_bracket: (
                                  - expression:
                                      column_reference:
                                        naked_identifier: YEAR_WEEK
                                  - comma: ','
                                  - expression:
                                      numeric_literal: '2'
                                  - end_bracket: )
                          - end_bracket: )
                    keyword: AS
                    data_type:
                      data_type_identifier: DATE
                    end_bracket: )
              alias_expression:
                alias_operator:
                  keyword: AS
                quoted_identifier: '[WEEK_START]'
          - comma: ','
          - select_clause_element:
              function:
                function_name:
                  keyword: CAST
                function_contents:
                  bracketed:
                    start_bracket: (
                    expression:
                      function:
                        function_name:
                          quoted_identifier: '[dbo]'
                          dot: .
                          function_name_identifier: '[WEEK_END]'
                        function_contents:
                          bracketed:
                            start_bracket: (
                            expression:
                              function:
                                function_name:
                                  quoted_identifier: '[dbo]'
                                  dot: .
                                  function_name_identifier: '[CONVERT_ISO_WEEK_TO_DATETIME]'
                                function_contents:
                                  bracketed:
                                  - start_bracket: (
                                  - expression:
                                      function:
                                        function_name:
                                          keyword: LEFT
                                        function_contents:
                                          bracketed:
                                          - start_bracket: (
                                          - expression:
                                              column_reference:
                                                naked_identifier: YEAR_WEEK
                                          - comma: ','
                                          - expression:
                                              numeric_literal: '4'
                                          - end_bracket: )
                                  - comma: ','
                                  - expression:
                                      function:
                                        function_name:
                                          keyword: RIGHT
                                        function_contents:
                                          bracketed:
                                          - start_bracket: (
                                          - expression:
                                              column_reference:
                                                naked_identifier: YEAR_WEEK
                                          - comma: ','
                                          - expression:
                                              numeric_literal: '2'
                                          - end_bracket: )
                                  - end_bracket: )
                            end_bracket: )
                    keyword: AS
                    data_type:
                      data_type_identifier: DATE
                    end_bracket: )
              alias_expression:
                alias_operator:
                  keyword: AS
                quoted_identifier: '[WEEK_END]'
          - comma: ','
          - select_clause_element:
              function:
                function_name:
                  keyword: CAST
                function_contents:
                  bracketed:
                    start_bracket: (
                    expression:
                      column_reference:
                        quoted_identifier: '[RATE_14_DAY]'
                    keyword: AS
                    data_type:
                      data_type_identifier: FLOAT
                    end_bracket: )
              alias_expression:
                alias_operator:
                  keyword: AS
                quoted_identifier: '[RATE_14_DAY]'
          - comma: ','
          - select_clause_element:
              function:
                function_name:
                  keyword: CAST
                function_contents:
                  bracketed:
                    start_bracket: (
                    expression:
                      column_reference:
                        quoted_identifier: '[CUMULATIVE_COUNT]'
                    keyword: AS
                    data_type:
                      data_type_identifier: BIGINT
                    end_bracket: )
              alias_expression:
                alias_operator:
                  keyword: AS
                quoted_identifier: '[CUMULATIVE_COUNT]'
          - comma: ','
          - select_clause_element:
              column_reference:
                quoted_identifier: '[SOURCE]'
          from_clause:
            keyword: FROM
            from_expression:
              from_expression_element:
                table_expression:
                  table_reference:
                  - naked_identifier: STAGE
                  - dot: .
                  - naked_identifier: ECDC_CASES
- go_statement:
    keyword: GO
- batch:
    statement:
      begin_end_block:
      - keyword: BEGIN
      - statement:
          insert_statement:
          - keyword: INSERT
          - keyword: INTO
          - table_reference:
            - naked_identifier: HumanResources
            - dot: .
            - naked_identifier: NewEmployee
          - select_statement:
              select_clause:
              - keyword: SELECT
              - select_clause_element:
                  column_reference:
                    naked_identifier: EmpID
              - comma: ','
              - select_clause_element:
                  column_reference:
                    naked_identifier: LastName
              - comma: ','
              - select_clause_element:
                  column_reference:
                    naked_identifier: FirstName
              - comma: ','
              - select_clause_element:
                  column_reference:
                    naked_identifier: Phone
              - comma: ','
              - select_clause_element:
                  column_reference:
                    naked_identifier: Address
              - comma: ','
              - select_clause_element:
                  column_reference:
                    naked_identifier: City
              - comma: ','
              - select_clause_element:
                  column_reference:
                    naked_identifier: StateProvince
              - comma: ','
              - select_clause_element:
                  column_reference:
                    naked_identifier: PostalCode
              - comma: ','
              - select_clause_element:
                  column_reference:
                    naked_identifier: CurrentFlag
              from_clause:
                keyword: FROM
                from_expression:
                  from_expression_element:
                    table_expression:
                      table_reference:
                        naked_identifier: EmployeeTemp
                statement_terminator: ;
      - keyword: END
- go_statement:
    keyword: GO
- batch:
    statement:
      insert_statement:
      - keyword: INSERT
      - keyword: INTO
      - table_reference:
        - naked_identifier: HumanResources
        - dot: .
        - naked_identifier: NewEmployee
      - select_statement:
          select_clause:
          - keyword: SELECT
          - select_clause_element:
              column_reference:
                naked_identifier: EmpID
          - comma: ','
          - select_clause_element:
              column_reference:
                naked_identifier: LastName
          - comma: ','
          - select_clause_element:
              column_reference:
                naked_identifier: FirstName
          - comma: ','
          - select_clause_element:
              column_reference:
                naked_identifier: Phone
          - comma: ','
          - select_clause_element:
              column_reference:
                naked_identifier: Address
          - comma: ','
          - select_clause_element:
              column_reference:
                naked_identifier: City
          - comma: ','
          - select_clause_element:
              column_reference:
                naked_identifier: StateProvince
          - comma: ','
          - select_clause_element:
              column_reference:
                naked_identifier: PostalCode
          - comma: ','
          - select_clause_element:
              column_reference:
                naked_identifier: CurrentFlag
          from_clause:
            keyword: FROM
            from_expression:
              from_expression_element:
                table_expression:
                  table_reference:
                    naked_identifier: EmployeeTemp
            statement_terminator: ;
- go_statement:
    keyword: GO
- batch:
    statement:
      insert_statement:
      - keyword: INSERT
      - keyword: INTO
      - table_reference:
        - naked_identifier: HumanResources
        - dot: .
        - naked_identifier: NewEmployee
      - post_table_expression:
          keyword: WITH
          bracketed:
            start_bracket: (
            query_hint_segment:
              keyword: TABLOCK
            end_bracket: )
      - output_clause:
        - keyword: OUTPUT
        - wildcard_expression:
            wildcard_identifier:
              star: '*'
        - keyword: INTO
        - table_reference:
            naked_identifier: Results
      - execute_script_statement:
          keyword: EXEC
          object_reference:
            naked_identifier: FindEmployeesFunc
          parameter: '@lastName'
          comparison_operator:
            raw_comparison_operator: '='
          expression:
            quoted_literal: "'Picard'"
- go_statement:
    keyword: GO
- batch:
    statement:
      insert_statement:
        keyword: INSERT
        table_reference:
        - naked_identifier: HumanResources
        - dot: .
        - naked_identifier: NewEmployee
        bracketed:
        - start_bracket: (
        - column_reference:
            naked_identifier: LastName
        - comma: ','
        - column_reference:
            naked_identifier: FirstName
        - end_bracket: )
        values_clause:
          keyword: values
          bracketed:
          - start_bracket: (
          - quoted_literal: "'Kirk'"
          - comma: ','
          - quoted_literal: "'James'"
          - end_bracket: )
- go_statement:
    keyword: GO<|MERGE_RESOLUTION|>--- conflicted
+++ resolved
@@ -3,11 +3,7 @@
 # computed by SQLFluff when running the tests. Please run
 # `python test/generate_parse_fixture_yml.py`  to generate them after adding or
 # altering SQL files.
-<<<<<<< HEAD
-_hash: b2dc62fc6def4405f8a9248ee377c920973105aa2738d661584ce34d1fdaa684
-=======
 _hash: a3af19112c9379d2c6b7f07de778d1ff01be1253da884c527acd964b42b1d734
->>>>>>> c0f056cc
 file:
 - batch:
     statement:
@@ -86,8 +82,7 @@
                       data_type_identifier: BIGINT
                     end_bracket: )
               alias_expression:
-                alias_operator:
-                  keyword: AS
+                keyword: AS
                 quoted_identifier: '[POPULATION]'
           - comma: ','
           - select_clause_element:
@@ -109,8 +104,7 @@
                       data_type_identifier: BIGINT
                     end_bracket: )
               alias_expression:
-                alias_operator:
-                  keyword: AS
+                keyword: AS
                 quoted_identifier: '[WEEKLY_COUNT]'
           - comma: ','
           - select_clause_element:
@@ -168,8 +162,7 @@
                       data_type_identifier: DATE
                     end_bracket: )
               alias_expression:
-                alias_operator:
-                  keyword: AS
+                keyword: AS
                 quoted_identifier: '[WEEK_START]'
           - comma: ','
           - select_clause_element:
@@ -233,8 +226,7 @@
                       data_type_identifier: DATE
                     end_bracket: )
               alias_expression:
-                alias_operator:
-                  keyword: AS
+                keyword: AS
                 quoted_identifier: '[WEEK_END]'
           - comma: ','
           - select_clause_element:
@@ -252,8 +244,7 @@
                       data_type_identifier: FLOAT
                     end_bracket: )
               alias_expression:
-                alias_operator:
-                  keyword: AS
+                keyword: AS
                 quoted_identifier: '[RATE_14_DAY]'
           - comma: ','
           - select_clause_element:
@@ -271,8 +262,7 @@
                       data_type_identifier: BIGINT
                     end_bracket: )
               alias_expression:
-                alias_operator:
-                  keyword: AS
+                keyword: AS
                 quoted_identifier: '[CUMULATIVE_COUNT]'
           - comma: ','
           - select_clause_element:
