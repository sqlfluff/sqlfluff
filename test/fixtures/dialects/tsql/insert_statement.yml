--- conflicted
+++ resolved
@@ -3,11 +3,7 @@
 # computed by SQLFluff when running the tests. Please run
 # `python test/generate_parse_fixture_yml.py`  to generate them after adding or
 # altering SQL files.
-<<<<<<< HEAD
-_hash: aa4bea9d7e2707f9e6436fd5b65653dbaf863d605994e15e8afaf502e2008ad9
-=======
 _hash: 6d1af97addb2c950720adfb03fa75afe4ec3281114b6df0a8b7df7b316261795
->>>>>>> 2705453d
 file:
 - batch:
     statement:
@@ -82,7 +78,7 @@
                       identifier: '[POPULATION]'
                   keyword: AS
                   data_type:
-                    data_type_identifier: BIGINT
+                    identifier: BIGINT
                   end_bracket: )
               alias_expression:
                 keyword: AS
@@ -103,7 +99,7 @@
                       identifier: '[WEEKLY_COUNT]'
                   keyword: AS
                   data_type:
-                    data_type_identifier: BIGINT
+                    identifier: BIGINT
                   end_bracket: )
               alias_expression:
                 keyword: AS
@@ -157,7 +153,7 @@
                       - end_bracket: )
                   keyword: AS
                   data_type:
-                    data_type_identifier: DATE
+                    identifier: DATE
                   end_bracket: )
               alias_expression:
                 keyword: AS
@@ -216,7 +212,7 @@
                         end_bracket: )
                   keyword: AS
                   data_type:
-                    data_type_identifier: DATE
+                    identifier: DATE
                   end_bracket: )
               alias_expression:
                 keyword: AS
@@ -233,7 +229,7 @@
                       identifier: '[RATE_14_DAY]'
                   keyword: AS
                   data_type:
-                    data_type_identifier: FLOAT
+                    identifier: FLOAT
                   end_bracket: )
               alias_expression:
                 keyword: AS
@@ -250,7 +246,7 @@
                       identifier: '[CUMULATIVE_COUNT]'
                   keyword: AS
                   data_type:
-                    data_type_identifier: BIGINT
+                    identifier: BIGINT
                   end_bracket: )
               alias_expression:
                 keyword: AS
