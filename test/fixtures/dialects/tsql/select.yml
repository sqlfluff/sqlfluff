# YML test files are auto-generated from SQL files and should not be edited by
# hand. To help enforce this, the "hash" field in the file must match a hash
# computed by SQLFluff when running the tests. Please run
# `python test/generate_parse_fixture_yml.py`  to generate them after adding or
# altering SQL files.
<<<<<<< HEAD
_hash: c9d70c8706ca7f6a3f9cedbdaca742b5b8945576c8d35f8bd8124e5993c41156
=======
_hash: 3edcc09561d20cd0fb8d7b838b25f430c7d4cb4544cec22b035967ffa8daa0f2
>>>>>>> 2f75cb16
file:
  batch:
  - statement:
      select_statement:
        select_clause:
        - keyword: SELECT
        - select_clause_element:
            expression:
              case_expression:
              - keyword: CASE
              - when_clause:
                - keyword: WHEN
                - expression:
                  - numeric_literal: '1'
                  - comparison_operator:
                      raw_comparison_operator: '='
                  - numeric_literal: '1'
                - keyword: THEN
                - expression:
                    quoted_literal: "'True'"
              - when_clause:
                - keyword: WHEN
                - expression:
                  - numeric_literal: '1'
                  - comparison_operator:
                      raw_comparison_operator: '>'
                  - numeric_literal: '1'
                - keyword: THEN
                - expression:
                    quoted_literal: "'False'"
              - when_clause:
                - keyword: WHEN
                - expression:
                  - numeric_literal: '1'
                  - comparison_operator:
                      raw_comparison_operator: <
                  - numeric_literal: '1'
                - keyword: THEN
                - expression:
                    quoted_literal: "'False'"
              - when_clause:
                - keyword: WHEN
                - expression:
                  - numeric_literal: '1'
                  - comparison_operator:
                    - raw_comparison_operator: '>'
                    - raw_comparison_operator: '='
                  - numeric_literal: '1'
                - keyword: THEN
                - expression:
                    quoted_literal: "'True'"
              - when_clause:
                - keyword: WHEN
                - expression:
                  - numeric_literal: '1'
                  - comparison_operator:
                    - raw_comparison_operator: '>'
                    - raw_comparison_operator: '='
                  - numeric_literal: '1'
                - keyword: THEN
                - expression:
                    quoted_literal: "'True'"
              - when_clause:
                - keyword: WHEN
                - expression:
                  - numeric_literal: '1'
                  - comparison_operator:
                    - raw_comparison_operator: <
                    - raw_comparison_operator: '='
                  - numeric_literal: '1'
                - keyword: THEN
                - expression:
                    quoted_literal: "'True'"
              - when_clause:
                - keyword: WHEN
                - expression:
                  - numeric_literal: '1'
                  - comparison_operator:
                    - raw_comparison_operator: <
                    - raw_comparison_operator: '='
                  - numeric_literal: '1'
                - keyword: THEN
                - expression:
                    quoted_literal: "'True'"
              - when_clause:
                - keyword: WHEN
                - expression:
                  - numeric_literal: '1'
                  - comparison_operator:
                    - raw_comparison_operator: <
                    - raw_comparison_operator: '>'
                  - numeric_literal: '1'
                - keyword: THEN
                - expression:
                    quoted_literal: "'False'"
              - when_clause:
                - keyword: WHEN
                - expression:
                  - numeric_literal: '1'
                  - comparison_operator:
                    - raw_comparison_operator: <
                    - raw_comparison_operator: '>'
                  - numeric_literal: '1'
                - keyword: THEN
                - expression:
                    quoted_literal: "'False'"
              - when_clause:
                - keyword: WHEN
                - expression:
                  - numeric_literal: '1'
                  - comparison_operator:
                    - raw_comparison_operator: '!'
                    - raw_comparison_operator: <
                  - numeric_literal: '1'
                - keyword: THEN
                - expression:
                    quoted_literal: "'Why is this a thing?'"
              - when_clause:
                - keyword: WHEN
                - expression:
                  - numeric_literal: '1'
                  - comparison_operator:
                    - raw_comparison_operator: '!'
                    - raw_comparison_operator: <
                  - numeric_literal: '1'
                - keyword: THEN
                - expression:
                    quoted_literal: "'Or this sort of thing?'"
              - when_clause:
                - keyword: WHEN
                - expression:
                  - numeric_literal: '1'
                  - comparison_operator:
                    - raw_comparison_operator: '!'
                    - raw_comparison_operator: '='
                  - numeric_literal: '1'
                - keyword: THEN
                - expression:
                    quoted_literal: "'False'"
              - when_clause:
                - keyword: WHEN
                - expression:
                  - numeric_literal: '1'
                  - comparison_operator:
                    - raw_comparison_operator: '!'
                    - raw_comparison_operator: '='
                  - numeric_literal: '1'
                - keyword: THEN
                - expression:
                    quoted_literal: "'False'"
              - when_clause:
                - keyword: WHEN
                - expression:
                  - numeric_literal: '1'
                  - comparison_operator:
                    - raw_comparison_operator: '!'
                    - raw_comparison_operator: '>'
                  - numeric_literal: '1'
                - keyword: THEN
                - expression:
                    quoted_literal: "'NULL Handling, Probably'"
              - when_clause:
                - keyword: WHEN
                - expression:
                  - numeric_literal: '1'
                  - comparison_operator:
                    - raw_comparison_operator: '!'
                    - raw_comparison_operator: '>'
                  - numeric_literal: '1'
                - keyword: THEN
                - expression:
                    quoted_literal: "'NULL Handling, Probably'"
              - else_clause:
                  keyword: ELSE
                  expression:
                    quoted_literal: "'Silly Tests'"
              - keyword: END
        - comma: ','
        - select_clause_element:
            column_reference:
              naked_identifier: all_pop
              dot: .
              quoted_identifier: '[Arrival Date]'
        - comma: ','
        - select_clause_element:
            column_reference:
            - naked_identifier: all_pop
            - dot: .
            - naked_identifier: Row#
        - comma: ','
        - select_clause_element:
            column_reference:
            - naked_identifier: all_pop
            - dot: .
            - naked_identifier: b@nanas
        - comma: ','
        - select_clause_element:
            column_reference:
              quoted_identifier: '[# POAs]'
        - comma: ','
        - select_clause_element:
            quoted_literal: "'TSQLs escaping quotes test'"
        - comma: ','
        - select_clause_element:
            quoted_literal: "'TSQL''s escaping quotes test'"
        - comma: ','
        - select_clause_element:
            quoted_literal: "'TSQL'"
            alias_expression:
              quoted_identifier: "'s escaping quotes test'"
        - comma: ','
        - select_clause_element:
            quoted_literal: "'TSQL'"
            alias_expression:
              alias_operator:
                keyword: AS
              quoted_identifier: "'s escaping quotes test'"
        - comma: ','
        - select_clause_element:
            quoted_literal: "''"
        - comma: ','
        - select_clause_element:
            quoted_literal: "''''"
        - comma: ','
        - select_clause_element:
            column_reference:
            - naked_identifier: all_pop
            - dot: .
            - naked_identifier: Language
        - comma: ','
        - select_clause_element:
            column_reference:
              naked_identifier: ANSI_DEFAULTS
        - comma: ','
        - select_clause_element:
            column_reference:
              naked_identifier: ANSI_NULL_DFLT_OFF
        - comma: ','
        - select_clause_element:
            column_reference:
              naked_identifier: ANSI_NULL_DFLT_ON
        - comma: ','
        - select_clause_element:
            column_reference:
              naked_identifier: ANSI_NULLS
        - comma: ','
        - select_clause_element:
            column_reference:
              naked_identifier: ANSI_PADDING
        - comma: ','
        - select_clause_element:
            column_reference:
              naked_identifier: ANSI_WARNINGS
        - comma: ','
        - select_clause_element:
            column_reference:
              naked_identifier: ARITHABORT
        - comma: ','
        - select_clause_element:
            column_reference:
              naked_identifier: ARITHIGNORE
        - comma: ','
        - select_clause_element:
            column_reference:
              naked_identifier: CONCAT_NULL_YIELDS_NULL
        - comma: ','
        - select_clause_element:
            column_reference:
              naked_identifier: CURSOR_CLOSE_ON_COMMIT
        - comma: ','
        - select_clause_element:
            column_reference:
              naked_identifier: DATEFIRST
        - comma: ','
        - select_clause_element:
            column_reference:
              naked_identifier: DATEFORMAT
        - comma: ','
        - select_clause_element:
            column_reference:
              naked_identifier: DEADLOCK_PRIORITY
        - comma: ','
        - select_clause_element:
            column_reference:
              naked_identifier: DISK
        - comma: ','
        - select_clause_element:
            column_reference:
              naked_identifier: DUMP
        - comma: ','
        - select_clause_element:
            column_reference:
              naked_identifier: FIPS_FLAGGER
        - comma: ','
        - select_clause_element:
            column_reference:
              naked_identifier: FMTONLY
        - comma: ','
        - select_clause_element:
            column_reference:
              naked_identifier: FORCEPLAN
        - comma: ','
        - select_clause_element:
            column_reference:
              naked_identifier: IMPLICIT_TRANSACTIONS
        - comma: ','
        - select_clause_element:
            column_reference:
              naked_identifier: LOAD
        - comma: ','
        - select_clause_element:
            column_reference:
              naked_identifier: LOCK_TIMEOUT
        - comma: ','
        - select_clause_element:
            column_reference:
              naked_identifier: NOCOUNT
        - comma: ','
        - select_clause_element:
            column_reference:
              naked_identifier: NOEXEC
        - comma: ','
        - select_clause_element:
            column_reference:
              naked_identifier: NUMERIC_ROUNDABORT
        - comma: ','
        - select_clause_element:
            column_reference:
              naked_identifier: PARSEONLY
        - comma: ','
        - select_clause_element:
            column_reference:
              naked_identifier: PRECISION
        - comma: ','
        - select_clause_element:
            column_reference:
              naked_identifier: PROPERTY
        - comma: ','
        - select_clause_element:
            column_reference:
              naked_identifier: QUERY_GOVERNOR_COST_LIMIT
        - comma: ','
        - select_clause_element:
            column_reference:
              naked_identifier: QUOTED_IDENTIFIER
        - comma: ','
        - select_clause_element:
            column_reference:
              naked_identifier: REMOTE_PROC_TRANSACTIONS
        - comma: ','
        - select_clause_element:
            column_reference:
              naked_identifier: SECURITYAUDIT
        - comma: ','
        - select_clause_element:
            column_reference:
              naked_identifier: SHOWPLAN_ALL
        - comma: ','
        - select_clause_element:
            column_reference:
              naked_identifier: SHOWPLAN_TEXT
        - comma: ','
        - select_clause_element:
            column_reference:
              naked_identifier: SHOWPLAN_XML
        - comma: ','
        - select_clause_element:
            column_reference:
              naked_identifier: XACT_ABORT
        - comma: ','
        - select_clause_element:
            column_reference:
              naked_identifier: Rows
        - comma: ','
        - select_clause_element:
            column_reference:
              naked_identifier: NaN
        - comma: ','
        - select_clause_element:
            column_reference:
              naked_identifier: Rlike
        - comma: ','
        - select_clause_element:
            column_reference:
              naked_identifier: Ilike
        - comma: ','
        - select_clause_element:
            column_reference:
              naked_identifier: Separator
        - comma: ','
        - select_clause_element:
            column_reference:
              naked_identifier: Auto_Increment
        - comma: ','
        - select_clause_element:
            column_reference:
              naked_identifier: Unsigned
        - comma: ','
        - select_clause_element:
            column_reference:
              naked_identifier: Describe
        - comma: ','
        - select_clause_element:
            column_reference:
              naked_identifier: Comment
        - comma: ','
        - select_clause_element:
            column_reference:
              naked_identifier: Ml
        - comma: ','
        - select_clause_element:
            column_reference:
              naked_identifier: Modify
        - comma: ','
        - select_clause_element:
            column_reference:
              naked_identifier: Minus
        - comma: ','
        - select_clause_element:
            function:
              function_name:
                keyword: ROW_NUMBER
              function_contents:
                bracketed:
                  start_bracket: (
                  end_bracket: )
              over_clause:
                keyword: OVER
                bracketed:
                  start_bracket: (
                  window_specification:
                    partitionby_clause:
                    - keyword: PARTITION
                    - keyword: BY
                    - column_reference:
                        quoted_identifier: '[EventNM]'
                    - comma: ','
                    - column_reference:
                        quoted_identifier: '[PersonID]'
                    orderby_clause:
                    - keyword: ORDER
                    - keyword: BY
                    - column_reference:
                        quoted_identifier: '[DateofEvent]'
                    - keyword: desc
                  end_bracket: )
            alias_expression:
              alias_operator:
                keyword: AS
              quoted_identifier: '[RN]'
        - comma: ','
        - select_clause_element:
            function:
              function_name:
                keyword: RANK
              function_contents:
                bracketed:
                  start_bracket: (
                  end_bracket: )
              over_clause:
                keyword: OVER
                bracketed:
                  start_bracket: (
                  window_specification:
                    partitionby_clause:
                    - keyword: PARTITION
                    - keyword: BY
                    - column_reference:
                        quoted_identifier: '[EventNM]'
                    orderby_clause:
                    - keyword: ORDER
                    - keyword: BY
                    - column_reference:
                        quoted_identifier: '[DateofEvent]'
                    - keyword: desc
                  end_bracket: )
            alias_expression:
              alias_operator:
                keyword: AS
              quoted_identifier: '[R]'
        - comma: ','
        - select_clause_element:
            function:
              function_name:
                keyword: DENSE_RANK
              function_contents:
                bracketed:
                  start_bracket: (
                  end_bracket: )
              over_clause:
                keyword: OVER
                bracketed:
                  start_bracket: (
                  window_specification:
                    partitionby_clause:
                    - keyword: PARTITION
                    - keyword: BY
                    - column_reference:
                        quoted_identifier: '[EventNM]'
                    orderby_clause:
                    - keyword: ORDER
                    - keyword: BY
                    - column_reference:
                        quoted_identifier: '[DateofEvent]'
                    - keyword: desc
                  end_bracket: )
            alias_expression:
              alias_operator:
                keyword: AS
              quoted_identifier: '[DR]'
        - comma: ','
        - select_clause_element:
            function:
              function_name:
                keyword: NTILE
              function_contents:
                bracketed:
                  start_bracket: (
                  numeric_literal: '5'
                  end_bracket: )
              over_clause:
                keyword: OVER
                bracketed:
                  start_bracket: (
                  window_specification:
                    partitionby_clause:
                    - keyword: PARTITION
                    - keyword: BY
                    - column_reference:
                        quoted_identifier: '[EventNM]'
                    orderby_clause:
                    - keyword: ORDER
                    - keyword: BY
                    - column_reference:
                        quoted_identifier: '[DateofEvent]'
                    - keyword: desc
                  end_bracket: )
            alias_expression:
              alias_operator:
                keyword: AS
              quoted_identifier: '[NT]'
        - comma: ','
        - select_clause_element:
            function:
              function_name:
                function_name_identifier: sum
              function_contents:
                bracketed:
                  start_bracket: (
                  expression:
                    column_reference:
                    - naked_identifier: t
                    - dot: .
                    - naked_identifier: col1
                  end_bracket: )
              over_clause:
                keyword: over
                bracketed:
                  start_bracket: (
                  window_specification:
                    partitionby_clause:
                    - keyword: partition
                    - keyword: by
                    - column_reference:
                      - naked_identifier: t
                      - dot: .
                      - naked_identifier: col2
                    - comma: ','
                    - column_reference:
                      - naked_identifier: t
                      - dot: .
                      - naked_identifier: col3
                  end_bracket: )
        - comma: ','
        - select_clause_element:
            function:
              function_name:
                keyword: ROW_NUMBER
              function_contents:
                bracketed:
                  start_bracket: (
                  end_bracket: )
              over_clause:
                keyword: OVER
                bracketed:
                  start_bracket: (
                  window_specification:
                    partitionby_clause:
                    - keyword: PARTITION
                    - keyword: BY
                    - bracketed:
                        start_bracket: (
                        expression:
                          select_statement:
                            select_clause:
                              keyword: SELECT
                              select_clause_element:
                                column_reference:
                                  naked_identifier: mediaty
                            from_clause:
                              keyword: FROM
                              from_expression:
                                from_expression_element:
                                  table_expression:
                                    table_reference:
                                    - naked_identifier: dbo
                                    - dot: .
                                    - naked_identifier: MediaTypes
                                  alias_expression:
                                    naked_identifier: ms
                            where_clause:
                              keyword: WHERE
                              expression:
                              - column_reference:
                                - naked_identifier: ms
                                - dot: .
                                - naked_identifier: MediaTypeID
                              - comparison_operator:
                                  raw_comparison_operator: '='
                              - column_reference:
                                - naked_identifier: f
                                - dot: .
                                - naked_identifier: mediatypeid
                        end_bracket: )
                    orderby_clause:
                    - keyword: ORDER
                    - keyword: BY
                    - column_reference:
                        naked_identifier: AdjustedPriorityScore
                    - keyword: DESC
                  end_bracket: )
            alias_expression:
              alias_operator:
                keyword: AS
              naked_identifier: Subselect_Partition
        - comma: ','
        - select_clause_element:
            function:
              function_name:
                keyword: ROW_NUMBER
              function_contents:
                bracketed:
                  start_bracket: (
                  end_bracket: )
              over_clause:
                keyword: OVER
                bracketed:
                  start_bracket: (
                  window_specification:
                    partitionby_clause:
                    - keyword: PARTITION
                    - keyword: BY
                    - expression:
                        function:
                          function_name:
                            keyword: COALESCE
                          function_contents:
                            bracketed:
                            - start_bracket: (
                            - expression:
                                column_reference:
                                  naked_identifier: NPI1
                            - comma: ','
                            - expression:
                                column_reference:
                                  naked_identifier: NPI2
                            - end_bracket: )
                    orderby_clause:
                    - keyword: ORDER
                    - keyword: BY
                    - expression:
                        function:
                          function_name:
                            keyword: COALESCE
                          function_contents:
                            bracketed:
                            - start_bracket: (
                            - expression:
                                column_reference:
                                  naked_identifier: SystemEffectiveDTS1
                            - comma: ','
                            - expression:
                                column_reference:
                                  naked_identifier: SystemEffectiveDTS2
                            - end_bracket: )
                    - keyword: DESC
                  end_bracket: )
            alias_expression:
              alias_operator:
                keyword: AS
              naked_identifier: Coalesce_Partition
        - comma: ','
        - select_clause_element:
            function:
              function_name:
                keyword: ROW_NUMBER
              function_contents:
                bracketed:
                  start_bracket: (
                  end_bracket: )
              over_clause:
                keyword: OVER
                bracketed:
                  start_bracket: (
                  window_specification:
                    partitionby_clause:
                    - keyword: PARTITION
                    - keyword: BY
                    - bracketed:
                        start_bracket: (
                        column_reference:
                          naked_identifier: DayInMonth
                        end_bracket: )
                    - comma: ','
                    - bracketed:
                        start_bracket: (
                        column_reference:
                          naked_identifier: DaySuffix
                        end_bracket: )
                    orderby_clause:
                    - keyword: ORDER
                    - keyword: BY
                    - column_reference:
                        naked_identifier: Month
                    - keyword: ASC
                  end_bracket: )
        - comma: ','
        - select_clause_element:
            function:
              function_name:
                function_name_identifier: COUNT
              function_contents:
                bracketed:
                  start_bracket: (
                  star: '*'
                  end_bracket: )
              over_clause:
                keyword: OVER
                bracketed:
                  start_bracket: (
                  window_specification:
                    partitionby_clause:
                    - keyword: PARTITION
                    - keyword: BY
                    - expression:
                        null_literal: 'NULL'
                  end_bracket: )
        - comma: ','
        - select_clause_element:
            alias_expression:
              quoted_identifier: '[preceding]'
              alias_operator:
                raw_comparison_operator: '='
            function:
              function_name:
                function_name_identifier: count
              function_contents:
                bracketed:
                  start_bracket: (
                  star: '*'
                  end_bracket: )
              over_clause:
                keyword: over
                bracketed:
                  start_bracket: (
                  window_specification:
                    orderby_clause:
                    - keyword: order
                    - keyword: by
                    - column_reference:
                        naked_identifier: object_id
                    frame_clause:
                    - keyword: ROWS
                    - keyword: BETWEEN
                    - keyword: UNBOUNDED
                    - keyword: PRECEDING
                    - keyword: AND
                    - keyword: CURRENT
                    - keyword: ROW
                  end_bracket: )
        - comma: ','
        - select_clause_element:
            alias_expression:
              quoted_identifier: '[central]'
              alias_operator:
                raw_comparison_operator: '='
            function:
              function_name:
                function_name_identifier: count
              function_contents:
                bracketed:
                  start_bracket: (
                  star: '*'
                  end_bracket: )
              over_clause:
                keyword: over
                bracketed:
                  start_bracket: (
                  window_specification:
                    orderby_clause:
                    - keyword: order
                    - keyword: by
                    - column_reference:
                        naked_identifier: object_id
                    frame_clause:
                    - keyword: ROWS
                    - keyword: BETWEEN
                    - numeric_literal: '2'
                    - keyword: PRECEDING
                    - keyword: AND
                    - numeric_literal: '2'
                    - keyword: FOLLOWING
                  end_bracket: )
        - comma: ','
        - select_clause_element:
            alias_expression:
              quoted_identifier: '[following]'
              alias_operator:
                raw_comparison_operator: '='
            function:
              function_name:
                function_name_identifier: count
              function_contents:
                bracketed:
                  start_bracket: (
                  star: '*'
                  end_bracket: )
              over_clause:
                keyword: over
                bracketed:
                  start_bracket: (
                  window_specification:
                    orderby_clause:
                    - keyword: order
                    - keyword: by
                    - column_reference:
                        naked_identifier: object_id
                    frame_clause:
                    - keyword: ROWS
                    - keyword: BETWEEN
                    - keyword: CURRENT
                    - keyword: ROW
                    - keyword: AND
                    - keyword: UNBOUNDED
                    - keyword: FOLLOWING
                  end_bracket: )
        - comma: ','
        - select_clause_element:
            alias_expression:
              naked_identifier: EqualsAlias
              alias_operator:
                raw_comparison_operator: '='
            column_reference:
              naked_identifier: ColumnName
        - comma: ','
        - select_clause_element:
            column_reference:
              naked_identifier: OtherColumnName
            alias_expression:
              alias_operator:
                keyword: AS
              naked_identifier: AsAlias
        - comma: ','
        - select_clause_element:
            function:
              function_name:
                keyword: cast
              function_contents:
                bracketed:
                  start_bracket: (
                  expression:
                    numeric_literal: '1'
                  keyword: as
                  data_type:
                    data_type_identifier: character
                    keyword: varying
                    bracketed_arguments:
                      bracketed:
                        start_bracket: (
                        expression:
                          numeric_literal: '1'
                        end_bracket: )
                  end_bracket: )
        - comma: ','
        - select_clause_element:
            function:
              function_name:
                keyword: cast
              function_contents:
                bracketed:
                  start_bracket: (
                  expression:
                    column_reference:
                      quoted_identifier: '[central]'
                  keyword: as
                  data_type:
                    data_type_identifier: int
                  end_bracket: )
        - comma: ','
        - select_clause_element:
            bare_function: CURRENT_TIMESTAMP
        - comma: ','
        - select_clause_element:
            bare_function: CURRENT_USER
        - comma: ','
        - select_clause_element:
            bare_function: SESSION_USER
        - comma: ','
        - select_clause_element:
            bare_function: SYSTEM_USER
        - comma: ','
        - select_clause_element:
            function:
              function_name:
                function_name_identifier: test
              function_contents:
                bracketed:
                - start_bracket: (
                - expression:
                    keyword: default
                - comma: ','
                - expression:
                    numeric_literal: '2'
                - end_bracket: )
        from_clause:
          keyword: FROM
          from_expression:
            from_expression_element:
              table_expression:
                table_reference:
                - naked_identifier: dbo
                - dot: .
                - naked_identifier: all_pop
          statement_terminator: ;
  - statement:
      select_statement:
        select_clause:
          keyword: SELECT
          select_clause_modifier:
          - keyword: DISTINCT
          - keyword: TOP
          - expression:
              numeric_literal: '5'
          select_clause_element:
            column_reference:
              naked_identifier: some_value
        from_clause:
          keyword: FROM
          from_expression:
            from_expression_element:
              table_expression:
                table_reference:
                  naked_identifier: some_table
          statement_terminator: ;
  - statement:
      select_statement:
        select_clause:
        - keyword: select
        - select_clause_element:
            quoted_literal: "'Tabellen'"
            alias_expression:
              alias_operator:
                keyword: as
              naked_identifier: Objekt
        - comma: ','
        - select_clause_element:
            function:
              function_name:
                function_name_identifier: Count
              function_contents:
                bracketed:
                  start_bracket: (
                  star: '*'
                  end_bracket: )
            alias_expression:
              alias_operator:
                keyword: as
              naked_identifier: Anzahl
        from_clause:
          keyword: from
          from_expression:
            from_expression_element:
              table_expression:
                table_reference:
                - naked_identifier: dbo
                - dot: .
                - naked_identifier: sql_modules
          statement_terminator: ;<|MERGE_RESOLUTION|>--- conflicted
+++ resolved
@@ -3,11 +3,7 @@
 # computed by SQLFluff when running the tests. Please run
 # `python test/generate_parse_fixture_yml.py`  to generate them after adding or
 # altering SQL files.
-<<<<<<< HEAD
-_hash: c9d70c8706ca7f6a3f9cedbdaca742b5b8945576c8d35f8bd8124e5993c41156
-=======
 _hash: 3edcc09561d20cd0fb8d7b838b25f430c7d4cb4544cec22b035967ffa8daa0f2
->>>>>>> 2f75cb16
 file:
   batch:
   - statement:
@@ -222,8 +218,7 @@
         - select_clause_element:
             quoted_literal: "'TSQL'"
             alias_expression:
-              alias_operator:
-                keyword: AS
+              keyword: AS
               quoted_identifier: "'s escaping quotes test'"
         - comma: ','
         - select_clause_element:
@@ -455,8 +450,7 @@
                     - keyword: desc
                   end_bracket: )
             alias_expression:
-              alias_operator:
-                keyword: AS
+              keyword: AS
               quoted_identifier: '[RN]'
         - comma: ','
         - select_clause_element:
@@ -485,8 +479,7 @@
                     - keyword: desc
                   end_bracket: )
             alias_expression:
-              alias_operator:
-                keyword: AS
+              keyword: AS
               quoted_identifier: '[R]'
         - comma: ','
         - select_clause_element:
@@ -515,8 +508,7 @@
                     - keyword: desc
                   end_bracket: )
             alias_expression:
-              alias_operator:
-                keyword: AS
+              keyword: AS
               quoted_identifier: '[DR]'
         - comma: ','
         - select_clause_element:
@@ -546,8 +538,7 @@
                     - keyword: desc
                   end_bracket: )
             alias_expression:
-              alias_operator:
-                keyword: AS
+              keyword: AS
               quoted_identifier: '[NT]'
         - comma: ','
         - select_clause_element:
@@ -640,8 +631,7 @@
                     - keyword: DESC
                   end_bracket: )
             alias_expression:
-              alias_operator:
-                keyword: AS
+              keyword: AS
               naked_identifier: Subselect_Partition
         - comma: ','
         - select_clause_element:
@@ -696,8 +686,7 @@
                     - keyword: DESC
                   end_bracket: )
             alias_expression:
-              alias_operator:
-                keyword: AS
+              keyword: AS
               naked_identifier: Coalesce_Partition
         - comma: ','
         - select_clause_element:
@@ -759,8 +748,7 @@
         - select_clause_element:
             alias_expression:
               quoted_identifier: '[preceding]'
-              alias_operator:
-                raw_comparison_operator: '='
+              raw_comparison_operator: '='
             function:
               function_name:
                 function_name_identifier: count
@@ -792,8 +780,7 @@
         - select_clause_element:
             alias_expression:
               quoted_identifier: '[central]'
-              alias_operator:
-                raw_comparison_operator: '='
+              raw_comparison_operator: '='
             function:
               function_name:
                 function_name_identifier: count
@@ -825,8 +812,7 @@
         - select_clause_element:
             alias_expression:
               quoted_identifier: '[following]'
-              alias_operator:
-                raw_comparison_operator: '='
+              raw_comparison_operator: '='
             function:
               function_name:
                 function_name_identifier: count
@@ -858,8 +844,7 @@
         - select_clause_element:
             alias_expression:
               naked_identifier: EqualsAlias
-              alias_operator:
-                raw_comparison_operator: '='
+              raw_comparison_operator: '='
             column_reference:
               naked_identifier: ColumnName
         - comma: ','
@@ -867,8 +852,7 @@
             column_reference:
               naked_identifier: OtherColumnName
             alias_expression:
-              alias_operator:
-                keyword: AS
+              keyword: AS
               naked_identifier: AsAlias
         - comma: ','
         - select_clause_element:
@@ -969,8 +953,7 @@
         - select_clause_element:
             quoted_literal: "'Tabellen'"
             alias_expression:
-              alias_operator:
-                keyword: as
+              keyword: as
               naked_identifier: Objekt
         - comma: ','
         - select_clause_element:
@@ -983,8 +966,7 @@
                   star: '*'
                   end_bracket: )
             alias_expression:
-              alias_operator:
-                keyword: as
+              keyword: as
               naked_identifier: Anzahl
         from_clause:
           keyword: from
