--- conflicted
+++ resolved
@@ -3,11 +3,7 @@
 # computed by SQLFluff when running the tests. Please run
 # `python test/generate_parse_fixture_yml.py`  to generate them after adding or
 # altering SQL files.
-<<<<<<< HEAD
-_hash: 2fc3c8650c98a7c6fb42f213c5d4f6fef720ddaf3879dbcf7833fd204761631a
-=======
 _hash: 27426be9f121ff7c2e9ef2c89b313fdc522235d756c7356832a49359301957ec
->>>>>>> e683a71d
 file:
   batch:
   - statement:
@@ -50,17 +46,10 @@
                       bracketed:
                       - start_bracket: (
                       - expression:
-<<<<<<< HEAD
-                          numeric_literal: '0x20'
-                      - comma: ','
-                      - expression:
-                          numeric_literal: '128'
-=======
                           binary_literal: '0x20'
                       - comma: ','
                       - expression:
                           integer_literal: '128'
->>>>>>> e683a71d
                       - end_bracket: )
                 keyword: AS
                 data_type:
