--- conflicted
+++ resolved
@@ -3,11 +3,7 @@
 # computed by SQLFluff when running the tests. Please run
 # `python test/generate_parse_fixture_yml.py`  to generate them after adding or
 # altering SQL files.
-<<<<<<< HEAD
-_hash: 5ec3ae1750ab02abc62ef070311b7645e47ea1ea2d79bd3312c92ebf85286370
-=======
 _hash: 19767e80197dd371913d308c11bd553467cc35ea9cfe5a6c03208395231fb650
->>>>>>> e683a71d
 file:
   batch:
   - statement:
@@ -121,17 +117,10 @@
                       bracketed:
                       - start_bracket: (
                       - expression:
-<<<<<<< HEAD
-                          numeric_literal: '0x20'
-                      - comma: ','
-                      - expression:
-                          numeric_literal: '128'
-=======
                           binary_literal: '0x20'
                       - comma: ','
                       - expression:
                           integer_literal: '128'
->>>>>>> e683a71d
                       - end_bracket: )
                 keyword: AS
                 data_type:
