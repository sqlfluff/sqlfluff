# YML test files are auto-generated from SQL files and should not be edited by
# hand. To help enforce this, the "hash" field in the file must match a hash
# computed by SQLFluff when running the tests. Please run
# `python test/generate_parse_fixture_yml.py`  to generate them after adding or
# altering SQL files.
<<<<<<< HEAD
_hash: fbddc0a1abe7cce1900118c52907925ba289e0a06ed6ab242c33e3eb54249d82
=======
_hash: b033144da54d643a16f701b721d139f5e95f89c79f1817d95041c97005d1fba2
>>>>>>> c0f056cc
file:
- batch:
    statement:
      create_trigger:
      - keyword: CREATE
      - keyword: TRIGGER
      - trigger_reference:
          naked_identifier: reminder1
      - keyword: 'ON'
      - table_reference:
        - naked_identifier: Sales
        - dot: .
        - naked_identifier: Customer
      - keyword: AFTER
      - keyword: INSERT
      - comma: ','
      - keyword: UPDATE
      - keyword: AS
      - statement:
          raiserror_statement:
            keyword: RAISERROR
            bracketed:
            - start_bracket: (
            - quoted_literal: "'Notify Customer Relations'"
            - comma: ','
            - numeric_literal: '16'
            - comma: ','
            - numeric_literal: '10'
            - end_bracket: )
      - statement_terminator: ;
- go_statement:
    keyword: GO
- batch:
    statement:
      create_trigger:
      - keyword: CREATE
      - keyword: TRIGGER
      - trigger_reference:
          naked_identifier: reminder2
      - keyword: 'ON'
      - table_reference:
        - naked_identifier: Sales
        - dot: .
        - naked_identifier: Customer
      - keyword: AFTER
      - keyword: INSERT
      - comma: ','
      - keyword: UPDATE
      - comma: ','
      - keyword: DELETE
      - keyword: AS
      - statement:
          execute_script_statement:
          - keyword: EXEC
          - object_reference:
            - naked_identifier: msdb
            - dot: .
            - naked_identifier: dbo
            - dot: .
            - naked_identifier: sp_send_dbmail
          - parameter: '@profile_name'
          - comparison_operator:
              raw_comparison_operator: '='
          - expression:
              quoted_literal: "'AdventureWorks2012 Administrator'"
          - comma: ','
          - parameter: '@recipients'
          - comparison_operator:
              raw_comparison_operator: '='
          - expression:
              quoted_literal: "'danw@Adventure-Works.com'"
          - comma: ','
          - parameter: '@body'
          - comparison_operator:
              raw_comparison_operator: '='
          - expression:
              quoted_literal: "'Don''t forget to print a report for the sales force.'"
          - comma: ','
          - parameter: '@subject'
          - comparison_operator:
              raw_comparison_operator: '='
          - expression:
              quoted_literal: "'Reminder'"
          - statement_terminator: ;
- go_statement:
    keyword: GO
- batch:
    statement:
      create_trigger:
      - keyword: CREATE
      - keyword: TRIGGER
      - trigger_reference:
        - naked_identifier: Purchasing
        - dot: .
        - naked_identifier: LowCredit
      - keyword: 'ON'
      - table_reference:
        - naked_identifier: Purchasing
        - dot: .
        - naked_identifier: PurchaseOrderHeader
      - keyword: AFTER
      - keyword: INSERT
      - keyword: AS
      - statement:
          if_then_statement:
            if_clause:
              keyword: IF
              expression:
                bracketed:
                  start_bracket: (
                  expression:
                    function:
                      function_name:
                        function_name_identifier: ROWCOUNT_BIG
                      function_contents:
                        bracketed:
                          start_bracket: (
                          end_bracket: )
                    comparison_operator:
                      raw_comparison_operator: '='
                    numeric_literal: '0'
                  end_bracket: )
            statement:
              return_segment:
                keyword: RETURN
                statement_terminator: ;
      - statement:
          if_then_statement:
            if_clause:
              keyword: IF
              expression:
                keyword: EXISTS
                bracketed:
                  start_bracket: (
                  select_statement:
                    select_clause:
                      keyword: SELECT
                      select_clause_element:
                        numeric_literal: '1'
                    from_clause:
                      keyword: FROM
                      from_expression:
                        from_expression_element:
                          table_expression:
                            table_reference:
                              naked_identifier: inserted
                          alias_expression:
                            alias_operator:
                              keyword: AS
                            naked_identifier: i
                        join_clause:
                          keyword: JOIN
                          from_expression_element:
                            table_expression:
                              table_reference:
                              - naked_identifier: Purchasing
                              - dot: .
                              - naked_identifier: Vendor
                            alias_expression:
                              alias_operator:
                                keyword: AS
                              naked_identifier: v
                          join_on_condition:
                            keyword: 'ON'
                            expression:
                            - column_reference:
                              - naked_identifier: v
                              - dot: .
                              - naked_identifier: BusinessEntityID
                            - comparison_operator:
                                raw_comparison_operator: '='
                            - column_reference:
                              - naked_identifier: i
                              - dot: .
                              - naked_identifier: VendorID
                    where_clause:
                      keyword: WHERE
                      expression:
                        column_reference:
                        - naked_identifier: v
                        - dot: .
                        - naked_identifier: CreditRating
                        comparison_operator:
                          raw_comparison_operator: '='
                        numeric_literal: '5'
                  end_bracket: )
            statement:
              begin_end_block:
              - keyword: BEGIN
              - statement:
                  raiserror_statement:
                    keyword: RAISERROR
                    bracketed:
                    - start_bracket: (
                    - quoted_literal: "'A vendor''s credit rating is too low to accept\
                        \ new\npurchase orders.'"
                    - comma: ','
                    - numeric_literal: '16'
                    - comma: ','
                    - numeric_literal: '1'
                    - end_bracket: )
              - statement_terminator: ;
              - statement:
                  transaction_statement:
                  - keyword: ROLLBACK
                  - keyword: TRANSACTION
                  - statement_terminator: ;
              - statement:
                  return_segment:
                    keyword: RETURN
              - keyword: END
            statement_terminator: ;
- go_statement:
    keyword: GO
- batch:
    statement:
      create_trigger:
      - keyword: CREATE
      - keyword: TRIGGER
      - trigger_reference:
          naked_identifier: safety
      - keyword: 'ON'
      - keyword: DATABASE
      - keyword: FOR
      - naked_identifier: DROP_SYNONYM
      - keyword: AS
      - statement:
          if_then_statement:
            if_clause:
              keyword: IF
              expression:
                bracketed:
                  start_bracket: (
                  expression:
                    system_variable: '@@ROWCOUNT'
                    comparison_operator:
                      raw_comparison_operator: '='
                    numeric_literal: '0'
                  end_bracket: )
            statement:
              return_segment:
                keyword: RETURN
                statement_terminator: ;
      - statement:
          raiserror_statement:
            keyword: RAISERROR
            bracketed:
            - start_bracket: (
            - quoted_literal: "'You must disable Trigger \"safety\" to remove synonyms!'"
            - comma: ','
            - numeric_literal: '10'
            - comma: ','
            - numeric_literal: '1'
            - end_bracket: )
      - statement:
          transaction_statement:
            keyword: ROLLBACK
- go_statement:
    keyword: GO
- batch:
    statement:
      drop_trigger:
      - keyword: DROP
      - keyword: TRIGGER
      - trigger_reference:
          naked_identifier: safety
      - keyword: 'ON'
      - keyword: DATABASE
    statement_terminator: ;
- go_statement:
    keyword: GO
- batch:
    statement:
      create_trigger:
      - keyword: CREATE
      - keyword: TRIGGER
      - trigger_reference:
          naked_identifier: ddl_trig_database
      - keyword: 'ON'
      - keyword: ALL
      - keyword: SERVER
      - keyword: FOR
      - naked_identifier: CREATE_DATABASE
      - keyword: AS
      - statement:
          print_statement:
            keyword: PRINT
            expression:
              quoted_literal: "'Database Created.'"
      - statement:
          select_statement:
            select_clause:
              keyword: SELECT
              select_clause_element:
                numeric_literal: '1'
- go_statement:
    keyword: GO
- batch:
    statement:
      create_trigger:
      - keyword: CREATE
      - keyword: TRIGGER
      - trigger_reference:
          naked_identifier: ddl_trig_database
      - keyword: 'ON'
      - keyword: ALL
      - keyword: SERVER
      - keyword: FOR
      - naked_identifier: CREATE_DATABASE
      - keyword: AS
      - statement:
          print_statement:
            keyword: PRINT
            expression:
              quoted_literal: "'Database Created.'"
            statement_terminator: ;
      - statement:
          select_statement:
            select_clause:
              keyword: SELECT
              select_clause_element:
                numeric_literal: '1'
- go_statement:
    keyword: GO
- batch:
    statement:
      drop_trigger:
      - keyword: DROP
      - keyword: TRIGGER
      - trigger_reference:
          naked_identifier: ddl_trig_database
      - keyword: 'ON'
      - keyword: ALL
      - keyword: SERVER
    statement_terminator: ;
- go_statement:
    keyword: GO
- batch:
    statement:
      create_trigger:
      - keyword: CREATE
      - keyword: TRIGGER
      - trigger_reference:
          naked_identifier: connection_limit_trigger
      - keyword: 'ON'
      - keyword: ALL
      - keyword: SERVER
      - keyword: WITH
      - execute_as_clause:
        - keyword: EXECUTE
        - keyword: AS
        - quoted_identifier: "'login_test'"
      - keyword: FOR
      - naked_identifier: LOGON
      - keyword: AS
      - statement:
          begin_end_block:
          - keyword: BEGIN
          - statement:
              if_then_statement:
                if_clause:
                  keyword: IF
                  expression:
                  - function:
                      function_name:
                        function_name_identifier: ORIGINAL_LOGIN
                      function_contents:
                        bracketed:
                          start_bracket: (
                          end_bracket: )
                  - comparison_operator:
                      raw_comparison_operator: '='
                  - quoted_literal: "'login_test'"
                  - binary_operator: AND
                  - bracketed:
                      start_bracket: (
                      expression:
                        select_statement:
                          select_clause:
                            keyword: SELECT
                            select_clause_element:
                              function:
                                function_name:
                                  function_name_identifier: COUNT
                                function_contents:
                                  bracketed:
                                    start_bracket: (
                                    star: '*'
                                    end_bracket: )
                          from_clause:
                            keyword: FROM
                            from_expression:
                              from_expression_element:
                                table_expression:
                                  table_reference:
                                  - naked_identifier: sys
                                  - dot: .
                                  - naked_identifier: dm_exec_sessions
                          where_clause:
                            keyword: WHERE
                            expression:
                            - column_reference:
                                naked_identifier: is_user_process
                            - comparison_operator:
                                raw_comparison_operator: '='
                            - numeric_literal: '1'
                            - binary_operator: AND
                            - column_reference:
                                naked_identifier: original_login_name
                            - comparison_operator:
                                raw_comparison_operator: '='
                            - quoted_literal: "'login_test'"
                      end_bracket: )
                  - comparison_operator:
                      raw_comparison_operator: '>'
                  - numeric_literal: '3'
                statement:
                  transaction_statement:
                    keyword: ROLLBACK
                    statement_terminator: ;
          - keyword: END
      - statement_terminator: ;
- go_statement:
    keyword: GO
- batch:
    statement:
      create_trigger:
      - keyword: Create
      - keyword: TRIGGER
      - trigger_reference:
        - naked_identifier: dbo
        - dot: .
        - naked_identifier: tr_SP_BALS_L2_ATTRIBUTES
      - keyword: 'ON'
      - table_reference:
        - naked_identifier: dbo
        - dot: .
        - naked_identifier: SP_BALS_L2_ATTRIBUTES
      - keyword: AFTER
      - keyword: UPDATE
      - keyword: AS
      - statement:
          update_statement:
            keyword: UPDATE
            table_reference:
            - naked_identifier: dbo
            - dot: .
            - naked_identifier: SP_BALS_L2_ATTRIBUTES
            set_clause_list:
              keyword: SET
              set_clause:
                column_reference:
                  naked_identifier: PDW_LAST_UPDATED
                assignment_operator:
                  raw_comparison_operator: '='
                expression:
                  function:
                    function_name:
                      function_name_identifier: Getdate
                    function_contents:
                      bracketed:
                        start_bracket: (
                        end_bracket: )
            from_clause:
              keyword: FROM
              from_expression:
                from_expression_element:
                  table_expression:
                    table_reference:
                    - naked_identifier: dbo
                    - dot: .
                    - naked_identifier: SP_BALS_L2_ATTRIBUTES
                  alias_expression:
                    naked_identifier: o
                join_clause:
                - keyword: INNER
                - keyword: JOIN
                - from_expression_element:
                    table_expression:
                      table_reference:
                        naked_identifier: Inserted
                    alias_expression:
                      naked_identifier: i
                - join_on_condition:
                    keyword: 'ON'
                    expression:
                    - column_reference:
                      - naked_identifier: o
                      - dot: .
                      - naked_identifier: PK_L2_BALS
                    - comparison_operator:
                        raw_comparison_operator: '='
                    - column_reference:
                      - naked_identifier: i
                      - dot: .
                      - naked_identifier: PK_L2_BALS
- go_statement:
    keyword: go
- batch:
    statement:
      disable_trigger:
      - keyword: disable
      - keyword: trigger
      - trigger_reference:
        - naked_identifier: dbo
        - dot: .
        - naked_identifier: tr_SP_BALS_L2_ATTRIBUTES
      - keyword: 'on'
      - object_reference:
        - naked_identifier: dbo
        - dot: .
        - naked_identifier: SP_BALS_L2_ATTRIBUTES
- go_statement:
    keyword: go
- batch:
    statement:
      create_trigger:
      - keyword: Create
      - keyword: TRIGGER
      - trigger_reference:
        - naked_identifier: dbo
        - dot: .
        - naked_identifier: tr_u_SP_BALS_L2_ATTRIBUTES
      - keyword: 'ON'
      - table_reference:
        - naked_identifier: dbo
        - dot: .
        - naked_identifier: SP_BALS_L2_ATTRIBUTES
      - keyword: AFTER
      - keyword: UPDATE
      - keyword: AS
      - statement:
          update_statement:
            keyword: UPDATE
            table_reference:
            - naked_identifier: dbo
            - dot: .
            - naked_identifier: SP_BALS_L2_ATTRIBUTES
            set_clause_list:
              keyword: SET
              set_clause:
                column_reference:
                  naked_identifier: PDW_LAST_UPDATED
                assignment_operator:
                  raw_comparison_operator: '='
                expression:
                  function:
                    function_name:
                      function_name_identifier: sysdatetime
                    function_contents:
                      bracketed:
                        start_bracket: (
                        end_bracket: )
            from_clause:
              keyword: FROM
              from_expression:
                from_expression_element:
                  table_expression:
                    table_reference:
                    - naked_identifier: dbo
                    - dot: .
                    - naked_identifier: SP_BALS_L2_ATTRIBUTES
                  alias_expression:
                    naked_identifier: o
                join_clause:
                - keyword: INNER
                - keyword: JOIN
                - from_expression_element:
                    table_expression:
                      table_reference:
                        naked_identifier: Inserted
                    alias_expression:
                      naked_identifier: i
                - join_on_condition:
                    keyword: 'ON'
                    expression:
                    - column_reference:
                      - naked_identifier: o
                      - dot: .
                      - naked_identifier: PK_L2_BALS
                    - comparison_operator:
                        raw_comparison_operator: '='
                    - column_reference:
                      - naked_identifier: i
                      - dot: .
                      - naked_identifier: PK_L2_BALS
- go_statement:
    keyword: GO
- batch:
    statement:
      drop_trigger:
      - keyword: DROP
      - keyword: TRIGGER
      - trigger_reference:
          naked_identifier: employee_insupd
    statement_terminator: ;
- go_statement:
    keyword: GO
- batch:
    statement:
      drop_trigger:
      - keyword: DROP
      - keyword: TRIGGER
      - trigger_reference:
          naked_identifier: safety
      - keyword: 'ON'
      - keyword: DATABASE
    statement_terminator: ;
- go_statement:
    keyword: GO
- batch:
    statement:
      disable_trigger:
      - keyword: disable
      - keyword: trigger
      - trigger_reference:
        - naked_identifier: dbo
        - dot: .
        - naked_identifier: tr_u_SP_BALS_L2_ATTRIBUTES
      - keyword: 'on'
      - object_reference:
        - naked_identifier: dbo
        - dot: .
        - naked_identifier: SP_BALS_L2_ATTRIBUTES
- go_statement:
    keyword: GO
- batch:
    statement:
      disable_trigger:
      - keyword: DISABLE
      - keyword: TRIGGER
      - trigger_reference:
          naked_identifier: safety
      - keyword: 'ON'
      - keyword: DATABASE
    statement_terminator: ;
- go_statement:
    keyword: GO
- batch:
    statement:
      create_trigger:
      - keyword: CREATE
      - keyword: OR
      - keyword: ALTER
      - keyword: TRIGGER
      - trigger_reference:
          naked_identifier: reminder1
      - keyword: 'ON'
      - table_reference:
        - naked_identifier: Sales
        - dot: .
        - naked_identifier: Customer
      - keyword: AFTER
      - keyword: INSERT
      - comma: ','
      - keyword: UPDATE
      - keyword: AS
      - statement:
          raiserror_statement:
            keyword: RAISERROR
            bracketed:
            - start_bracket: (
            - quoted_literal: "'Notify Customer Relations'"
            - comma: ','
            - numeric_literal: '16'
            - comma: ','
            - numeric_literal: '10'
            - end_bracket: )
      - statement_terminator: ;
- go_statement:
    keyword: GO
- batch:
    statement:
      create_trigger:
      - keyword: CREATE
      - keyword: TRIGGER
      - trigger_reference:
          naked_identifier: reminder
      - keyword: 'ON'
      - table_reference:
        - naked_identifier: person
        - dot: .
        - naked_identifier: address
      - keyword: AFTER
      - keyword: UPDATE
      - keyword: AS
      - statement:
          if_then_statement:
            if_clause:
              keyword: IF
              expression:
                bracketed:
                  start_bracket: (
                  expression:
                  - function:
                      function_name:
                        function_name_identifier: UPDATE
                      function_contents:
                        bracketed:
                          start_bracket: (
                          expression:
                            column_reference:
                              naked_identifier: stateprovinceid
                          end_bracket: )
                  - binary_operator: OR
                  - function:
                      function_name:
                        function_name_identifier: UPDATE
                      function_contents:
                        bracketed:
                          start_bracket: (
                          expression:
                            column_reference:
                              naked_identifier: postalcode
                          end_bracket: )
                  end_bracket: )
            statement:
              begin_end_block:
              - keyword: BEGIN
              - statement:
                  raiserror_statement:
                    keyword: RAISERROR
                    bracketed:
                    - start_bracket: (
                    - numeric_literal: '50009'
                    - comma: ','
                    - numeric_literal: '16'
                    - comma: ','
                    - numeric_literal: '10'
                    - end_bracket: )
              - keyword: END
            statement_terminator: ;
- go_statement:
    keyword: GO<|MERGE_RESOLUTION|>--- conflicted
+++ resolved
@@ -3,11 +3,7 @@
 # computed by SQLFluff when running the tests. Please run
 # `python test/generate_parse_fixture_yml.py`  to generate them after adding or
 # altering SQL files.
-<<<<<<< HEAD
-_hash: fbddc0a1abe7cce1900118c52907925ba289e0a06ed6ab242c33e3eb54249d82
-=======
 _hash: b033144da54d643a16f701b721d139f5e95f89c79f1817d95041c97005d1fba2
->>>>>>> c0f056cc
 file:
 - batch:
     statement:
@@ -155,8 +151,7 @@
                             table_reference:
                               naked_identifier: inserted
                           alias_expression:
-                            alias_operator:
-                              keyword: AS
+                            keyword: AS
                             naked_identifier: i
                         join_clause:
                           keyword: JOIN
@@ -167,8 +162,7 @@
                               - dot: .
                               - naked_identifier: Vendor
                             alias_expression:
-                              alias_operator:
-                                keyword: AS
+                              keyword: AS
                               naked_identifier: v
                           join_on_condition:
                             keyword: 'ON'
