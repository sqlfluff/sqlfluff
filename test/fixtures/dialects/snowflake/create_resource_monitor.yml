# YML test files are auto-generated from SQL files and should not be edited by
# hand. To help enforce this, the "hash" field in the file must match a hash
# computed by SQLFluff when running the tests. Please run
# `python test/generate_parse_fixture_yml.py`  to generate them after adding or
# altering SQL files.
<<<<<<< HEAD
_hash: ea306c02ad0f83bb312e8ec5f4f15a39f000a58c98f87e40991f707436ac55ef
=======
_hash: 4e1faddf1dd5bd418ca998637547f49fd69e040ba07fd93422c0599fd647d7cf
>>>>>>> d3a3ff83
file:
- statement:
    create_statement:
    - keyword: create
    - keyword: resource
    - keyword: monitor
    - keyword: if
    - keyword: not
    - keyword: exists
    - object_reference:
        naked_identifier: test
- statement_terminator: ;
- statement:
    create_resource_monitor_statement:
    - keyword: create
    - keyword: or
    - keyword: replace
    - keyword: resource
    - keyword: monitor
    - object_reference:
        naked_identifier: limiter
    - keyword: with
    - resource_monitor_options:
        keyword: credit_quota
        comparison_operator:
          raw_comparison_operator: '='
        integer_literal: '1'
- statement_terminator: ;
- statement:
    create_resource_monitor_statement:
    - keyword: create
    - keyword: or
    - keyword: replace
    - keyword: resource
    - keyword: monitor
    - object_reference:
        naked_identifier: test
    - keyword: with
    - resource_monitor_options:
      - keyword: frequency
      - comparison_operator:
          raw_comparison_operator: '='
      - keyword: monthly
- statement_terminator: ;
- statement:
    create_resource_monitor_statement:
    - keyword: create
    - keyword: or
    - keyword: replace
    - keyword: resource
    - keyword: monitor
    - object_reference:
        naked_identifier: limiter
    - keyword: with
    - resource_monitor_options:
      - keyword: start_timestamp
      - comparison_operator:
          raw_comparison_operator: '='
      - keyword: immediately
- statement_terminator: ;
- statement:
    create_resource_monitor_statement:
    - keyword: create
    - keyword: or
    - keyword: replace
    - keyword: resource
    - keyword: monitor
    - object_reference:
        naked_identifier: limiter
    - keyword: with
    - resource_monitor_options:
        keyword: start_timestamp
        comparison_operator:
          raw_comparison_operator: '='
        quoted_literal: "'2038-01-19 03:14:07'"
- statement_terminator: ;
- statement:
    create_resource_monitor_statement:
    - keyword: create
    - keyword: or
    - keyword: replace
    - keyword: resource
    - keyword: monitor
    - object_reference:
        naked_identifier: limiter
    - keyword: with
    - resource_monitor_options:
      - keyword: credit_quota
      - comparison_operator:
          raw_comparison_operator: '='
      - integer_literal: '100'
      - keyword: NOTIFY_USERS
      - comparison_operator:
          raw_comparison_operator: '='
      - bracketed:
        - start_bracket: (
        - object_reference:
            naked_identifier: joe
        - comma: ','
        - object_reference:
            quoted_identifier: '"sara"'
        - comma: ','
        - object_reference:
            quoted_identifier: '"ashlee"'
        - end_bracket: )
      - keyword: start_timestamp
      - comparison_operator:
          raw_comparison_operator: '='
      - keyword: immediately
      - keyword: end_timestamp
      - comparison_operator:
          raw_comparison_operator: '='
      - quoted_literal: "'2038-01-19 03:14:07'"
- statement_terminator: ;
- statement:
    create_resource_monitor_statement:
    - keyword: create
    - keyword: or
    - keyword: replace
    - keyword: resource
    - keyword: monitor
    - object_reference:
        naked_identifier: limiter
    - keyword: with
    - resource_monitor_options:
      - keyword: credit_quota
      - comparison_operator:
          raw_comparison_operator: '='
      - integer_literal: '5000'
      - keyword: notify_users
      - comparison_operator:
          raw_comparison_operator: '='
      - bracketed:
        - start_bracket: (
        - object_reference:
            naked_identifier: jdoe
        - comma: ','
        - object_reference:
            quoted_identifier: '"jane smith"'
        - comma: ','
        - object_reference:
            quoted_identifier: '"john doe"'
        - end_bracket: )
      - keyword: triggers
      - keyword: 'on'
      - integer_literal: '75'
      - keyword: percent
      - keyword: do
      - keyword: notify
      - keyword: 'on'
      - integer_literal: '100'
      - keyword: percent
      - keyword: do
      - keyword: suspend
      - keyword: 'on'
      - integer_literal: '110'
      - keyword: percent
      - keyword: do
      - keyword: suspend_immediate
- statement_terminator: ;<|MERGE_RESOLUTION|>--- conflicted
+++ resolved
@@ -3,11 +3,7 @@
 # computed by SQLFluff when running the tests. Please run
 # `python test/generate_parse_fixture_yml.py`  to generate them after adding or
 # altering SQL files.
-<<<<<<< HEAD
 _hash: ea306c02ad0f83bb312e8ec5f4f15a39f000a58c98f87e40991f707436ac55ef
-=======
-_hash: 4e1faddf1dd5bd418ca998637547f49fd69e040ba07fd93422c0599fd647d7cf
->>>>>>> d3a3ff83
 file:
 - statement:
     create_statement:
