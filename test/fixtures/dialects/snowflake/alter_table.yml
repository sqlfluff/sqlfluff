--- conflicted
+++ resolved
@@ -3,11 +3,7 @@
 # computed by SQLFluff when running the tests. Please run
 # `python test/generate_parse_fixture_yml.py`  to generate them after adding or
 # altering SQL files.
-<<<<<<< HEAD
-_hash: b00a25c5555c580fe1fabae9a87864d2737ecb8c3ec61da3fc8158c623e24863
-=======
-_hash: b314fa27ebd117ae45d1e4c6e688e4e65d27b6bdb9ef7ee8618a415eec37687b
->>>>>>> e1448f8e
+_hash: fb0089be6cd99b72160379caa3d33bf5e16f43d6376f4e762db2964fa123dde5
 file:
 - statement:
     alter_table_statement:
@@ -723,7 +719,18 @@
     - keyword: ALTER
     - keyword: TABLE
     - table_reference:
-<<<<<<< HEAD
+        naked_identifier: table1
+    - alter_table_table_column_action:
+      - keyword: DROP
+      - keyword: CONSTRAINT
+      - object_reference:
+          naked_identifier: my_constraint
+- statement_terminator: ;
+- statement:
+    alter_table_statement:
+    - keyword: ALTER
+    - keyword: TABLE
+    - table_reference:
         naked_identifier: my_table
     - data_governance_policy_tag_action_segment:
         keyword: SET
@@ -1094,12 +1101,4 @@
       - keyword: UNSET
       - keyword: JOIN
       - keyword: POLICY
-=======
-        naked_identifier: table1
-    - alter_table_table_column_action:
-      - keyword: DROP
-      - keyword: CONSTRAINT
-      - object_reference:
-          naked_identifier: my_constraint
->>>>>>> e1448f8e
 - statement_terminator: ;