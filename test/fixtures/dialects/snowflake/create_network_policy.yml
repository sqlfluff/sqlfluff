--- conflicted
+++ resolved
@@ -3,11 +3,7 @@
 # computed by SQLFluff when running the tests. Please run
 # `python test/generate_parse_fixture_yml.py`  to generate them after adding or
 # altering SQL files.
-<<<<<<< HEAD
 _hash: d44908cd2d38c7b9942007ee9d996cb87d8f11689b47a4e9d9eb14881a266c0c
-=======
-_hash: 1d218f96c11bf845fab13f082c7abb15ca035c10280d34bace04783b82845a81
->>>>>>> d3a3ff83
 file:
 - statement:
     create_statement:
