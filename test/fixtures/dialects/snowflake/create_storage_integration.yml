# YML test files are auto-generated from SQL files and should not be edited by
# hand. To help enforce this, the "hash" field in the file must match a hash
# computed by SQLFluff when running the tests. Please run
# `python test/generate_parse_fixture_yml.py`  to generate them after adding or
# altering SQL files.
<<<<<<< HEAD
_hash: c7117f5e9b911cb21d446a2be86bc59888f6712f4c5bb7a2f82c53d38ccbdd19
=======
_hash: ec6a79e78077a522132bffdc8a7f81a0dd1f371783789fef139488f938c7be82
>>>>>>> d3a3ff83
file:
- statement:
    create_statement:
    - keyword: create
    - keyword: storage
    - keyword: integration
    - object_reference:
        naked_identifier: s3_int
    - keyword: type
    - comparison_operator:
        raw_comparison_operator: '='
    - keyword: external_stage
    - keyword: storage_provider
    - comparison_operator:
        raw_comparison_operator: '='
    - keyword: s3
    - keyword: storage_aws_role_arn
    - comparison_operator:
        raw_comparison_operator: '='
    - quoted_literal: "'arn:aws:iam::001234567890:role/myrole'"
    - keyword: enabled
    - comparison_operator:
        raw_comparison_operator: '='
    - boolean_literal: 'true'
    - keyword: storage_allowed_locations
    - comparison_operator:
        raw_comparison_operator: '='
    - bracketed:
      - start_bracket: (
      - bucket_path: "'s3://mybucket1/path1/'"
      - comma: ','
      - bucket_path: "'s3://mybucket2/path2/'"
      - end_bracket: )
- statement_terminator: ;
- statement:
    create_statement:
    - keyword: create
    - keyword: storage
    - keyword: integration
    - object_reference:
        naked_identifier: s3_int
    - keyword: type
    - comparison_operator:
        raw_comparison_operator: '='
    - keyword: external_stage
    - keyword: storage_provider
    - comparison_operator:
        raw_comparison_operator: '='
    - keyword: s3
    - keyword: storage_aws_role_arn
    - comparison_operator:
        raw_comparison_operator: '='
    - quoted_literal: "'arn:aws:iam::001234567890:role/myrole'"
    - keyword: enabled
    - comparison_operator:
        raw_comparison_operator: '='
    - boolean_literal: 'true'
    - keyword: storage_allowed_locations
    - comparison_operator:
        raw_comparison_operator: '='
    - bracketed:
      - start_bracket: (
      - bucket_path: "'s3://mybucket1'"
      - comma: ','
      - bucket_path: "'s3://mybucket2/'"
      - end_bracket: )
- statement_terminator: ;
- statement:
    create_statement:
    - keyword: create
    - keyword: storage
    - keyword: integration
    - object_reference:
        naked_identifier: gcs_int
    - keyword: type
    - comparison_operator:
        raw_comparison_operator: '='
    - keyword: external_stage
    - keyword: storage_provider
    - comparison_operator:
        raw_comparison_operator: '='
    - keyword: gcs
    - keyword: enabled
    - comparison_operator:
        raw_comparison_operator: '='
    - boolean_literal: 'true'
    - keyword: storage_allowed_locations
    - comparison_operator:
        raw_comparison_operator: '='
    - bracketed:
      - start_bracket: (
      - bucket_path: "'gcs://mybucket1/path1/'"
      - comma: ','
      - bucket_path: "'gcs://mybucket2/path2/'"
      - end_bracket: )
- statement_terminator: ;
- statement:
    create_statement:
    - keyword: create
    - keyword: storage
    - keyword: integration
    - object_reference:
        naked_identifier: azure_int
    - keyword: type
    - comparison_operator:
        raw_comparison_operator: '='
    - keyword: external_stage
    - keyword: storage_provider
    - comparison_operator:
        raw_comparison_operator: '='
    - keyword: azure
    - keyword: enabled
    - comparison_operator:
        raw_comparison_operator: '='
    - boolean_literal: 'true'
    - keyword: azure_tenant_id
    - comparison_operator:
        raw_comparison_operator: '='
    - quoted_literal: "'<tenant_id>'"
    - keyword: storage_allowed_locations
    - comparison_operator:
        raw_comparison_operator: '='
    - bracketed:
      - start_bracket: (
      - bucket_path: "'azure://myaccount.blob.core.windows.net/mycontainer/path1/'"
      - comma: ','
      - bucket_path: "'azure://myaccount.blob.core.windows.net/mycontainer/path2/'"
      - end_bracket: )
- statement_terminator: ;
- statement:
    create_statement:
    - keyword: create
    - keyword: or
    - keyword: replace
    - keyword: storage
    - keyword: integration
    - object_reference:
        naked_identifier: s3_int
    - keyword: type
    - comparison_operator:
        raw_comparison_operator: '='
    - keyword: external_stage
    - keyword: storage_provider
    - comparison_operator:
        raw_comparison_operator: '='
    - keyword: s3
    - keyword: storage_aws_role_arn
    - comparison_operator:
        raw_comparison_operator: '='
    - quoted_literal: "'arn:aws:iam::001234567890:role/myrole'"
    - keyword: enabled
    - comparison_operator:
        raw_comparison_operator: '='
    - boolean_literal: 'true'
    - keyword: storage_allowed_locations
    - comparison_operator:
        raw_comparison_operator: '='
    - bracketed:
        start_bracket: (
        quoted_star: "'*'"
        end_bracket: )
    - keyword: storage_blocked_locations
    - comparison_operator:
        raw_comparison_operator: '='
    - bracketed:
      - start_bracket: (
      - bucket_path: "'s3://mybucket3/path3/'"
      - comma: ','
      - bucket_path: "'s3://mybucket4/path4/'"
      - end_bracket: )
- statement_terminator: ;
- statement:
    create_statement:
    - keyword: create
    - keyword: or
    - keyword: replace
    - keyword: storage
    - keyword: integration
    - object_reference:
        naked_identifier: gcs_int
    - keyword: type
    - comparison_operator:
        raw_comparison_operator: '='
    - keyword: external_stage
    - keyword: storage_provider
    - comparison_operator:
        raw_comparison_operator: '='
    - keyword: gcs
    - keyword: enabled
    - comparison_operator:
        raw_comparison_operator: '='
    - boolean_literal: 'true'
    - keyword: storage_allowed_locations
    - comparison_operator:
        raw_comparison_operator: '='
    - bracketed:
        start_bracket: (
        quoted_star: "'*'"
        end_bracket: )
    - keyword: storage_blocked_locations
    - comparison_operator:
        raw_comparison_operator: '='
    - bracketed:
      - start_bracket: (
      - bucket_path: "'gcs://mybucket3/path3/'"
      - comma: ','
      - bucket_path: "'gcs://mybucket4/path4/'"
      - end_bracket: )
- statement_terminator: ;
- statement:
    create_statement:
    - keyword: create
    - keyword: or
    - keyword: replace
    - keyword: storage
    - keyword: integration
    - object_reference:
        naked_identifier: azure_int
    - keyword: type
    - comparison_operator:
        raw_comparison_operator: '='
    - keyword: external_stage
    - keyword: storage_provider
    - comparison_operator:
        raw_comparison_operator: '='
    - keyword: azure
    - keyword: enabled
    - comparison_operator:
        raw_comparison_operator: '='
    - boolean_literal: 'false'
    - keyword: azure_tenant_id
    - comparison_operator:
        raw_comparison_operator: '='
    - quoted_literal: "'a123b4c5-1234-123a-a12b-1a23b45678c9'"
    - keyword: storage_allowed_locations
    - comparison_operator:
        raw_comparison_operator: '='
    - bracketed:
        start_bracket: (
        quoted_star: "'*'"
        end_bracket: )
    - keyword: storage_blocked_locations
    - comparison_operator:
        raw_comparison_operator: '='
    - bracketed:
      - start_bracket: (
      - bucket_path: "'azure://myaccount.blob.core.windows.net/mycontainer/path3/'"
      - comma: ','
      - bucket_path: "'azure://myaccount.blob.core.windows.net/mycontainer/path4/'"
      - end_bracket: )
- statement_terminator: ;
- statement:
    create_statement:
    - keyword: create
    - keyword: storage
    - keyword: integration
    - object_reference:
        naked_identifier: s3_int
    - keyword: type
    - comparison_operator:
        raw_comparison_operator: '='
    - keyword: external_stage
    - keyword: storage_provider
    - comparison_operator:
        raw_comparison_operator: '='
    - quoted_literal: "'s3'"
    - keyword: storage_aws_role_arn
    - comparison_operator:
        raw_comparison_operator: '='
    - quoted_literal: "'arn:aws:iam::001234567890:role/myrole'"
    - keyword: enabled
    - comparison_operator:
        raw_comparison_operator: '='
    - boolean_literal: 'true'
    - keyword: storage_allowed_locations
    - comparison_operator:
        raw_comparison_operator: '='
    - bracketed:
      - start_bracket: (
      - bucket_path: "'s3://mybucket1'"
      - comma: ','
      - bucket_path: "'s3://mybucket2/'"
      - end_bracket: )
- statement_terminator: ;
- statement:
    create_statement:
    - keyword: create
    - keyword: storage
    - keyword: integration
    - object_reference:
        naked_identifier: gcs_int
    - keyword: type
    - comparison_operator:
        raw_comparison_operator: '='
    - keyword: external_stage
    - keyword: storage_provider
    - comparison_operator:
        raw_comparison_operator: '='
    - quoted_literal: "'gcs'"
    - keyword: enabled
    - comparison_operator:
        raw_comparison_operator: '='
    - boolean_literal: 'true'
    - keyword: storage_allowed_locations
    - comparison_operator:
        raw_comparison_operator: '='
    - bracketed:
      - start_bracket: (
      - bucket_path: "'gcs://mybucket1/path1/'"
      - comma: ','
      - bucket_path: "'gcs://mybucket2/path2/'"
      - end_bracket: )
- statement_terminator: ;
- statement:
    create_statement:
    - keyword: create
    - keyword: storage
    - keyword: integration
    - object_reference:
        naked_identifier: azure_int
    - keyword: type
    - comparison_operator:
        raw_comparison_operator: '='
    - keyword: external_stage
    - keyword: storage_provider
    - comparison_operator:
        raw_comparison_operator: '='
    - quoted_literal: "'azure'"
    - keyword: enabled
    - comparison_operator:
        raw_comparison_operator: '='
    - boolean_literal: 'true'
    - keyword: azure_tenant_id
    - comparison_operator:
        raw_comparison_operator: '='
    - quoted_literal: "'<tenant_id>'"
    - keyword: storage_allowed_locations
    - comparison_operator:
        raw_comparison_operator: '='
    - bracketed:
      - start_bracket: (
      - bucket_path: "'azure://myaccount.blob.core.windows.net/mycontainer/path1/'"
      - comma: ','
      - bucket_path: "'azure://myaccount.blob.core.windows.net/mycontainer/path2/'"
      - end_bracket: )
    - keyword: use_privatelink_endpoint
    - comparison_operator:
        raw_comparison_operator: '='
    - boolean_literal: 'false'
- statement_terminator: ;
- statement_terminator: ;<|MERGE_RESOLUTION|>--- conflicted
+++ resolved
@@ -3,11 +3,7 @@
 # computed by SQLFluff when running the tests. Please run
 # `python test/generate_parse_fixture_yml.py`  to generate them after adding or
 # altering SQL files.
-<<<<<<< HEAD
 _hash: c7117f5e9b911cb21d446a2be86bc59888f6712f4c5bb7a2f82c53d38ccbdd19
-=======
-_hash: ec6a79e78077a522132bffdc8a7f81a0dd1f371783789fef139488f938c7be82
->>>>>>> d3a3ff83
 file:
 - statement:
     create_statement:
