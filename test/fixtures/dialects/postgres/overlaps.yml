# YML test files are auto-generated from SQL files and should not be edited by
# hand. To help enforce this, the "hash" field in the file must match a hash
# computed by SQLFluff when running the tests. Please run
# `python test/generate_parse_fixture_yml.py`  to generate them after adding or
# altering SQL files.
<<<<<<< HEAD
_hash: f085ccb7dbda1f70dcfbb005bcbbd98f4e5c9fadbfee9be55378feb9b2b05c4c
=======
_hash: 49ddb25dcc3abafded6e3061d761bc8651801c67a71657e45634db2b1c886b46
>>>>>>> c0f056cc
file:
- statement:
    select_statement:
      select_clause:
      - keyword: select
      - select_clause_element:
          column_reference:
            naked_identifier: start_date
      - comma: ','
      - select_clause_element:
          column_reference:
            naked_identifier: end_date
      from_clause:
        keyword: from
        from_expression:
          from_expression_element:
            table_expression:
              table_reference:
                naked_identifier: test_overlaps
      where_clause:
        keyword: where
        expression:
          overlaps_clause:
          - bracketed:
            - start_bracket: (
            - column_reference:
                naked_identifier: start_date
            - comma: ','
            - column_reference:
                naked_identifier: end_date
            - end_bracket: )
          - keyword: overlaps
          - bracketed:
            - start_bracket: (
            - datetime_literal:
                datetime_type_identifier:
                  keyword: DATE
                quoted_literal: "'2023-02-15'"
            - comma: ','
            - datetime_literal:
                datetime_type_identifier:
                  keyword: DATE
                quoted_literal: "'2023-03-15'"
            - end_bracket: )
- statement_terminator: ;
- statement:
    select_statement:
      select_clause:
      - keyword: select
      - select_clause_element:
          column_reference:
            naked_identifier: start_date
      - comma: ','
      - select_clause_element:
          column_reference:
            naked_identifier: end_date
      from_clause:
        keyword: from
        from_expression:
          from_expression_element:
            table_expression:
              table_reference:
                naked_identifier: test_overlaps
      where_clause:
        keyword: where
        expression:
          overlaps_clause:
          - bracketed:
            - start_bracket: (
            - column_reference:
                naked_identifier: start_date
            - comma: ','
            - column_reference:
                naked_identifier: end_date
            - end_bracket: )
          - keyword: overlaps
          - bracketed:
            - start_bracket: (
            - datetime_literal:
                quoted_literal: "'2023-02-15'"
            - comma: ','
            - datetime_literal:
                quoted_literal: "'2023-03-15'"
            - end_bracket: )
- statement_terminator: ;
- statement:
    select_statement:
      select_clause:
      - keyword: SELECT
      - select_clause_element:
          column_reference:
          - naked_identifier: t1
          - dot: .
          - naked_identifier: start_date
      - comma: ','
      - select_clause_element:
          column_reference:
          - naked_identifier: t1
          - dot: .
          - naked_identifier: end_date
      from_clause:
        keyword: FROM
        from_expression:
          from_expression_element:
            table_expression:
              table_reference:
                naked_identifier: test_overlaps1
            alias_expression:
              alias_operator:
                keyword: AS
              naked_identifier: t1
          join_clause:
          - keyword: LEFT
          - keyword: JOIN
          - from_expression_element:
              table_expression:
                table_reference:
                  naked_identifier: test_overlaps2
              alias_expression:
                alias_operator:
                  keyword: AS
                naked_identifier: t2
      where_clause:
        keyword: WHERE
        expression:
          overlaps_clause:
          - bracketed:
            - start_bracket: (
            - column_reference:
              - naked_identifier: t1
              - dot: .
              - naked_identifier: start_date
            - comma: ','
            - column_reference:
              - naked_identifier: t1
              - dot: .
              - naked_identifier: end_date
            - end_bracket: )
          - keyword: OVERLAPS
          - bracketed:
            - start_bracket: (
            - column_reference:
              - naked_identifier: t2
              - dot: .
              - naked_identifier: start_date
            - comma: ','
            - column_reference:
              - naked_identifier: t2
              - dot: .
              - naked_identifier: end_date
            - end_bracket: )
- statement_terminator: ;
- statement:
    select_statement:
      select_clause:
      - keyword: SELECT
      - select_clause_element:
          column_reference:
            naked_identifier: start_date
      - comma: ','
      - select_clause_element:
          column_reference:
            naked_identifier: end_date
      from_clause:
        keyword: FROM
        from_expression:
          from_expression_element:
            table_expression:
              table_reference:
                naked_identifier: test_overlaps
      where_clause:
        keyword: WHERE
        expression:
          overlaps_clause:
          - bracketed:
            - start_bracket: (
            - column_reference:
                naked_identifier: start_date
            - comma: ','
            - column_reference:
                naked_identifier: end_date
            - end_bracket: )
          - keyword: OVERLAPS
          - bracketed:
            - start_bracket: (
            - cast_expression:
                quoted_literal: "'2023-12-30T00:00:00'"
                casting_operator: '::'
                data_type:
                  datetime_type_identifier:
                    keyword: TIMESTAMP
            - comma: ','
            - cast_expression:
                quoted_literal: "'2024-01-14T13:01:39.884877'"
                casting_operator: '::'
                data_type:
                  datetime_type_identifier:
                    keyword: TIMESTAMP
            - end_bracket: )
- statement_terminator: ;
- statement:
    select_statement:
      select_clause:
      - keyword: SELECT
      - select_clause_element:
          column_reference:
            naked_identifier: start_date
      - comma: ','
      - select_clause_element:
          column_reference:
            naked_identifier: end_date
      from_clause:
        keyword: FROM
        from_expression:
          from_expression_element:
            table_expression:
              table_reference:
                naked_identifier: test_overlaps
      where_clause:
        keyword: WHERE
        expression:
          overlaps_clause:
          - bracketed:
            - start_bracket: (
            - cast_expression:
                quoted_literal: "'2023-12-30T00:00:00'"
                casting_operator: '::'
                data_type:
                  datetime_type_identifier:
                    keyword: TIMESTAMP
            - comma: ','
            - cast_expression:
                quoted_literal: "'2024-01-14T13:01:39.884877'"
                casting_operator: '::'
                data_type:
                  datetime_type_identifier:
                    keyword: TIMESTAMP
            - end_bracket: )
          - keyword: OVERLAPS
          - bracketed:
            - start_bracket: (
            - column_reference:
                naked_identifier: start_date
            - comma: ','
            - column_reference:
                naked_identifier: end_date
            - end_bracket: )
- statement_terminator: ;
- statement:
    select_statement:
      select_clause:
      - keyword: SELECT
      - select_clause_element:
          column_reference:
            naked_identifier: start_date
      - comma: ','
      - select_clause_element:
          column_reference:
            naked_identifier: end_date
      from_clause:
        keyword: FROM
        from_expression:
          from_expression_element:
            table_expression:
              table_reference:
                naked_identifier: test_overlaps
      where_clause:
        keyword: WHERE
        expression:
          overlaps_clause:
          - bracketed:
            - start_bracket: (
            - column_reference:
                naked_identifier: start_date
            - comma: ','
            - column_reference:
                naked_identifier: end_date
            - end_bracket: )
          - keyword: OVERLAPS
          - bracketed:
            - start_bracket: (
            - datetime_literal:
                datetime_type_identifier:
                  keyword: DATE
                quoted_literal: "'2023-12-30'"
            - comma: ','
            - datetime_literal:
                datetime_type_identifier:
                  keyword: INTERVAL
                quoted_literal: "'2 HOURS'"
            - end_bracket: )
- statement_terminator: ;
- statement:
    select_statement:
      select_clause:
      - keyword: SELECT
      - select_clause_element:
          column_reference:
            naked_identifier: start_date
      - comma: ','
      - select_clause_element:
          column_reference:
            naked_identifier: end_date
      from_clause:
        keyword: FROM
        from_expression:
          from_expression_element:
            table_expression:
              table_reference:
                naked_identifier: test_overlaps
      where_clause:
        keyword: WHERE
        expression:
          overlaps_clause:
          - bracketed:
            - start_bracket: (
            - datetime_literal:
                datetime_type_identifier:
                  keyword: DATE
                quoted_literal: "'2023-12-30'"
            - comma: ','
            - datetime_literal:
                datetime_type_identifier:
                  keyword: DATE
                quoted_literal: "'2024-01-14'"
            - end_bracket: )
          - keyword: OVERLAPS
          - bracketed:
            - start_bracket: (
            - column_reference:
                naked_identifier: start_date
            - comma: ','
            - column_reference:
                naked_identifier: end_date
            - end_bracket: )
- statement_terminator: ;
- statement:
    select_statement:
      select_clause:
      - keyword: SELECT
      - select_clause_element:
          column_reference:
            naked_identifier: start_date_1
      - comma: ','
      - select_clause_element:
          column_reference:
            naked_identifier: start_date_2
      - comma: ','
      - select_clause_element:
          column_reference:
            naked_identifier: end_date
      from_clause:
        keyword: FROM
        from_expression:
          from_expression_element:
            table_expression:
              table_reference:
                naked_identifier: test_overlaps
      where_clause:
        keyword: WHERE
        expression:
          overlaps_clause:
          - bracketed:
            - start_bracket: (
            - datetime_literal:
                datetime_type_identifier:
                  keyword: DATE
                quoted_literal: "'2023-12-30'"
            - comma: ','
            - datetime_literal:
                datetime_type_identifier:
                  keyword: DATE
                quoted_literal: "'2024-01-14'"
            - end_bracket: )
          - keyword: OVERLAPS
          - bracketed:
              start_bracket: (
              expression:
                function:
                  function_name:
                    function_name_identifier: GREATEST
                  function_contents:
                    bracketed:
                    - start_bracket: (
                    - expression:
                        column_reference:
                          naked_identifier: start_date_1
                    - comma: ','
                    - expression:
                        column_reference:
                          naked_identifier: start_date_2
                    - end_bracket: )
              comma: ','
              column_reference:
                naked_identifier: end_date
              end_bracket: )
- statement_terminator: ;<|MERGE_RESOLUTION|>--- conflicted
+++ resolved
@@ -3,11 +3,7 @@
 # computed by SQLFluff when running the tests. Please run
 # `python test/generate_parse_fixture_yml.py`  to generate them after adding or
 # altering SQL files.
-<<<<<<< HEAD
-_hash: f085ccb7dbda1f70dcfbb005bcbbd98f4e5c9fadbfee9be55378feb9b2b05c4c
-=======
 _hash: 49ddb25dcc3abafded6e3061d761bc8651801c67a71657e45634db2b1c886b46
->>>>>>> c0f056cc
 file:
 - statement:
     select_statement:
@@ -116,8 +112,7 @@
               table_reference:
                 naked_identifier: test_overlaps1
             alias_expression:
-              alias_operator:
-                keyword: AS
+              keyword: AS
               naked_identifier: t1
           join_clause:
           - keyword: LEFT
@@ -127,8 +122,7 @@
                 table_reference:
                   naked_identifier: test_overlaps2
               alias_expression:
-                alias_operator:
-                  keyword: AS
+                keyword: AS
                 naked_identifier: t2
       where_clause:
         keyword: WHERE
