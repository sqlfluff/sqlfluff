--- conflicted
+++ resolved
@@ -3,11 +3,7 @@
 # computed by SQLFluff when running the tests. Please run
 # `python test/generate_parse_fixture_yml.py`  to generate them after adding or
 # altering SQL files.
-<<<<<<< HEAD
-_hash: c0a41069ff4afdb21e26600f5401ca9bfe880bfdbd3c9be1b6ef736b5f0d9fe5
-=======
 _hash: 8b940eaa937d8f81d68b21ee7c560575a81aaa245c0a85d4d7ffb283a5b34c89
->>>>>>> 739651ab
 file:
 - statement:
     create_function_statement:
@@ -546,7 +542,6 @@
         - raw: _$b
         - raw: INT
         - end_bracket: )
-<<<<<<< HEAD
       - raw: RETURNS
       - raw: FLOAT
       - raw: AS
@@ -556,18 +551,6 @@
       - raw: STABLE
       - raw: PARALLEL
       - raw: SAFE
-=======
-    - keyword: RETURNS
-    - data_type:
-        data_type_identifier: FLOAT
-    - base:
-      - keyword: AS
-      - literal: "$$\n  RETURN 0.0\n$$"
-      - keyword: LANGUAGE
-      - parameter: plpgsql
-      - keyword: STABLE
-      - keyword: PARALLEL
-      - keyword: SAFE
 - statement_terminator: ;
 - statement:
     create_function_statement:
@@ -616,5 +599,4 @@
       - literal: "'select $1 + $2;'"
       - keyword: LANGUAGE
       - parameter: SQL
->>>>>>> 739651ab
 - statement_terminator: ;