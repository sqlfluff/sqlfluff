--- conflicted
+++ resolved
@@ -3,11 +3,7 @@
 # computed by SQLFluff when running the tests. Please run
 # `python test/generate_parse_fixture_yml.py`  to generate them after adding or
 # altering SQL files.
-<<<<<<< HEAD
 _hash: 7947a34219a02ba4d128c9993239ede2b0bf510d1f2b04f7043be4b4483974aa
-=======
-_hash: 6a27b8ae7a6f9285335a6cf70230fffd09a3d062ba4f3985deddef562a666279
->>>>>>> d3a3ff83
 file:
 - statement:
     insert_statement:
