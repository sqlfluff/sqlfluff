--Create Datasource Table with all optional syntax
CREATE TABLE IF NOT EXISTS table_identifier
( test STRING COMMENT "col_comment1" )
USING PARQUET
OPTIONS ( "key1" = "val1", "key2" = "val2")
PARTITIONED BY ( col_name1, col_name2 )
CLUSTERED BY ( col_name3, col_name4)
SORTED BY ( col_name3 ASC, col_name4 DESC)
INTO 4 BUCKETS
LOCATION 'root/database/table'
COMMENT 'this is a comment'
TBLPROPERTIES ( "key1" = "val1", "key2" = "val2" )
AS SELECT
    id,
    name
FROM student;

--Use data source
CREATE TABLE student (id INT, student_name STRING, age INT) USING CSV;

--Use data from another table
CREATE TABLE student_copy USING CSV
AS SELECT
    id,
    name
FROM student;

--Omit the USING clause
--uses the default data source (parquet by default)
CREATE TABLE student (id INT, student_name STRING, age INT);

--Specify table comment and properties
CREATE TABLE student (id INT, student_name STRING, age INT) USING CSV
COMMENT 'this is a comment'
TBLPROPERTIES ('foo' = 'bar');

--Create partitioned and bucketed table
CREATE TABLE student (id INT, student_name STRING, age INT)
USING CSV
PARTITIONED BY (age)
CLUSTERED BY (id) INTO 4 BUCKETS;

<<<<<<< HEAD
CREATE TABLE student (id INT, student_name STRING, age INT)
USING CSV
COMMENT "this is a comment"
PARTITIONED BY (age)
STORED AS PARQUET;
=======
CREATE EXTERNAL TABLE IF NOT EXISTS student (id INT, student_name STRING, age INT)
USING iceberg
PARTITIONED BY (age)
>>>>>>> a4f38de2
<|MERGE_RESOLUTION|>--- conflicted
+++ resolved
@@ -40,14 +40,12 @@
 PARTITIONED BY (age)
 CLUSTERED BY (id) INTO 4 BUCKETS;
 
-<<<<<<< HEAD
+CREATE EXTERNAL TABLE IF NOT EXISTS student (id INT, student_name STRING, age INT)
+USING iceberg
+PARTITIONED BY (age);
+
 CREATE TABLE student (id INT, student_name STRING, age INT)
 USING CSV
 COMMENT "this is a comment"
 PARTITIONED BY (age)
-STORED AS PARQUET;
-=======
-CREATE EXTERNAL TABLE IF NOT EXISTS student (id INT, student_name STRING, age INT)
-USING iceberg
-PARTITIONED BY (age)
->>>>>>> a4f38de2
+STORED AS PARQUET;