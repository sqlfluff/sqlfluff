--- conflicted
+++ resolved
@@ -3,11 +3,7 @@
 # computed by SQLFluff when running the tests. Please run
 # `python test/generate_parse_fixture_yml.py`  to generate them after adding or
 # altering SQL files.
-<<<<<<< HEAD
-_hash: 596f54eac3c301ab52026b0c7dd846e357db957406fead6d02ecf5551dfbc2a1
-=======
-_hash: 86afe5083a6b8f1347f331f445ff80fce28f66aeb622a801df171b5678db0deb
->>>>>>> a7936a22
+_hash: 4b1ea18f4c64dfc7f680e21a5a87cc797e297a92882bd01a32346d5b3d4dd057
 file:
 - statement:
     create_package_statement:
@@ -730,10 +726,6 @@
     - keyword: OR
     - keyword: REPLACE
     - keyword: PACKAGE
-<<<<<<< HEAD
-    - keyword: BODY
-=======
->>>>>>> a7936a22
     - package_reference:
         naked_identifier: test_package
     - keyword: IS
@@ -741,7 +733,160 @@
         create_function_statement:
         - keyword: FUNCTION
         - function_name:
-<<<<<<< HEAD
+            function_name_identifier: any_function_with_result_cache
+        - keyword: RETURN
+        - data_type:
+            data_type_identifier: VARCHAR2
+        - keyword: RESULT_CACHE
+        - statement_terminator: ;
+    - keyword: END
+    - package_reference:
+        naked_identifier: test_package
+- statement_terminator: ;
+- statement_terminator: /
+- statement:
+    create_package_statement:
+    - keyword: CREATE
+    - keyword: PACKAGE
+    - package_reference:
+        naked_identifier: skip_col_pkg
+    - keyword: AS
+    - declare_segment:
+      - create_function_statement:
+        - keyword: FUNCTION
+        - function_name:
+            function_name_identifier: skip_col
+        - function_parameter_list:
+            bracketed:
+            - start_bracket: (
+            - parameter: tab
+            - data_type:
+                data_type_identifier: TABLE
+            - comma: ','
+            - parameter: col
+            - data_type:
+                data_type_identifier: COLUMNS
+            - end_bracket: )
+        - keyword: RETURN
+        - data_type:
+            data_type_identifier: TABLE
+        - keyword: PIPELINED
+        - keyword: ROW
+        - keyword: POLYMORPHIC
+        - keyword: USING
+        - object_reference:
+            naked_identifier: skip_col_pkg
+        - statement_terminator: ;
+      - create_function_statement:
+        - keyword: FUNCTION
+        - function_name:
+            function_name_identifier: describe
+        - function_parameter_list:
+            bracketed:
+            - start_bracket: (
+            - parameter: tab
+            - keyword: IN
+            - keyword: OUT
+            - data_type:
+                naked_identifier: DBMS_TF
+                dot: .
+                data_type_identifier: TABLE_T
+            - comma: ','
+            - parameter: col
+            - data_type:
+                naked_identifier: DBMS_TF
+                dot: .
+                data_type_identifier: COLUMNS_T
+            - end_bracket: )
+        - keyword: RETURN
+        - data_type:
+            naked_identifier: DBMS_TF
+            dot: .
+            data_type_identifier: DESCRIBE_T
+        - statement_terminator: ;
+      - create_function_statement:
+        - keyword: FUNCTION
+        - function_name:
+            function_name_identifier: skip_col
+        - function_parameter_list:
+            bracketed:
+            - start_bracket: (
+            - parameter: tab
+            - data_type:
+                data_type_identifier: TABLE
+            - comma: ','
+            - parameter: type_name
+            - data_type:
+                data_type_identifier: VARCHAR2
+            - comma: ','
+            - parameter: flip
+            - data_type:
+                data_type_identifier: VARCHAR2
+            - keyword: DEFAULT
+            - expression:
+                quoted_literal: "'False'"
+            - end_bracket: )
+        - keyword: RETURN
+        - data_type:
+            data_type_identifier: TABLE
+        - keyword: PIPELINED
+        - keyword: ROW
+        - keyword: POLYMORPHIC
+        - keyword: USING
+        - object_reference:
+            naked_identifier: skip_col_pkg
+        - statement_terminator: ;
+      - create_function_statement:
+        - keyword: FUNCTION
+        - function_name:
+            function_name_identifier: describe
+        - function_parameter_list:
+            bracketed:
+            - start_bracket: (
+            - parameter: tab
+            - keyword: IN
+            - keyword: OUT
+            - data_type:
+                naked_identifier: DBMS_TF
+                dot: .
+                data_type_identifier: TABLE_T
+            - comma: ','
+            - parameter: type_name
+            - data_type:
+                data_type_identifier: VARCHAR2
+            - comma: ','
+            - parameter: flip
+            - data_type:
+                data_type_identifier: VARCHAR2
+            - keyword: DEFAULT
+            - expression:
+                quoted_literal: "'False'"
+            - end_bracket: )
+        - keyword: RETURN
+        - data_type:
+            naked_identifier: DBMS_TF
+            dot: .
+            data_type_identifier: DESCRIBE_T
+        - statement_terminator: ;
+    - keyword: END
+    - package_reference:
+        naked_identifier: skip_col_pkg
+- statement_terminator: ;
+- statement_terminator: /
+- statement:
+    create_package_statement:
+    - keyword: CREATE
+    - keyword: OR
+    - keyword: REPLACE
+    - keyword: PACKAGE
+    - keyword: BODY
+    - package_reference:
+        naked_identifier: test_package
+    - keyword: IS
+    - declare_segment:
+        create_function_statement:
+        - keyword: FUNCTION
+        - function_name:
             function_name_identifier: test_function
         - keyword: RETURN
         - data_type:
@@ -818,148 +963,9 @@
           - keyword: END
           - object_reference:
               naked_identifier: test_function
-=======
-            function_name_identifier: any_function_with_result_cache
-        - keyword: RETURN
-        - data_type:
-            data_type_identifier: VARCHAR2
-        - keyword: RESULT_CACHE
->>>>>>> a7936a22
         - statement_terminator: ;
     - keyword: END
     - package_reference:
         naked_identifier: test_package
 - statement_terminator: ;
-<<<<<<< HEAD
-=======
-- statement_terminator: /
-- statement:
-    create_package_statement:
-    - keyword: CREATE
-    - keyword: PACKAGE
-    - package_reference:
-        naked_identifier: skip_col_pkg
-    - keyword: AS
-    - declare_segment:
-      - create_function_statement:
-        - keyword: FUNCTION
-        - function_name:
-            function_name_identifier: skip_col
-        - function_parameter_list:
-            bracketed:
-            - start_bracket: (
-            - parameter: tab
-            - data_type:
-                data_type_identifier: TABLE
-            - comma: ','
-            - parameter: col
-            - data_type:
-                data_type_identifier: COLUMNS
-            - end_bracket: )
-        - keyword: RETURN
-        - data_type:
-            data_type_identifier: TABLE
-        - keyword: PIPELINED
-        - keyword: ROW
-        - keyword: POLYMORPHIC
-        - keyword: USING
-        - object_reference:
-            naked_identifier: skip_col_pkg
-        - statement_terminator: ;
-      - create_function_statement:
-        - keyword: FUNCTION
-        - function_name:
-            function_name_identifier: describe
-        - function_parameter_list:
-            bracketed:
-            - start_bracket: (
-            - parameter: tab
-            - keyword: IN
-            - keyword: OUT
-            - data_type:
-                naked_identifier: DBMS_TF
-                dot: .
-                data_type_identifier: TABLE_T
-            - comma: ','
-            - parameter: col
-            - data_type:
-                naked_identifier: DBMS_TF
-                dot: .
-                data_type_identifier: COLUMNS_T
-            - end_bracket: )
-        - keyword: RETURN
-        - data_type:
-            naked_identifier: DBMS_TF
-            dot: .
-            data_type_identifier: DESCRIBE_T
-        - statement_terminator: ;
-      - create_function_statement:
-        - keyword: FUNCTION
-        - function_name:
-            function_name_identifier: skip_col
-        - function_parameter_list:
-            bracketed:
-            - start_bracket: (
-            - parameter: tab
-            - data_type:
-                data_type_identifier: TABLE
-            - comma: ','
-            - parameter: type_name
-            - data_type:
-                data_type_identifier: VARCHAR2
-            - comma: ','
-            - parameter: flip
-            - data_type:
-                data_type_identifier: VARCHAR2
-            - keyword: DEFAULT
-            - expression:
-                quoted_literal: "'False'"
-            - end_bracket: )
-        - keyword: RETURN
-        - data_type:
-            data_type_identifier: TABLE
-        - keyword: PIPELINED
-        - keyword: ROW
-        - keyword: POLYMORPHIC
-        - keyword: USING
-        - object_reference:
-            naked_identifier: skip_col_pkg
-        - statement_terminator: ;
-      - create_function_statement:
-        - keyword: FUNCTION
-        - function_name:
-            function_name_identifier: describe
-        - function_parameter_list:
-            bracketed:
-            - start_bracket: (
-            - parameter: tab
-            - keyword: IN
-            - keyword: OUT
-            - data_type:
-                naked_identifier: DBMS_TF
-                dot: .
-                data_type_identifier: TABLE_T
-            - comma: ','
-            - parameter: type_name
-            - data_type:
-                data_type_identifier: VARCHAR2
-            - comma: ','
-            - parameter: flip
-            - data_type:
-                data_type_identifier: VARCHAR2
-            - keyword: DEFAULT
-            - expression:
-                quoted_literal: "'False'"
-            - end_bracket: )
-        - keyword: RETURN
-        - data_type:
-            naked_identifier: DBMS_TF
-            dot: .
-            data_type_identifier: DESCRIBE_T
-        - statement_terminator: ;
-    - keyword: END
-    - package_reference:
-        naked_identifier: skip_col_pkg
-- statement_terminator: ;
->>>>>>> a7936a22
 - statement_terminator: /