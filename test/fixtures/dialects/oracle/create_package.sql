CREATE PACKAGE IF NOT EXISTS emp_mgmt AS
   FUNCTION hire (last_name VARCHAR2, job_id VARCHAR2,
      manager_id NUMBER, salary NUMBER,
      commission_pct NUMBER, department_id NUMBER)
      RETURN NUMBER;
   FUNCTION create_dept(department_id NUMBER, location_id NUMBER)
      RETURN NUMBER;
   PROCEDURE remove_emp(employee_id NUMBER);
   PROCEDURE remove_dept(department_id NUMBER);
   PROCEDURE increase_sal(employee_id NUMBER, salary_incr NUMBER);
   PROCEDURE increase_comm(employee_id NUMBER, comm_incr NUMBER);
   no_comm EXCEPTION;
   no_sal EXCEPTION;
END emp_mgmt;
/

CREATE OR REPLACE PACKAGE BODY emp_mgmt AS
   tot_emps NUMBER;
   tot_depts NUMBER;
FUNCTION hire
   (last_name VARCHAR2, job_id VARCHAR2,
    manager_id NUMBER, salary NUMBER,
    commission_pct NUMBER, department_id NUMBER)
   RETURN NUMBER IS new_empno NUMBER;
BEGIN
   SELECT employees_seq.NEXTVAL
      INTO new_empno
      FROM DUAL;
   INSERT INTO employees
      VALUES (new_empno, 'First', 'Last','first.example@example.com',
              '(415)555-0100',
              TO_DATE('18-JUN-2002','DD-MON-YYYY'),
              'IT_PROG',90000000,00, 100,110);
      tot_emps := tot_emps + 1;
   RETURN(new_empno);
END;
FUNCTION create_dept(department_id NUMBER, location_id NUMBER)
   RETURN NUMBER IS
      new_deptno NUMBER;
   BEGIN
      SELECT departments_seq.NEXTVAL
         INTO new_deptno
         FROM dual;
      INSERT INTO departments
         VALUES (new_deptno, 'department name', 100, 1700);
      tot_depts := tot_depts + 1;
      RETURN(new_deptno);
   END;
PROCEDURE remove_emp (employee_id NUMBER) IS
   BEGIN
      DELETE FROM employees
      WHERE employees.employee_id = remove_emp.employee_id;
      tot_emps := tot_emps - 1;
   END;
PROCEDURE remove_dept(department_id NUMBER) IS
   BEGIN
      DELETE FROM departments
      WHERE departments.department_id = remove_dept.department_id;
      tot_depts := tot_depts - 1;
      SELECT COUNT(*) INTO tot_emps FROM employees;
   END;
PROCEDURE increase_sal(employee_id NUMBER, salary_incr NUMBER) IS
   curr_sal NUMBER;
   BEGIN
      SELECT salary INTO curr_sal FROM employees
      WHERE employees.employee_id = increase_sal.employee_id;
      IF curr_sal IS NULL
         THEN RAISE no_sal;
      ELSE
         UPDATE employees
         SET salary = salary + salary_incr
         WHERE employee_id = employee_id;
      END IF;
   END;
PROCEDURE increase_comm(employee_id NUMBER, comm_incr NUMBER) IS
   curr_comm NUMBER;
   BEGIN
      SELECT commission_pct
      INTO curr_comm
      FROM employees
      WHERE employees.employee_id = increase_comm.employee_id;
      IF curr_comm IS NULL
         THEN RAISE no_comm;
      ELSE
         UPDATE employees
         SET commission_pct = commission_pct + comm_incr;
      END IF;
   END;
END emp_mgmt;
/

<<<<<<< HEAD
CREATE OR REPLACE PACKAGE BODY test_package IS

  FUNCTION test_function
  RETURN VARCHAR2 IS
    var_1 NUMBER := 0;
  BEGIN
    BEGIN
      SELECT 1 INTO var_1 FROM DUAL;
    EXCEPTION
      WHEN NO_DATA_FOUND THEN
        var_1 := 0;
      WHEN OTHERS THEN
        logger.log_error('Unhandled Exception');
        RAISE;
    END;
  END test_function;

END test_package;
=======
-- Use of RESULT_CACHE keyword
CREATE OR REPLACE PACKAGE test_package IS

FUNCTION any_function_with_result_cache
RETURN VARCHAR2 RESULT_CACHE;

END test_package;
/

-- Use of POLYMORPHIC keyword
CREATE PACKAGE skip_col_pkg AS

  -- OVERLOAD 1: Skip by name --
  FUNCTION skip_col(tab TABLE,
                    col COLUMNS)
           RETURN TABLE PIPELINED ROW POLYMORPHIC USING skip_col_pkg;

  FUNCTION describe(tab IN OUT DBMS_TF.TABLE_T,
                    col        DBMS_TF.COLUMNS_T)
           RETURN DBMS_TF.DESCRIBE_T;

  -- OVERLOAD 2: Skip by type --
  FUNCTION skip_col(tab       TABLE,
                    type_name VARCHAR2,
                    flip      VARCHAR2 DEFAULT 'False')
           RETURN TABLE PIPELINED ROW POLYMORPHIC USING skip_col_pkg;

  FUNCTION describe(tab       IN OUT DBMS_TF.TABLE_T,
                    type_name        VARCHAR2,
                    flip             VARCHAR2 DEFAULT 'False')
           RETURN DBMS_TF.DESCRIBE_T;

END skip_col_pkg;
>>>>>>> a7936a22
/<|MERGE_RESOLUTION|>--- conflicted
+++ resolved
@@ -89,26 +89,6 @@
 END emp_mgmt;
 /
 
-<<<<<<< HEAD
-CREATE OR REPLACE PACKAGE BODY test_package IS
-
-  FUNCTION test_function
-  RETURN VARCHAR2 IS
-    var_1 NUMBER := 0;
-  BEGIN
-    BEGIN
-      SELECT 1 INTO var_1 FROM DUAL;
-    EXCEPTION
-      WHEN NO_DATA_FOUND THEN
-        var_1 := 0;
-      WHEN OTHERS THEN
-        logger.log_error('Unhandled Exception');
-        RAISE;
-    END;
-  END test_function;
-
-END test_package;
-=======
 -- Use of RESULT_CACHE keyword
 CREATE OR REPLACE PACKAGE test_package IS
 
@@ -142,5 +122,24 @@
            RETURN DBMS_TF.DESCRIBE_T;
 
 END skip_col_pkg;
->>>>>>> a7936a22
+/
+
+CREATE OR REPLACE PACKAGE BODY test_package IS
+
+  FUNCTION test_function
+  RETURN VARCHAR2 IS
+    var_1 NUMBER := 0;
+  BEGIN
+    BEGIN
+      SELECT 1 INTO var_1 FROM DUAL;
+    EXCEPTION
+      WHEN NO_DATA_FOUND THEN
+        var_1 := 0;
+      WHEN OTHERS THEN
+        logger.log_error('Unhandled Exception');
+        RAISE;
+    END;
+  END test_function;
+
+END test_package;
 /