--- conflicted
+++ resolved
@@ -52,11 +52,9 @@
 CREATE TEMPORARY TABLE tbl_name (INDEX(col))
     SELECT id, col FROM table_name;
 
-<<<<<<< HEAD
-CREATE TABLE my_table (num INT(5) UNSIGNED ZEROFILL);
-=======
 CREATE TABLE geom (
     p POINT SRID 0,
     g GEOMETRY NOT NULL SRID 4326
 );
->>>>>>> 8eadcf18
+
+CREATE TABLE my_table (num INT(5) UNSIGNED ZEROFILL);