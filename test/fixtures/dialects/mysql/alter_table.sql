--- conflicted
+++ resolved
@@ -76,9 +76,6 @@
 
 ALTER TABLE `foo` CONVERT TO CHARACTER SET utf8mb4 COLLATE utf8mb4_unicode_ci;
 
-<<<<<<< HEAD
-ALTER TABLE my_table MODIFY num INT UNSIGNED ZEROFILL NOT NULL;
-=======
 ALTER TABLE `foo` CONVERT TO CHARACTER SET `utf8mb4` COLLATE `utf8mb4_unicode_ci`;
 
 ALTER TABLE `foo` CONVERT TO CHARACTER SET 'utf8mb4' COLLATE 'utf8mb4_unicode_ci';
@@ -88,4 +85,5 @@
 ALTER TABLE CUST TRUNCATE PARTITION data_dt;
 
 ALTER TABLE `foo` ADD COLUMN geo GEOMETRY NOT NULL SRID 4326;
->>>>>>> 8eadcf18
+
+ALTER TABLE my_table MODIFY num INT UNSIGNED ZEROFILL NOT NULL;