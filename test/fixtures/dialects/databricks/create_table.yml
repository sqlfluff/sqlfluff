# YML test files are auto-generated from SQL files and should not be edited by
# hand. To help enforce this, the "hash" field in the file must match a hash
# computed by SQLFluff when running the tests. Please run
# `python test/generate_parse_fixture_yml.py`  to generate them after adding or
# altering SQL files.
<<<<<<< HEAD
_hash: 651a2ecd05bd45f2cd287118ac195b136b34ff7105cfad0b3aaf5016a6be467e
=======
_hash: 87c1c29a2337591585afc062871eb79478bc224418862c9f709a9c05903c906d
>>>>>>> 34f225f3
file:
- statement:
    create_table_statement:
    - keyword: CREATE
    - keyword: TABLE
    - table_reference:
        naked_identifier: tablename
    - bracketed:
      - start_bracket: (
      - column_definition:
          column_reference:
            naked_identifier: id_column
          data_type:
            primitive_type:
              keyword: INT
      - comma: ','
      - column_definition:
          column_reference:
            naked_identifier: othercolumn
          data_type:
            primitive_type:
              keyword: STRING
      - comma: ','
      - column_definition:
          column_reference:
            naked_identifier: generated_always_as_expression
          data_type:
            primitive_type:
              keyword: DATE
          column_properties_segment:
          - keyword: GENERATED
          - keyword: ALWAYS
          - keyword: AS
          - bracketed:
              start_bracket: (
              function:
                function_name:
                  function_name_identifier: CAST
                function_contents:
                  bracketed:
                    start_bracket: (
                    expression:
                      column_reference:
                        naked_identifier: birth_date
                    keyword: AS
                    data_type:
                      primitive_type:
                        keyword: DATE
                    end_bracket: )
              end_bracket: )
      - comma: ','
      - column_definition:
          column_reference:
            naked_identifier: generated_by_default
          data_type:
            primitive_type:
              keyword: BIGINT
          column_properties_segment:
          - keyword: GENERATED
          - keyword: BY
          - keyword: DEFAULT
          - keyword: AS
          - keyword: IDENTITY
      - comma: ','
      - column_definition:
          column_reference:
            naked_identifier: generated_always
          data_type:
            primitive_type:
              keyword: BIGINT
          column_properties_segment:
          - keyword: GENERATED
          - keyword: ALWAYS
          - keyword: AS
          - keyword: IDENTITY
      - comma: ','
      - column_definition:
          column_reference:
            naked_identifier: generated_column_start_with
          data_type:
            primitive_type:
              keyword: BIGINT
          column_properties_segment:
          - keyword: GENERATED
          - keyword: ALWAYS
          - keyword: AS
          - keyword: IDENTITY
          - bracketed:
            - start_bracket: (
            - keyword: START
            - keyword: WITH
            - numeric_literal: '10'
            - end_bracket: )
      - comma: ','
      - column_definition:
          column_reference:
            naked_identifier: generated_column_increment_by
          data_type:
            primitive_type:
              keyword: BIGINT
          column_properties_segment:
          - keyword: GENERATED
          - keyword: ALWAYS
          - keyword: AS
          - keyword: IDENTITY
          - bracketed:
            - start_bracket: (
            - keyword: INCREMENT
            - keyword: BY
            - numeric_literal: '5'
            - end_bracket: )
      - comma: ','
      - column_definition:
          column_reference:
            naked_identifier: generated_column_start_with_increment_by
          data_type:
            primitive_type:
              keyword: BIGINT
          column_properties_segment:
          - keyword: GENERATED
          - keyword: ALWAYS
          - keyword: AS
          - keyword: IDENTITY
          - bracketed:
            - start_bracket: (
            - keyword: START
            - keyword: WITH
            - numeric_literal: '10'
            - keyword: INCREMENT
            - keyword: BY
            - numeric_literal: '5'
            - end_bracket: )
      - end_bracket: )
    - using_clause:
        keyword: USING
        data_source_format:
          keyword: DELTA
    - keyword: LOCATION
    - quoted_literal: '"s3://someplace"'
    - table_cluster_by_clause:
      - keyword: CLUSTER
      - keyword: BY
      - bracketed:
          start_bracket: (
          column_reference:
            naked_identifier: id_column
          end_bracket: )
- statement_terminator: ;
- statement:
    optimize_table_statement:
      keyword: OPTIMIZE
      table_reference:
        naked_identifier: tablename
- statement_terminator: ;
- statement:
    optimize_table_statement:
    - keyword: OPTIMIZE
    - table_reference:
        naked_identifier: tablename
    - keyword: WHERE
    - expression:
        column_reference:
          naked_identifier: date
        comparison_operator:
        - raw_comparison_operator: '>'
        - raw_comparison_operator: '='
        function:
          function_name:
            function_name_identifier: current_timestamp
          function_contents:
            bracketed:
              start_bracket: (
              end_bracket: )
        binary_operator: '-'
        interval_expression:
          keyword: INTERVAL
          interval_literal:
            numeric_literal: '1'
            date_part: day
    - keyword: ZORDER
    - keyword: BY
    - bracketed:
      - start_bracket: (
      - column_reference:
          naked_identifier: eventType
      - comma: ','
      - column_reference:
          naked_identifier: eventTime
      - end_bracket: )
- statement_terminator: ;
- statement:
    create_table_statement:
    - keyword: CREATE
    - keyword: TABLE
    - table_reference:
        naked_identifier: student
    - bracketed:
      - start_bracket: (
      - column_definition:
          column_reference:
            naked_identifier: id
          data_type:
            primitive_type:
              keyword: INT
      - comma: ','
      - column_definition:
          column_reference:
            naked_identifier: name
          data_type:
            primitive_type:
              keyword: STRING
      - comma: ','
      - column_definition:
          column_reference:
            naked_identifier: age
          data_type:
            primitive_type:
              keyword: INT
      - end_bracket: )
- statement_terminator: ;
- statement:
    create_table_statement:
    - keyword: CREATE
    - keyword: TABLE
    - table_reference:
        naked_identifier: student_copy
    - keyword: AS
    - select_statement:
        select_clause:
          keyword: SELECT
          select_clause_element:
            wildcard_expression:
              wildcard_identifier:
                star: '*'
        from_clause:
          keyword: FROM
          from_expression:
            from_expression_element:
              table_expression:
                table_reference:
                  naked_identifier: student
- statement_terminator: ;
- statement:
    create_table_statement:
    - keyword: CREATE
    - keyword: TABLE
    - table_reference:
        naked_identifier: student
    - using_clause:
        keyword: USING
        data_source_format:
          keyword: CSV
    - keyword: LOCATION
    - quoted_literal: "'/path/to/csv_files'"
- statement_terminator: ;
- statement:
    create_table_statement:
    - keyword: CREATE
    - keyword: TABLE
    - table_reference:
        naked_identifier: student
    - bracketed:
      - start_bracket: (
      - column_definition:
          column_reference:
            naked_identifier: id
          data_type:
            primitive_type:
              keyword: INT
      - comma: ','
      - column_definition:
          column_reference:
            naked_identifier: name
          data_type:
            primitive_type:
              keyword: STRING
      - comma: ','
      - column_definition:
          column_reference:
            naked_identifier: age
          data_type:
            primitive_type:
              keyword: INT
      - end_bracket: )
    - keyword: COMMENT
    - quoted_literal: "'this is a comment'"
    - keyword: TBLPROPERTIES
    - bracketed:
        start_bracket: (
        property_name_identifier:
          quoted_identifier: "'foo'"
        comparison_operator:
          raw_comparison_operator: '='
        quoted_literal: "'bar'"
        end_bracket: )
- statement_terminator: ;
- statement:
    create_table_statement:
    - keyword: CREATE
    - keyword: TABLE
    - table_reference:
        naked_identifier: student
    - bracketed:
      - start_bracket: (
      - column_definition:
          column_reference:
            naked_identifier: id
          data_type:
            primitive_type:
              keyword: INT
      - comma: ','
      - column_definition:
          column_reference:
            naked_identifier: name
          data_type:
            primitive_type:
              keyword: STRING
      - comma: ','
      - column_definition:
          column_reference:
            naked_identifier: age
          data_type:
            primitive_type:
              keyword: INT
      - end_bracket: )
    - keyword: TBLPROPERTIES
    - bracketed:
        start_bracket: (
        property_name_identifier:
          quoted_identifier: "'foo'"
        comparison_operator:
          raw_comparison_operator: '='
        quoted_literal: "'bar'"
        end_bracket: )
    - keyword: COMMENT
    - quoted_literal: "'this is a comment'"
- statement_terminator: ;
- statement:
    create_table_statement:
    - keyword: CREATE
    - keyword: TABLE
    - table_reference:
        naked_identifier: student
    - bracketed:
      - start_bracket: (
      - column_definition:
          column_reference:
            naked_identifier: id
          data_type:
            primitive_type:
              keyword: INT
      - comma: ','
      - column_definition:
          column_reference:
            naked_identifier: name
          data_type:
            primitive_type:
              keyword: STRING
      - comma: ','
      - column_definition:
          column_reference:
            naked_identifier: age
          data_type:
            primitive_type:
              keyword: INT
      - end_bracket: )
    - keyword: PARTITIONED
    - keyword: BY
    - bracketed:
        start_bracket: (
        column_reference:
          naked_identifier: age
        end_bracket: )
- statement_terminator: ;
- statement:
    create_table_statement:
    - keyword: CREATE
    - keyword: TABLE
    - table_reference:
        naked_identifier: rectangles
    - bracketed:
      - start_bracket: (
      - column_definition:
          column_reference:
            naked_identifier: a
          data_type:
            primitive_type:
              keyword: INT
      - comma: ','
      - column_definition:
          column_reference:
            naked_identifier: b
          data_type:
            primitive_type:
              keyword: INT
      - comma: ','
      - column_definition:
          column_reference:
            naked_identifier: area
          data_type:
            primitive_type:
              keyword: INT
          column_properties_segment:
          - keyword: GENERATED
          - keyword: ALWAYS
          - keyword: AS
          - bracketed:
              start_bracket: (
              expression:
              - column_reference:
                  naked_identifier: a
              - binary_operator: '*'
              - column_reference:
                  naked_identifier: b
              end_bracket: )
      - end_bracket: )
- statement_terminator: ;
- statement:
    create_table_statement:
    - keyword: CREATE
    - keyword: TABLE
    - table_reference:
        naked_identifier: rectangles
    - bracketed:
      - start_bracket: (
      - column_definition:
          column_reference:
            naked_identifier: a
          data_type:
            primitive_type:
              keyword: INT
      - comma: ','
      - column_definition:
          column_reference:
            naked_identifier: b
          data_type:
            primitive_type:
              keyword: INT
          column_properties_segment:
            column_constraint_segment:
            - keyword: PRIMARY
            - keyword: KEY
      - end_bracket: )
- statement_terminator: ;
- statement:
    create_table_statement:
    - keyword: CREATE
    - keyword: TABLE
    - table_reference:
        naked_identifier: rectangles
    - bracketed:
      - start_bracket: (
      - column_definition:
          column_reference:
            naked_identifier: a
          data_type:
            primitive_type:
              keyword: INT
          column_properties_segment:
          - keyword: NOT
          - keyword: 'NULL'
      - comma: ','
      - column_definition:
        - column_reference:
            naked_identifier: b
        - data_type:
            primitive_type:
              keyword: INT
        - column_properties_segment:
          - keyword: NOT
          - keyword: 'NULL'
        - column_properties_segment:
            column_constraint_segment:
            - keyword: PRIMARY
            - keyword: KEY
      - end_bracket: )
- statement_terminator: ;
- statement:
    create_table_statement:
    - keyword: CREATE
    - keyword: OR
    - keyword: REPLACE
    - keyword: TABLE
    - table_reference:
        naked_identifier: TABLE1
    - bracketed:
        start_bracket: (
        column_definition:
        - column_reference:
            naked_identifier: DATE_VALUE
        - data_type:
            primitive_type:
              keyword: DATE
        - column_properties_segment:
          - keyword: NOT
          - keyword: 'NULL'
        - column_properties_segment:
            column_constraint_segment:
            - keyword: CONSTRAINT
            - object_reference:
                naked_identifier: DATE_CONSTRAINT
            - keyword: FOREIGN
            - keyword: KEY
            - keyword: REFERENCES
            - table_reference:
                naked_identifier: TABLE2
        end_bracket: )
- statement_terminator: ;
- statement:
    create_table_statement:
    - keyword: CREATE
    - keyword: TABLE
    - table_reference:
        naked_identifier: student
    - bracketed:
      - start_bracket: (
      - column_definition:
          column_reference:
            naked_identifier: id
          data_type:
            primitive_type:
              keyword: INT
      - comma: ','
      - column_definition:
          column_reference:
            naked_identifier: name
          data_type:
            primitive_type:
              keyword: STRING
          column_properties_segment:
            keyword: DEFAULT
            quoted_literal: "'bobby tables'"
      - comma: ','
      - column_definition:
          column_reference:
            naked_identifier: age
          data_type:
            primitive_type:
              keyword: INT
      - end_bracket: )
- statement_terminator: ;
- statement:
    create_table_statement:
    - keyword: CREATE
    - keyword: TABLE
    - table_reference:
        naked_identifier: student
    - bracketed:
      - start_bracket: (
      - column_definition:
          column_reference:
            naked_identifier: id
          data_type:
            primitive_type:
              keyword: INT
      - comma: ','
      - column_definition:
        - column_reference:
            naked_identifier: name
        - data_type:
            primitive_type:
              keyword: STRING
        - column_properties_segment:
          - keyword: NOT
          - keyword: 'NULL'
        - column_properties_segment:
            keyword: DEFAULT
            quoted_literal: "'bobby tables'"
      - comma: ','
      - column_definition:
          column_reference:
            naked_identifier: age
          data_type:
            primitive_type:
              keyword: INT
      - end_bracket: )
- statement_terminator: ;
- statement:
    create_table_statement:
    - keyword: CREATE
    - keyword: TABLE
    - table_reference:
        naked_identifier: clock
    - bracketed:
        start_bracket: (
        column_definition:
          column_reference:
            naked_identifier: which_time
          data_type:
            primitive_type:
              keyword: TIMESTAMP
          column_properties_segment:
            keyword: DEFAULT
            function:
              function_name:
                function_name_identifier: current_timestamp
              function_contents:
                bracketed:
                  start_bracket: (
                  end_bracket: )
        end_bracket: )
- statement_terminator: ;
- statement:
    create_table_statement:
    - keyword: CREATE
    - keyword: TABLE
    - table_reference:
        naked_identifier: clock
    - bracketed:
        start_bracket: (
        column_definition:
        - column_reference:
            naked_identifier: which_time
        - data_type:
            primitive_type:
              keyword: TIMESTAMP
        - column_properties_segment:
            column_constraint_segment:
            - keyword: CONSTRAINT
            - object_reference:
                naked_identifier: clock_pk
            - keyword: PRIMARY
            - keyword: KEY
        - column_properties_segment:
            keyword: DEFAULT
            function:
              function_name:
                function_name_identifier: current_timestamp
              function_contents:
                bracketed:
                  start_bracket: (
                  end_bracket: )
        - column_properties_segment:
          - keyword: NOT
          - keyword: 'NULL'
        end_bracket: )
- statement_terminator: ;
- statement:
    create_table_statement:
    - keyword: CREATE
    - keyword: TABLE
    - table_reference:
        identifier_clause_segment:
          keyword: IDENTIFIER
          bracketed:
            start_bracket: (
            expression:
              quoted_literal: "'student'"
            end_bracket: )
    - bracketed:
      - start_bracket: (
      - column_definition:
          column_reference:
            naked_identifier: id
          data_type:
            primitive_type:
              keyword: INT
      - comma: ','
      - column_definition:
          column_reference:
            naked_identifier: name
          data_type:
            primitive_type:
              keyword: STRING
      - comma: ','
      - column_definition:
          column_reference:
            naked_identifier: age
          data_type:
            primitive_type:
              keyword: INT
      - end_bracket: )
- statement_terminator: ;
- statement:
    create_table_statement:
    - keyword: CREATE
    - keyword: TABLE
    - table_reference:
<<<<<<< HEAD
        naked_identifier: cluster_by_table_auto
    - bracketed:
        start_bracket: (
        column_definition:
          column_reference:
            naked_identifier: col1
          data_type:
            primitive_type:
              keyword: STRING
        end_bracket: )
    - using_clause:
        keyword: USING
        data_source_format:
          keyword: DELTA
    - table_cluster_by_clause:
      - keyword: CLUSTER
      - keyword: BY
      - keyword: AUTO
- statement_terminator: ;
- statement:
    create_table_statement:
    - keyword: CREATE
    - keyword: TABLE
    - table_reference:
        naked_identifier: cluster_by_table_none
    - bracketed:
        start_bracket: (
        column_definition:
          column_reference:
            naked_identifier: col1
          data_type:
            primitive_type:
              keyword: STRING
        end_bracket: )
=======
      - naked_identifier: data_engineering
      - dot: .
      - naked_identifier: test_sqlfluff_generated
    - bracketed:
      - start_bracket: (
      - column_definition:
          column_reference:
            naked_identifier: test_generated_always_as_id
          data_type:
            primitive_type:
              keyword: BIGINT
          column_properties_segment:
          - keyword: GENERATED
          - keyword: ALWAYS
          - keyword: AS
          - keyword: IDENTITY
      - comma: ','
      - column_definition:
          column_reference:
            naked_identifier: test_generated_default_as_id
          data_type:
            primitive_type:
              keyword: BIGINT
          column_properties_segment:
          - keyword: GENERATED
          - keyword: BY
          - keyword: DEFAULT
          - keyword: AS
          - keyword: IDENTITY
      - comma: ','
      - column_definition:
        - column_reference:
            naked_identifier: test_generated_always_as_id_not_null
        - data_type:
            primitive_type:
              keyword: BIGINT
        - column_properties_segment:
          - keyword: GENERATED
          - keyword: ALWAYS
          - keyword: AS
          - keyword: IDENTITY
        - column_properties_segment:
          - keyword: NOT
          - keyword: 'NULL'
      - comma: ','
      - column_definition:
        - column_reference:
            naked_identifier: test_generated_default_as_id_not_null
        - data_type:
            primitive_type:
              keyword: BIGINT
        - column_properties_segment:
          - keyword: GENERATED
          - keyword: BY
          - keyword: DEFAULT
          - keyword: AS
          - keyword: IDENTITY
        - column_properties_segment:
          - keyword: NOT
          - keyword: 'NULL'
      - comma: ','
      - column_definition:
        - column_reference:
            naked_identifier: test_not_null_generated_always_as_id
        - data_type:
            primitive_type:
              keyword: BIGINT
        - column_properties_segment:
          - keyword: NOT
          - keyword: 'NULL'
        - column_properties_segment:
          - keyword: GENERATED
          - keyword: ALWAYS
          - keyword: AS
          - keyword: IDENTITY
      - comma: ','
      - column_definition:
        - column_reference:
            naked_identifier: test_not_null_generated_default_as_id
        - data_type:
            primitive_type:
              keyword: BIGINT
        - column_properties_segment:
          - keyword: NOT
          - keyword: 'NULL'
        - column_properties_segment:
          - keyword: GENERATED
          - keyword: BY
          - keyword: DEFAULT
          - keyword: AS
          - keyword: IDENTITY
      - end_bracket: )
>>>>>>> 34f225f3
    - using_clause:
        keyword: USING
        data_source_format:
          keyword: DELTA
<<<<<<< HEAD
    - table_cluster_by_clause:
      - keyword: CLUSTER
      - keyword: BY
      - keyword: NONE
=======
>>>>>>> 34f225f3
- statement_terminator: ;<|MERGE_RESOLUTION|>--- conflicted
+++ resolved
@@ -3,11 +3,7 @@
 # computed by SQLFluff when running the tests. Please run
 # `python test/generate_parse_fixture_yml.py`  to generate them after adding or
 # altering SQL files.
-<<<<<<< HEAD
-_hash: 651a2ecd05bd45f2cd287118ac195b136b34ff7105cfad0b3aaf5016a6be467e
-=======
-_hash: 87c1c29a2337591585afc062871eb79478bc224418862c9f709a9c05903c906d
->>>>>>> 34f225f3
+_hash: 2710c0f3e3d4284addf4e7760f481a5d52141010ee8142171d5a70b540b51ff3
 file:
 - statement:
     create_table_statement:
@@ -686,7 +682,108 @@
     - keyword: CREATE
     - keyword: TABLE
     - table_reference:
-<<<<<<< HEAD
+      - naked_identifier: data_engineering
+      - dot: .
+      - naked_identifier: test_sqlfluff_generated
+    - bracketed:
+      - start_bracket: (
+      - column_definition:
+          column_reference:
+            naked_identifier: test_generated_always_as_id
+          data_type:
+            primitive_type:
+              keyword: BIGINT
+          column_properties_segment:
+          - keyword: GENERATED
+          - keyword: ALWAYS
+          - keyword: AS
+          - keyword: IDENTITY
+      - comma: ','
+      - column_definition:
+          column_reference:
+            naked_identifier: test_generated_default_as_id
+          data_type:
+            primitive_type:
+              keyword: BIGINT
+          column_properties_segment:
+          - keyword: GENERATED
+          - keyword: BY
+          - keyword: DEFAULT
+          - keyword: AS
+          - keyword: IDENTITY
+      - comma: ','
+      - column_definition:
+        - column_reference:
+            naked_identifier: test_generated_always_as_id_not_null
+        - data_type:
+            primitive_type:
+              keyword: BIGINT
+        - column_properties_segment:
+          - keyword: GENERATED
+          - keyword: ALWAYS
+          - keyword: AS
+          - keyword: IDENTITY
+        - column_properties_segment:
+          - keyword: NOT
+          - keyword: 'NULL'
+      - comma: ','
+      - column_definition:
+        - column_reference:
+            naked_identifier: test_generated_default_as_id_not_null
+        - data_type:
+            primitive_type:
+              keyword: BIGINT
+        - column_properties_segment:
+          - keyword: GENERATED
+          - keyword: BY
+          - keyword: DEFAULT
+          - keyword: AS
+          - keyword: IDENTITY
+        - column_properties_segment:
+          - keyword: NOT
+          - keyword: 'NULL'
+      - comma: ','
+      - column_definition:
+        - column_reference:
+            naked_identifier: test_not_null_generated_always_as_id
+        - data_type:
+            primitive_type:
+              keyword: BIGINT
+        - column_properties_segment:
+          - keyword: NOT
+          - keyword: 'NULL'
+        - column_properties_segment:
+          - keyword: GENERATED
+          - keyword: ALWAYS
+          - keyword: AS
+          - keyword: IDENTITY
+      - comma: ','
+      - column_definition:
+        - column_reference:
+            naked_identifier: test_not_null_generated_default_as_id
+        - data_type:
+            primitive_type:
+              keyword: BIGINT
+        - column_properties_segment:
+          - keyword: NOT
+          - keyword: 'NULL'
+        - column_properties_segment:
+          - keyword: GENERATED
+          - keyword: BY
+          - keyword: DEFAULT
+          - keyword: AS
+          - keyword: IDENTITY
+      - end_bracket: )
+    - using_clause:
+        keyword: USING
+        data_source_format:
+          keyword: DELTA
+- statement_terminator: ;
+- statement:
+    create_table_statement:
+    - keyword: CREATE
+    - keyword: TABLE
+    - table_reference:
         naked_identifier: cluster_by_table_auto
     - bracketed:
         start_bracket: (
@@ -721,109 +818,12 @@
             primitive_type:
               keyword: STRING
         end_bracket: )
-=======
-      - naked_identifier: data_engineering
-      - dot: .
-      - naked_identifier: test_sqlfluff_generated
-    - bracketed:
-      - start_bracket: (
-      - column_definition:
-          column_reference:
-            naked_identifier: test_generated_always_as_id
-          data_type:
-            primitive_type:
-              keyword: BIGINT
-          column_properties_segment:
-          - keyword: GENERATED
-          - keyword: ALWAYS
-          - keyword: AS
-          - keyword: IDENTITY
-      - comma: ','
-      - column_definition:
-          column_reference:
-            naked_identifier: test_generated_default_as_id
-          data_type:
-            primitive_type:
-              keyword: BIGINT
-          column_properties_segment:
-          - keyword: GENERATED
-          - keyword: BY
-          - keyword: DEFAULT
-          - keyword: AS
-          - keyword: IDENTITY
-      - comma: ','
-      - column_definition:
-        - column_reference:
-            naked_identifier: test_generated_always_as_id_not_null
-        - data_type:
-            primitive_type:
-              keyword: BIGINT
-        - column_properties_segment:
-          - keyword: GENERATED
-          - keyword: ALWAYS
-          - keyword: AS
-          - keyword: IDENTITY
-        - column_properties_segment:
-          - keyword: NOT
-          - keyword: 'NULL'
-      - comma: ','
-      - column_definition:
-        - column_reference:
-            naked_identifier: test_generated_default_as_id_not_null
-        - data_type:
-            primitive_type:
-              keyword: BIGINT
-        - column_properties_segment:
-          - keyword: GENERATED
-          - keyword: BY
-          - keyword: DEFAULT
-          - keyword: AS
-          - keyword: IDENTITY
-        - column_properties_segment:
-          - keyword: NOT
-          - keyword: 'NULL'
-      - comma: ','
-      - column_definition:
-        - column_reference:
-            naked_identifier: test_not_null_generated_always_as_id
-        - data_type:
-            primitive_type:
-              keyword: BIGINT
-        - column_properties_segment:
-          - keyword: NOT
-          - keyword: 'NULL'
-        - column_properties_segment:
-          - keyword: GENERATED
-          - keyword: ALWAYS
-          - keyword: AS
-          - keyword: IDENTITY
-      - comma: ','
-      - column_definition:
-        - column_reference:
-            naked_identifier: test_not_null_generated_default_as_id
-        - data_type:
-            primitive_type:
-              keyword: BIGINT
-        - column_properties_segment:
-          - keyword: NOT
-          - keyword: 'NULL'
-        - column_properties_segment:
-          - keyword: GENERATED
-          - keyword: BY
-          - keyword: DEFAULT
-          - keyword: AS
-          - keyword: IDENTITY
-      - end_bracket: )
->>>>>>> 34f225f3
     - using_clause:
         keyword: USING
         data_source_format:
           keyword: DELTA
-<<<<<<< HEAD
     - table_cluster_by_clause:
       - keyword: CLUSTER
       - keyword: BY
       - keyword: NONE
-=======
->>>>>>> 34f225f3
 - statement_terminator: ;