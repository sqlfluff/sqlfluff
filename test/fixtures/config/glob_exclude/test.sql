
/*
Denylist glob test

<<<<<<< HEAD
This query violates RF02, L044, L050, L051, and L052.
When we exclude L05*,RF02 in the config we expect RF02, L050, L051,
and L052 to be ignored by the linter.
=======
This query violates L027, AM04, L050, AM05, and L052.
When we exclude L05*,L027 in the config we expect L027, L050, AM05,
and L052 to be ignored by the linter (AM05 because it's alias is L051).
>>>>>>> 8a82572a
*/

SELECT *
FROM bar
JOIN baz<|MERGE_RESOLUTION|>--- conflicted
+++ resolved
@@ -2,15 +2,9 @@
 /*
 Denylist glob test
 
-<<<<<<< HEAD
-This query violates RF02, L044, L050, L051, and L052.
-When we exclude L05*,RF02 in the config we expect RF02, L050, L051,
-and L052 to be ignored by the linter.
-=======
-This query violates L027, AM04, L050, AM05, and L052.
-When we exclude L05*,L027 in the config we expect L027, L050, AM05,
+This query violates RF02, AM04, L050, AM05, and L052.
+When we exclude L05*,RF02 in the config we expect RF02, L050, AM05,
 and L052 to be ignored by the linter (AM05 because it's alias is L051).
->>>>>>> 8a82572a
 */
 
 SELECT *
