--- conflicted
+++ resolved
@@ -23,17 +23,7 @@
             "operator_errors.sql",
             [(3, 8), (4, 10), (7, 6), (7, 7), (7, 9), (7, 10), (7, 12), (7, 13)],
         ),
-<<<<<<< HEAD
         ("LT03", "operator_errors.sql", [(5, 9)]),
-        # Check we DO get a violation on line 2 but NOT on line 3 (between L006 & LT01)
-        (
-            "L006",
-            "operator_errors_negative.sql",
-            [(5, 6), (5, 7)],
-        ),
-=======
-        ("L007", "operator_errors.sql", [(5, 9)]),
->>>>>>> ce57b751
         (
             "LT01",
             "operator_errors_negative.sql",
