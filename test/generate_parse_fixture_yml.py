"""Utility to generate yml files for all the parsing examples."""
import fnmatch
import multiprocessing
import os
import re
import sys
from collections import defaultdict
from typing import Callable, Dict, List, Optional, Tuple, TypeVar

import click
import yaml
from conftest import (
    ParseExample,
    compute_parse_tree_hash,
    get_parse_fixtures,
    parse_example_file,
)

from sqlfluff.core.errors import SQLParseError

S = TypeVar("S", bound="ParseExample")


def distribute_work(work_items: List[S], work_fn: Callable[[S], None]) -> None:
    """Distribute work keep track of progress."""
    # Build up a dict of sets, where the key is the dialect and the set
    # contains all the expected cases. As cases return we'll check them
    # off.
    success_map = {}

    expected_cases = defaultdict(set)
    for case in work_items:
        expected_cases[case.dialect].add(case)

    errors = []

    with multiprocessing.Pool(multiprocessing.cpu_count()) as pool:
        for example, result in pool.imap_unordered(work_fn, work_items):
            if result is not None:
                errors.append(result)
                success_map[example] = False
            else:
                success_map[example] = True

            expected_cases[example.dialect].remove(example)
            # Check to see whether a dialect is complete
            if not expected_cases[example.dialect]:
                # It's done. Report success rate.
                local_success_map = {
                    k: v for k, v in success_map.items() if k.dialect == example.dialect
                }
                if all(local_success_map.values()):
                    print(f"{example.dialect!r} complete.\t\tAll Success ✅")
                else:
                    fail_files = [
                        k.sqlfile for k, v in local_success_map.items() if not v
                    ]
                    print(
                        f"{example.dialect!r} complete.\t\t{len(fail_files)} fails. ⚠️"
                    )
                    for fname in fail_files:
                        print(f"  - {fname!r}")

    if errors:
        print("FAILED TO GENERATE ALL CASES")
        sys.exit(1)


def _create_file_path(example: ParseExample, ext: str = ".yml") -> str:
    dialect, sqlfile = example
    root, _ = os.path.splitext(sqlfile)
    path = os.path.join("test", "fixtures", "dialects", dialect, root + ext)
    return path


def _is_matching_new_criteria(example: ParseExample):
    """Is the Yaml doesn't exist or is older than the SQL."""
    yaml_path = _create_file_path(example)
    if not os.path.exists(yaml_path):
        return True

    sql_path = os.path.join(
        "test",
        "fixtures",
        "dialects",
        example.dialect,
        example.sqlfile,
    )
    return os.path.getmtime(yaml_path) < os.path.getmtime(sql_path)


def generate_one_parse_fixture(
    example: ParseExample,
) -> Tuple[ParseExample, Optional[SQLParseError]]:
    """Parse example SQL file, write parse tree to YAML file."""
    dialect, sqlfile = example
    sql_path = _create_file_path(example, ".sql")

    try:
        tree = parse_example_file(dialect, sqlfile)
    except SQLParseError as err:
        # Catch parsing errors, and wrap the file path only it.
        return example, SQLParseError(f"Fatal parsing error: {sql_path}: {err}")

    # Check we don't have any base types or unparsable sections
    types = tree.type_set()
    if "base" in types:
        return example, SQLParseError(f"Unnamed base section when parsing: {sql_path}")
    if "unparsable" in types:
<<<<<<< HEAD
        # for unparsable in tree.iter_unparsables():
        #    print("Found unparsable segment...")
        #    print(unparsable.stringify())
=======
>>>>>>> 71e933f2
        return example, SQLParseError(f"Could not parse: {sql_path}")

    _hash = compute_parse_tree_hash(tree)
    # Remove the .sql file extension
    path = _create_file_path(example)
    with open(path, "w", newline="\n") as f:
        r: Optional[Dict[str, Optional[str]]] = None

        if not tree:
            f.write("")
            return example, None

        records = tree.as_record(code_only=True, show_raw=True)
        assert records, "TypeGuard"
        r = dict([("_hash", _hash), *list(records.items())])
        print(
            "# YML test files are auto-generated from SQL files and should not be "
            "edited by",
            '# hand. To help enforce this, the "hash" field in the file must match '
            "a hash",
            "# computed by SQLFluff when running the tests. Please run",
            "# `python test/generate_parse_fixture_yml.py`  to generate them after "
            "adding or",
            "# altering SQL files.",
            file=f,
            sep="\n",
        )
        yaml.dump(r, f, default_flow_style=False, sort_keys=False)
        return example, None


def gather_file_list(
    dialect: Optional[str] = None,
    glob_match_pattern: Optional[str] = None,
    new_only: bool = False,
) -> List[ParseExample]:
    """Gather the list of files to generate fixtures for. Apply filters as required."""
    parse_success_examples, _ = get_parse_fixtures()
    if new_only:
        parse_success_examples = [
            example
            for example in parse_success_examples
            if _is_matching_new_criteria(example)
        ]

    if dialect:
        dialect = dialect.lower()
        parse_success_examples = [
            example for example in parse_success_examples if example[0] == dialect
        ]
        if len(parse_success_examples) == 0:
            raise ValueError(f'Unknown Dialect "{dialect}"')

    if not glob_match_pattern:
        return parse_success_examples

    regex = re.compile(fnmatch.translate(glob_match_pattern))
    return [
        example
        for example in parse_success_examples
        if regex.match(example[1]) is not None
    ]


@click.command()
@click.option(
    "--filter", "-f", default=None, help="A glob filter to apply to file names."
)
@click.option("--dialect", "-d", default=None, help="Filter to a given dialect.")
@click.option(
    "--new-only",
    "new_only",
    is_flag=True,
    default=False,
    help="Only create missing fixtures.",
)
def generate_parse_fixtures(
    filter: Optional[str], dialect: Optional[str], new_only: bool
):
    """Generate fixture or a subset based on dialect or filename glob match."""
    filter_str = filter or "*"
    dialect_str = dialect or "all"
    print("Match Pattern Received:")
    print(f"\tfilter={filter_str} dialect={dialect_str} new-only={new_only}")
    parse_success_examples = gather_file_list(dialect, filter, new_only)
    print(f"Found {len(parse_success_examples)} file(s) to generate")
    try:
        distribute_work(parse_success_examples, generate_one_parse_fixture)
    except SQLParseError as err:
        # If one fails, exit early and cleanly.
        print(f"PARSING FAILED: {err}")
        sys.exit(1)
    print(f"Fixture built: {len(parse_success_examples)}")


def main():
    """Find all example SQL files, parse and create YAML files."""
    generate_parse_fixtures()


if __name__ == "__main__":
    main()<|MERGE_RESOLUTION|>--- conflicted
+++ resolved
@@ -107,12 +107,6 @@
     if "base" in types:
         return example, SQLParseError(f"Unnamed base section when parsing: {sql_path}")
     if "unparsable" in types:
-<<<<<<< HEAD
-        # for unparsable in tree.iter_unparsables():
-        #    print("Found unparsable segment...")
-        #    print(unparsable.stringify())
-=======
->>>>>>> 71e933f2
         return example, SQLParseError(f"Could not parse: {sql_path}")
 
     _hash = compute_parse_tree_hash(tree)
