"""Tests for the configuration routines."""

import os
import sys

from sqlfluff.core import config, Linter, FluffConfig
from sqlfluff.core.config import (
    REMOVED_CONFIGS,
    ConfigLoader,
    nested_combine,
    dict_diff,
)
from sqlfluff.core.errors import SQLFluffUserError
from sqlfluff.core.templaters import (
    RawTemplater,
    PythonTemplater,
    JinjaTemplater,
    PlaceholderTemplater,
)

from pathlib import Path
from unittest.mock import patch, call
import appdirs
import pytest


config_a = {
    "core": {"testing_val": "foobar", "testing_int": 4},
    "bar": {"foo": "barbar"},
}

config_b = {
    "core": {"rules": "L007", "dialect": "ansi"},
    "layout": {
        "type": {"comma": {"line_position": "trailing", "spacing_before": "touch"}}
    },
}


@pytest.fixture
def mock_xdg_home(monkeypatch):
    """Sets the XDG_CONFIG_HOME variable."""
    monkeypatch.setenv("XDG_CONFIG_HOME", "~/.config/my/special/path")


def test__config__nested_combine():
    """Test combination of two config dicts."""
    a = {"a": {"b": {"c": 123, "d": 456}}}
    b = {"b": {"b": {"c": 123, "d": 456}}}
    c = {"a": {"b": {"c": 234, "e": 456}}}
    r = nested_combine(a, b, c)
    assert r == {
        "a": {"b": {"c": 234, "e": 456, "d": 456}},
        "b": {"b": {"c": 123, "d": 456}},
    }


def test__config__dict_diff():
    """Test diffs between two config dicts."""
    a = {"a": {"b": {"c": 123, "d": 456, "f": 6}}}
    b = {"b": {"b": {"c": 123, "d": 456}}}
    c = {"a": {"b": {"c": 234, "e": 456, "f": 6}}}
    assert dict_diff(a, b) == a
    assert dict_diff(a, c) == {"a": {"b": {"c": 123, "d": 456}}}
    assert dict_diff(c, a) == {"a": {"b": {"c": 234, "e": 456}}}


def test__config__load_file_dir():
    """Test loading config from a directory path."""
    c = ConfigLoader()
    cfg = c.load_config_at_path(
        os.path.join("test", "fixtures", "config", "inheritance_a")
    )
    assert cfg == config_a


def test__config__load_file_f():
    """Test loading config from a file path."""
    c = ConfigLoader()
    cfg = c.load_config_at_path(
        os.path.join("test", "fixtures", "config", "inheritance_a", "testing.sql")
    )
    assert cfg == config_a


def test__config__load_nested():
    """Test nested overwrite and order of precedence of config files."""
    c = ConfigLoader()
    cfg = c.load_config_up_to_path(
        os.path.join(
            "test", "fixtures", "config", "inheritance_a", "nested", "blah.sql"
        )
    )
    assert cfg == {
        "core": {
            "dialect": "ansi",
            "testing_val": "foobar",
            "testing_int": 1,
            "testing_bar": 7.698,
        },
        "bar": {"foo": "foobar"},
        "fnarr": {"fnarr": {"foo": "foobar"}},
    }


def test__config__iter_config_elems_from_dict():
    """Test nested overwrite and order of precedence of config files."""
    c = ConfigLoader._iter_config_elems_from_dict(
        {"a": {"b": {"c": 123, "d": 456}, "f": 6}}
    )
    assert list(c) == [
        (("a", "b", "c"), 123),
        (("a", "b", "d"), 456),
        (("a", "f"), 6),
    ]


def test__config__load_toml():
    """Test loading config from a pyproject.toml file."""
    c = ConfigLoader()
    cfg = c.load_config_file(
        os.path.join("test", "fixtures", "config", "toml"),
        "pyproject.toml",
    )
    assert cfg == {
        "core": {
            "nocolor": True,
            "verbose": 2,
            "testing_int": 5,
            "testing_bar": 7.698,
            "testing_bool": False,
            "testing_arr": ["a", "b", "c"],
            "testing_inline_table": {"x": 1},
        },
        "bar": {"foo": "foobar"},
        "fnarr": {"fnarr": {"foo": "foobar"}},
    }


def test__config__load_placeholder_cfg():
    """Test loading a sqlfluff configuration file for placeholder templater."""
    c = ConfigLoader()
    cfg = c.load_config_file(
        os.path.join("test", "fixtures", "config", "placeholder"),
        ".sqlfluff-placeholder",
    )
    assert cfg == {
        "core": {
            "testing_val": "foobar",
            "testing_int": 4,
        },
        "bar": {"foo": "barbar"},
        "templater": {
            "placeholder": {
                "param_style": "flyway_var",
                "flyway:database": "test_db",
            }
        },
    }


def test__config__iter_config_paths_right_order():
    """Test that config paths are fetched ordered by priority."""
    c = ConfigLoader()
    cfg_paths = c.iter_config_locations_up_to_path(
        os.path.join(
            "test", "fixtures", "config", "inheritance_a", "nested", "blah.sql"
        ),
        working_path="test/fixtures",
    )
    assert list(cfg_paths) == [
        str(Path(p).resolve())
        for p in [
            "test/fixtures",
            "test/fixtures/config",
            "test/fixtures/config/inheritance_a",
            "test/fixtures/config/inheritance_a/nested",
        ]
    ]


def test__config__find_sqlfluffignore_in_same_directory():
    """Test find ignore file in the same directory as sql file."""
    ignore_files = ConfigLoader.find_ignore_config_files(
        path="test/fixtures/linter/sqlfluffignore/path_b/query_b.sql",
        working_path="test/fixtures/linter/sqlfluffignore/",
    )
    assert ignore_files == {
        os.path.abspath("test/fixtures/linter/sqlfluffignore/path_b/.sqlfluffignore"),
        os.path.abspath("test/fixtures/linter/sqlfluffignore/.sqlfluffignore"),
    }


def test__config__nested_config_tests():
    """Test linting with overridden config in nested paths.

    This looks like a linter test but it's actually a config
    test.
    """
    lntr = Linter(
        config=FluffConfig(overrides=dict(exclude_rules="L002", dialect="ansi"))
    )
    lnt = lntr.lint_path("test/fixtures/config/inheritance_b")
    violations = lnt.check_tuples(by_path=True)
    for k in violations:
        if k.endswith("nested\\example.sql"):
            assert ("L003", 1, 1) in violations[k]
            assert ("L009", 1, 12) in violations[k]
            assert "L002" not in [c[0] for c in violations[k]]
        elif k.endswith("inheritance_b\\example.sql"):
            assert ("L003", 1, 1) in violations[k]
            assert "L002" not in [c[0] for c in violations[k]]
            assert "L009" not in [c[0] for c in violations[k]]


@patch("os.path.exists")
@patch("os.listdir")
@pytest.mark.skipif(sys.platform == "win32", reason="Not applicable on Windows")
def test__config__load_user_appdir_config(
    mock_listdir, mock_path_exists, mock_xdg_home
):
    """Test loading config from user appdir."""
    xdg_config_path = os.environ.get("XDG_CONFIG_HOME") + "/sqlfluff"

    def path_exists(x):
        if x == os.path.expanduser("~/.config/sqlfluff"):
            return False
        if x == xdg_config_path:
            return False
        else:
            return True

    mock_path_exists.side_effect = path_exists

    c = ConfigLoader()

    with patch.object(appdirs, attribute="system", new="darwin"):
        resolved_path = c._get_user_config_dir_path()
        c.load_user_appdir_config()
    assert resolved_path == os.path.expanduser("~/Library/Application Support/sqlfluff")

    mock_path_exists.assert_has_calls(
        [
            call(xdg_config_path),
            call(os.path.expanduser("~/Library/Application Support/sqlfluff")),
        ]
    )


@pytest.mark.parametrize(
    "raw_str, expected",
    [
        ("AL01,L022,L031", ["AL01", "L022", "L031"]),
        ("\nAL01,\nL022,\nL031,", ["AL01", "L022", "L031"]),
    ],
)
def test__config__split_comma_separated_string(raw_str, expected):
    """Tests that comma separated string config is handled correctly."""
    assert config._split_comma_separated_string(raw_str) == expected


def test__config__templater_selection():
    """Test template selection by name."""
    cfg = FluffConfig(overrides={"dialect": "ansi"})
    assert cfg.get_templater().__class__ is JinjaTemplater
    assert cfg.get_templater("raw").__class__ is RawTemplater
    assert cfg.get_templater("python").__class__ is PythonTemplater
    assert cfg.get_templater("jinja").__class__ is JinjaTemplater
    assert cfg.get_templater("placeholder").__class__ is PlaceholderTemplater

    with pytest.raises(ValueError):
        cfg.get_templater("afefhlsakufe")


def test__config__glob_exclude_config_tests():
    """Test linting with a glob pattern in exclude_rules.

    This looks like a linter test but it's actually a config
    test.
    """
    lntr = Linter(config=FluffConfig.from_path("test/fixtures/config/glob_exclude"))
    lnt = lntr.lint_path("test/fixtures/config/glob_exclude/test.sql")
    violations = lnt.check_tuples(by_path=True)
    for k in violations:
<<<<<<< HEAD
        assert ("L044", 10, 1) in violations[k]
        assert "RF02" not in [c[0] for c in violations[k]]
=======
        assert ("AM04", 10, 1) in violations[k]
        assert "L027" not in [c[0] for c in violations[k]]
>>>>>>> 8a82572a
        assert "L050" not in [c[0] for c in violations[k]]
        assert "AM05" not in [c[0] for c in violations[k]]
        assert "L052" not in [c[0] for c in violations[k]]


def test__config__glob_include_config_tests():
    """Test linting with a glob pattern in rules.

    This looks like a linter test but it's actually a config
    test.
    """
    lntr = Linter(config=FluffConfig.from_path("test/fixtures/config/glob_include"))
    lnt = lntr.lint_path("test/fixtures/config/glob_include/test.sql")
    violations = lnt.check_tuples(by_path=True)
    for k in violations:
        assert ("L050", 1, 1) in violations[k]
        assert ("AM05", 12, 1) in violations[k]
        assert ("L052", 12, 9) in violations[k]
<<<<<<< HEAD
        assert ("RF02", 10, 8) in violations[k]
        assert "L044" not in [c[0] for c in violations[k]]
=======
        assert ("L027", 10, 8) in violations[k]
        assert "AM04" not in [c[0] for c in violations[k]]
>>>>>>> 8a82572a


def test__config__rules_set_to_none():
    """Test linting when rules are set to 'None'.

    Ensure that all rules are still run.
    """
    lntr = Linter(
        config=FluffConfig.from_path("test/fixtures/config/rules_set_to_none")
    )
    lnt = lntr.lint_path("test/fixtures/config/rules_set_to_none/test.sql")
    violations = lnt.check_tuples(by_path=True)
    for k in violations:
        assert ("L050", 1, 1) in violations[k]
        assert ("AM04", 12, 1) in violations[k]
        assert ("CP01", 12, 10) in violations[k]


def test__config__rules_group_with_exclude():
    """Test linting when a rules group is selected and rules are excluded."""
    lntr = Linter(
        config=FluffConfig.from_path("test/fixtures/config/rules_group_with_exclude")
    )
    lnt = lntr.lint_path("test/fixtures/config/rules_group_with_exclude/test.sql")
    violations = lnt.check_tuples(by_path=True)
    for k in violations:
        assert ("CP01", 15, 1) in violations[k]
        assert "L019" not in [c[0] for c in violations[k]]


def test__config__get_section():
    """Test FluffConfig.get_section method."""
    cfg = FluffConfig(config_b)

    assert cfg.get_section("core").get("rules", None) == "L007"
    assert cfg.get_section(["layout", "type", "comma"]) == {
        "line_position": "trailing",
        "spacing_before": "touch",
    }
    assert cfg.get_section("non_existent") is None


def test__config__get():
    """Test FluffConfig.get method."""
    cfg = FluffConfig(config_b)

    assert cfg.get("rules") == "L007"
    assert cfg.get("rulez") is None
    assert cfg.get("rulez", section="core", default=123) == 123
    assert (
        cfg.get("line_position", section=["layout", "type", "comma"], default=None)
        == "trailing"
    )
    assert (
        cfg.get("line_position", section=["layout", "type", "ASDFSDG007"], default=None)
        is None
    )


def test__config__from_kwargs():
    """Test from_kwargs method of FluffConfig."""
    # Instantiate config object.
    cfg = FluffConfig.from_kwargs(
        dialect="snowflake",
        rules=["L001", "L002"],
        exclude_rules=["CP01", "AL01"],
    )

    # Verify we can later retrieve the config values.
    assert cfg.get("dialect") == "snowflake"
    assert cfg.get("rules") == "L001,L002"
    assert cfg.get("exclude_rules") == "CP01,AL01"


def test__config_missing_dialect():
    """Verify an exception is thrown if no dialect was specified."""
    with pytest.raises(SQLFluffUserError) as e:
        FluffConfig.from_kwargs()
    assert "must configure a dialect" in str(e.value)


def test__config__validate_configs_direct():
    """Test _validate_configs method of ConfigLoader directly."""
    # Make sure there _are_ removed configs.
    assert REMOVED_CONFIGS
    # Make sure all raise an error if validated
    for k in REMOVED_CONFIGS:
        print(k)
        if k.translation_func and k.new_path:
            res = ConfigLoader._validate_configs([(k.old_path, "foo")], "<test>")
            print(res)
            # Check that it's reassigned.
            assert not any(elem[0] == k.old_path for elem in res)
            assert any(elem[0] == k.new_path for elem in res)
            # Really we should check that it's output here, but logging config
            # seems to make that hard.
        else:
            with pytest.raises(SQLFluffUserError) as excinfo:
                ConfigLoader._validate_configs([(k.old_path, "foo")], "<test>")
            assert "set an outdated config" in str(excinfo.value)
            assert k.warning in str(excinfo.value)


def test__config__validate_configs_indirect():
    """Test _validate_configs method of FluffConfig indirectly."""
    # Instantiate config object.
    with pytest.raises(SQLFluffUserError):
        FluffConfig(
            configs={
                "core": {"dialect": "ansi"},
                # This is a known removed value.
                "rules": {"L003": {"lint_templated_tokens": True}},
            }
        )


def test__config__validate_configs_precedence_same_file():
    """Test _validate_configs method of FluffConfig where there's a conflict."""
    # Check with a known conflicted value
    old_key = ("rules", "L007", "operator_new_lines")
    new_key = ("layout", "type", "binary_operator", "line_position")
    # Check it's still conflicted.
    assert any(
        k.old_path == old_key and k.new_path == new_key for k in REMOVED_CONFIGS
    ), (
        "This test depends on this key still being removed. Update the test to "
        "one that is if this one isn't."
    )
    # Test config
    test_config = [(new_key, "foo"), (old_key, "foo")]
    assert len(test_config) == 2
    res = ConfigLoader._validate_configs(test_config, "<test>")
    assert len(res) == 1
    # Check that the old key isn't there.
    assert not any(k == old_key for k, _ in res)<|MERGE_RESOLUTION|>--- conflicted
+++ resolved
@@ -282,13 +282,8 @@
     lnt = lntr.lint_path("test/fixtures/config/glob_exclude/test.sql")
     violations = lnt.check_tuples(by_path=True)
     for k in violations:
-<<<<<<< HEAD
-        assert ("L044", 10, 1) in violations[k]
+        assert ("AM04", 10, 1) in violations[k]
         assert "RF02" not in [c[0] for c in violations[k]]
-=======
-        assert ("AM04", 10, 1) in violations[k]
-        assert "L027" not in [c[0] for c in violations[k]]
->>>>>>> 8a82572a
         assert "L050" not in [c[0] for c in violations[k]]
         assert "AM05" not in [c[0] for c in violations[k]]
         assert "L052" not in [c[0] for c in violations[k]]
@@ -307,14 +302,8 @@
         assert ("L050", 1, 1) in violations[k]
         assert ("AM05", 12, 1) in violations[k]
         assert ("L052", 12, 9) in violations[k]
-<<<<<<< HEAD
         assert ("RF02", 10, 8) in violations[k]
-        assert "L044" not in [c[0] for c in violations[k]]
-=======
-        assert ("L027", 10, 8) in violations[k]
         assert "AM04" not in [c[0] for c in violations[k]]
->>>>>>> 8a82572a
-
 
 def test__config__rules_set_to_none():
     """Test linting when rules are set to 'None'.
