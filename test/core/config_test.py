"""Tests for the configuration routines."""

import os
import sys
import logging

from sqlfluff.core import config, Linter, FluffConfig
from sqlfluff.core.config import (
    REMOVED_CONFIGS,
    ConfigLoader,
    nested_combine,
    dict_diff,
)
from sqlfluff.core.errors import SQLFluffUserError
from sqlfluff.core.templaters import (
    RawTemplater,
    PythonTemplater,
    JinjaTemplater,
    PlaceholderTemplater,
)

from pathlib import Path
from unittest.mock import patch, call
import appdirs
import pytest


config_a = {
    "core": {"testing_val": "foobar", "testing_int": 4},
    "bar": {"foo": "barbar"},
}

config_b = {
    "core": {"rules": "LT03", "dialect": "ansi"},
    "layout": {
        "type": {"comma": {"line_position": "trailing", "spacing_before": "touch"}}
    },
}

config_c = {
    "core": {"rules": "LT03", "dialect": "ansi"},
    # NOTE:
    # - NOT_A_RULE doesn't match anything.
    # - L001 is an alias, but no longer a rule.
    # - layout is a group and but doesn't match any individual rule.
    "rules": {
        "NOT_A_RULE": {"foo": "bar"},
        "L001": {"foo": "bar"},
        "layout": {"foo": "bar"},
    },
}


@pytest.fixture
def mock_xdg_home(monkeypatch):
    """Sets the XDG_CONFIG_HOME variable."""
    monkeypatch.setenv("XDG_CONFIG_HOME", "~/.config/my/special/path")


def test__config__nested_combine():
    """Test combination of two config dicts."""
    a = {"a": {"b": {"c": 123, "d": 456}}}
    b = {"b": {"b": {"c": 123, "d": 456}}}
    c = {"a": {"b": {"c": 234, "e": 456}}}
    r = nested_combine(a, b, c)
    assert r == {
        "a": {"b": {"c": 234, "e": 456, "d": 456}},
        "b": {"b": {"c": 123, "d": 456}},
    }


def test__config__dict_diff():
    """Test diffs between two config dicts."""
    a = {"a": {"b": {"c": 123, "d": 456, "f": 6}}}
    b = {"b": {"b": {"c": 123, "d": 456}}}
    c = {"a": {"b": {"c": 234, "e": 456, "f": 6}}}
    assert dict_diff(a, b) == a
    assert dict_diff(a, c) == {"a": {"b": {"c": 123, "d": 456}}}
    assert dict_diff(c, a) == {"a": {"b": {"c": 234, "e": 456}}}


def test__config__load_file_dir():
    """Test loading config from a directory path."""
    c = ConfigLoader()
    cfg = c.load_config_at_path(
        os.path.join("test", "fixtures", "config", "inheritance_a")
    )
    assert cfg == config_a


def test__config__load_file_f():
    """Test loading config from a file path."""
    c = ConfigLoader()
    cfg = c.load_config_at_path(
        os.path.join("test", "fixtures", "config", "inheritance_a", "testing.sql")
    )
    assert cfg == config_a


def test__config__load_nested():
    """Test nested overwrite and order of precedence of config files."""
    c = ConfigLoader()
    cfg = c.load_config_up_to_path(
        os.path.join(
            "test", "fixtures", "config", "inheritance_a", "nested", "blah.sql"
        )
    )
    assert cfg == {
        "core": {
            "dialect": "ansi",
            "testing_val": "foobar",
            "testing_int": 1,
            "testing_bar": 7.698,
        },
        "bar": {"foo": "foobar"},
        "fnarr": {"fnarr": {"foo": "foobar"}},
    }


def test__config__iter_config_elems_from_dict():
    """Test nested overwrite and order of precedence of config files."""
    c = ConfigLoader._iter_config_elems_from_dict(
        {"a": {"b": {"c": 123, "d": 456}, "f": 6}}
    )
    assert list(c) == [
        (("a", "b", "c"), 123),
        (("a", "b", "d"), 456),
        (("a", "f"), 6),
    ]


def test__config__load_toml():
    """Test loading config from a pyproject.toml file."""
    c = ConfigLoader()
    cfg = c.load_config_file(
        os.path.join("test", "fixtures", "config", "toml"),
        "pyproject.toml",
    )
    assert cfg == {
        "core": {
            "nocolor": True,
            "verbose": 2,
            "testing_int": 5,
            "testing_bar": 7.698,
            "testing_bool": False,
            "testing_arr": ["a", "b", "c"],
            "rules": ["L010", "L035"],
            "testing_inline_table": {"x": 1},
        },
        "bar": {"foo": "foobar"},
        "fnarr": {"fnarr": {"foo": "foobar"}},
    }


def test__config__load_placeholder_cfg():
    """Test loading a sqlfluff configuration file for placeholder templater."""
    c = ConfigLoader()
    cfg = c.load_config_file(
        os.path.join("test", "fixtures", "config", "placeholder"),
        ".sqlfluff-placeholder",
    )
    assert cfg == {
        "core": {
            "testing_val": "foobar",
            "testing_int": 4,
        },
        "bar": {"foo": "barbar"},
        "templater": {
            "placeholder": {
                "param_style": "flyway_var",
                "flyway:database": "test_db",
            }
        },
    }


def test__config__iter_config_paths_right_order():
    """Test that config paths are fetched ordered by priority."""
    c = ConfigLoader()
    cfg_paths = c.iter_config_locations_up_to_path(
        os.path.join(
            "test", "fixtures", "config", "inheritance_a", "nested", "blah.sql"
        ),
        working_path="test/fixtures",
    )
    assert list(cfg_paths) == [
        str(Path(p).resolve())
        for p in [
            "test/fixtures",
            "test/fixtures/config",
            "test/fixtures/config/inheritance_a",
            "test/fixtures/config/inheritance_a/nested",
        ]
    ]


def test__config__find_sqlfluffignore_in_same_directory():
    """Test find ignore file in the same directory as sql file."""
    ignore_files = ConfigLoader.find_ignore_config_files(
        path="test/fixtures/linter/sqlfluffignore/path_b/query_b.sql",
        working_path="test/fixtures/linter/sqlfluffignore/",
    )
    assert ignore_files == {
        os.path.abspath("test/fixtures/linter/sqlfluffignore/path_b/.sqlfluffignore"),
        os.path.abspath("test/fixtures/linter/sqlfluffignore/.sqlfluffignore"),
    }


def test__config__nested_config_tests():
    """Test linting with overridden config in nested paths.

    This looks like a linter test but it's actually a config
    test.
    """
    lntr = Linter(
        # Exclude CP02 in overrides (similar to cli --exclude-rules)
        config=FluffConfig(overrides=dict(exclude_rules="CP02", dialect="ansi"))
    )
    lnt = lntr.lint_path("test/fixtures/config/inheritance_b")
    violations = lnt.check_tuples(by_path=True)
    for k in violations:
        if k.endswith("nested\\example.sql"):
            # CP01 is enabled in the .sqlfluff file and not excluded.
            assert ("CP01", 1, 4) in violations[k]
            # LT02 is enabled in the .sqlfluff file and not excluded.
            assert ("LT02", 1, 1) in violations[k]
            # CP02 is enabled in the .sqlfluff file but excluded by the
            # override above.
            assert "CP02" not in [c[0] for c in violations[k]]
        elif k.endswith("inheritance_b\\example.sql"):
            # CP01 is enabled because while disabled in the tox.ini file,
            # the exclude-rules option is overridden by the override above
            # which effectively sets the exclude to CP02 and in effect
            # re-enables CP01.
            # This may seem counter-intuitive but is in line with current
            # documentation on how to use `rules` and `exclude-rules`.
            # https://docs.sqlfluff.com/en/latest/configuration.html#enabling-and-disabling-rules
            assert ("CP01", 1, 4) in violations[k]
            # CP02 is disabled because of the override above.
            assert "CP02" not in [c[0] for c in violations[k]]
            # LT02 is disabled because it is not in the `rules` of tox.ini
            assert "LT02" not in [c[0] for c in violations[k]]


@patch("os.path.exists")
@patch("os.listdir")
@pytest.mark.skipif(sys.platform == "win32", reason="Not applicable on Windows")
def test__config__load_user_appdir_config(
    mock_listdir, mock_path_exists, mock_xdg_home
):
    """Test loading config from user appdir."""
    xdg_config_path = os.environ.get("XDG_CONFIG_HOME") + "/sqlfluff"

    def path_exists(x):
        if x == os.path.expanduser("~/.config/sqlfluff"):
            return False
        if x == xdg_config_path:
            return False
        else:
            return True

    mock_path_exists.side_effect = path_exists

    c = ConfigLoader()

    with patch.object(appdirs, attribute="system", new="darwin"):
        resolved_path = c._get_user_config_dir_path()
        c.load_user_appdir_config()
    assert resolved_path == os.path.expanduser("~/Library/Application Support/sqlfluff")

    mock_path_exists.assert_has_calls(
        [
            call(xdg_config_path),
            call(os.path.expanduser("~/Library/Application Support/sqlfluff")),
        ]
    )


@pytest.mark.parametrize(
    "raw_str, expected",
    [
        ("AL01,LT08,L031", ["AL01", "LT08", "L031"]),
        ("\nAL01,\nLT08,\nL031,", ["AL01", "LT08", "L031"]),
    ],
)
def test__config__split_comma_separated_string(raw_str, expected):
    """Tests that comma separated string config is handled correctly."""
    assert config._split_comma_separated_string(raw_str) == expected


def test__config__templater_selection():
    """Test template selection by name."""
    cfg = FluffConfig(overrides={"dialect": "ansi"})
    assert cfg.get_templater().__class__ is JinjaTemplater
    assert cfg.get_templater("raw").__class__ is RawTemplater
    assert cfg.get_templater("python").__class__ is PythonTemplater
    assert cfg.get_templater("jinja").__class__ is JinjaTemplater
    assert cfg.get_templater("placeholder").__class__ is PlaceholderTemplater

    with pytest.raises(ValueError):
        cfg.get_templater("afefhlsakufe")


def test__config__glob_exclude_config_tests():
    """Test linting with a glob pattern in exclude_rules.

    This looks like a linter test but it's actually a config
    test.
    """
    lntr = Linter(config=FluffConfig.from_path("test/fixtures/config/glob_exclude"))
    lnt = lntr.lint_path("test/fixtures/config/glob_exclude/test.sql")
    violations = lnt.check_tuples(by_path=True)
    for k in violations:
        assert ("AM04", 12, 1) in violations[k]
        assert "RF02" not in [c[0] for c in violations[k]]
        assert "LT13" not in [c[0] for c in violations[k]]
        assert "AM05" not in [c[0] for c in violations[k]]
        assert "CV06" not in [c[0] for c in violations[k]]


def test__config__glob_include_config_tests():
    """Test linting with a glob pattern in rules.

    This looks like a linter test but it's actually a config
    test.
    """
    lntr = Linter(config=FluffConfig.from_path("test/fixtures/config/glob_include"))
    lnt = lntr.lint_path("test/fixtures/config/glob_include/test.sql")
    violations = lnt.check_tuples(by_path=True)
    for k in violations:
        assert ("LT13", 1, 1) in violations[k]
        assert ("AM05", 14, 1) in violations[k]
        assert ("CV06", 14, 9) in violations[k]
        assert ("RF02", 12, 8) in violations[k]
        assert "AM04" not in [c[0] for c in violations[k]]


def test__config__rules_set_to_none():
    """Test linting when rules are set to 'None'.

    Ensure that all rules are still run.
    """
    lntr = Linter(
        config=FluffConfig.from_path("test/fixtures/config/rules_set_to_none")
    )
    lnt = lntr.lint_path("test/fixtures/config/rules_set_to_none/test.sql")
    violations = lnt.check_tuples(by_path=True)
    for k in violations:
        assert ("LT13", 1, 1) in violations[k]
        assert ("AM04", 12, 1) in violations[k]
        assert ("CP01", 12, 10) in violations[k]


def test__config__rules_group_with_exclude():
    """Test linting when a rules group is selected and rules are excluded."""
    lntr = Linter(
        config=FluffConfig.from_path("test/fixtures/config/rules_group_with_exclude")
    )
    lnt = lntr.lint_path("test/fixtures/config/rules_group_with_exclude/test.sql")
    violations = lnt.check_tuples(by_path=True)
    for k in violations:
        assert ("CP01", 15, 1) in violations[k]
        assert "LT04" not in [c[0] for c in violations[k]]


def test__config__get_section():
    """Test FluffConfig.get_section method."""
    cfg = FluffConfig(config_b)

    assert cfg.get_section("core").get("rules", None) == "LT03"
    assert cfg.get_section(["layout", "type", "comma"]) == {
        "line_position": "trailing",
        "spacing_before": "touch",
    }
    assert cfg.get_section("non_existent") is None


def test__config__get():
    """Test FluffConfig.get method."""
    cfg = FluffConfig(config_b)

    assert cfg.get("rules") == "LT03"
    assert cfg.get("rulez") is None
    assert cfg.get("rulez", section="core", default=123) == 123
    assert (
        cfg.get("line_position", section=["layout", "type", "comma"], default=None)
        == "trailing"
    )
    assert (
        cfg.get("line_position", section=["layout", "type", "ASDFSDG007"], default=None)
        is None
    )


def test__config__from_kwargs():
    """Test from_kwargs method of FluffConfig."""
    # Instantiate config object.
    cfg = FluffConfig.from_kwargs(
        dialect="snowflake",
        rules=["LT01", "LT02"],
        exclude_rules=["CP01", "AL01"],
    )

    # Verify we can later retrieve the config values.
    assert cfg.get("dialect") == "snowflake"
    assert cfg.get("rules") == "LT01,LT02"
    assert cfg.get("exclude_rules") == "CP01,AL01"


def test__config_missing_dialect():
    """Verify an exception is thrown if no dialect was specified."""
    with pytest.raises(SQLFluffUserError) as e:
        FluffConfig.from_kwargs()
    assert "must configure a dialect" in str(e.value)


def test__config__validate_configs_direct():
    """Test _validate_configs method of ConfigLoader directly."""
    # Make sure there _are_ removed configs.
    assert REMOVED_CONFIGS
    # Make sure all raise an error if validated
    for k in REMOVED_CONFIGS:
        print(k)
        if k.translation_func and k.new_path:
            res = ConfigLoader._validate_configs([(k.old_path, "foo")], "<test>")
            print(res)
            # Check that it's reassigned.
            assert not any(elem[0] == k.old_path for elem in res)
            assert any(elem[0] == k.new_path for elem in res)
            # Really we should check that it's output here, but logging config
            # seems to make that hard.
        else:
            with pytest.raises(SQLFluffUserError) as excinfo:
                ConfigLoader._validate_configs([(k.old_path, "foo")], "<test>")
            assert "set an outdated config" in str(excinfo.value)
            assert k.warning in str(excinfo.value)


def test__config__validate_configs_indirect():
    """Test _validate_configs method of FluffConfig indirectly."""
    # Instantiate config object.
    with pytest.raises(SQLFluffUserError):
        FluffConfig(
            configs={
                "core": {"dialect": "ansi"},
                # This is a known removed value.
                "rules": {"L003": {"lint_templated_tokens": True}},
            }
        )


def test__config__validate_configs_precedence_same_file():
    """Test _validate_configs method of FluffConfig where there's a conflict."""
    # Check with a known conflicted value
    old_key = ("rules", "LT03", "operator_new_lines")
    new_key = ("layout", "type", "binary_operator", "line_position")
    # Check it's still conflicted.
    assert any(
        k.old_path == old_key and k.new_path == new_key for k in REMOVED_CONFIGS
    ), (
        "This test depends on this key still being removed. Update the test to "
        "one that is if this one isn't."
    )
    # Test config
    test_config = [(new_key, "foo"), (old_key, "foo")]
    assert len(test_config) == 2
    res = ConfigLoader._validate_configs(test_config, "<test>")
    assert len(res) == 1
    # Check that the old key isn't there.
    assert not any(k == old_key for k, _ in res)


<<<<<<< HEAD
def test__config__toml_list_config():
    """Test Parsing TOML list of values."""
    c = ConfigLoader()
    loaded_config = c.load_config_file(
        os.path.join("test", "fixtures", "config", "toml"),
        "pyproject.toml",
    )
    loaded_config["core"]["dialect"] = "ansi"
    cfg = FluffConfig(loaded_config)

    # Verify we can later retrieve the config values.
    assert cfg.get("dialect") == "ansi"
    assert cfg.get("rules") == ["L010", "L035"]
=======
def test__config__warn_unknown_rule(caplog):
    """Test warnings when rules are unknown."""
    lntr = Linter(config=FluffConfig(config_c))
    # NOTE: There is something strange with cross platform logging.
    # To get around that, we briefly patch the logging propagation.
    # As at 2023-02-21. This test passes on windows without stashing
    # but is otherwise failing on linux.
    fluff_logger = logging.getLogger("sqlfluff")
    # Stash the current propagation.
    propagate = fluff_logger.propagate
    # Set to true
    fluff_logger.propagate = True

    try:
        # Fetch rules to trigger checks:
        with caplog.at_level(logging.WARNING, logger="sqlfluff.rules"):
            lntr.get_rulepack()
    # Regardless of success - restore the propagate setting.
    finally:
        fluff_logger.propagate = propagate

    # Check we get a warning on the unrecognised rule.
    assert (
        "Rule configuration contain a section for unexpected rule 'NOT_A_RULE'."
    ) in caplog.text
    # Check we get a warning for the deprecated rule.
    assert (
        "Rule configuration contain a section for unexpected rule 'L001'."
    ) in caplog.text
    # Check we get a hint for the matched rule.
    assert "match for rule LT01 with name 'layout.spacing'" in caplog.text
    # Check we get a warning for the group name.
    assert (
        "Rule configuration contain a section for unexpected rule 'layout'."
    ) in caplog.text
    # Check we get a hint for the matched rule group.
    # NOTE: We don't check the set explicitly because we can't assume ordering.
    assert ("The reference was found as a match for multiple rules: {") in caplog.text
    assert ("LT01") in caplog.text
    assert ("LT02") in caplog.text
>>>>>>> d4c10c6e
<|MERGE_RESOLUTION|>--- conflicted
+++ resolved
@@ -470,7 +470,6 @@
     assert not any(k == old_key for k, _ in res)
 
 
-<<<<<<< HEAD
 def test__config__toml_list_config():
     """Test Parsing TOML list of values."""
     c = ConfigLoader()
@@ -484,7 +483,8 @@
     # Verify we can later retrieve the config values.
     assert cfg.get("dialect") == "ansi"
     assert cfg.get("rules") == ["L010", "L035"]
-=======
+
+
 def test__config__warn_unknown_rule(caplog):
     """Test warnings when rules are unknown."""
     lntr = Linter(config=FluffConfig(config_c))
@@ -524,5 +524,4 @@
     # NOTE: We don't check the set explicitly because we can't assume ordering.
     assert ("The reference was found as a match for multiple rules: {") in caplog.text
     assert ("LT01") in caplog.text
-    assert ("LT02") in caplog.text
->>>>>>> d4c10c6e
+    assert ("LT02") in caplog.text