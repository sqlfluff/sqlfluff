"""Tests for templaters."""

import logging
from typing import List, NamedTuple

import pytest

from sqlfluff.core.templaters import JinjaTemplater
from sqlfluff.core.templaters.base import RawFileSlice
from sqlfluff.core.templaters.jinja import JinjaTracer
from sqlfluff.core import Linter, FluffConfig


JINJA_STRING = (
    "SELECT * FROM {% for c in blah %}{{c}}{% if not loop.last %}, "
    "{% endif %}{% endfor %} WHERE {{condition}}\n\n"
)


@pytest.mark.parametrize(
    "instr, expected_outstr",
    [
        (
            JINJA_STRING,
            "SELECT * FROM f, o, o WHERE a < 10\n\n",
        ),
        # Test for issue #968. This was previously raising an UnboundLocalError.
        (
            """
{% set event_columns = ['campaign', 'click_item'] %}

SELECT
    event_id
    {% for event_column in event_columns %}
    , {{ event_column }}
    {% endfor %}
FROM events
            """,
            (
                "\n\n\nSELECT\n    event_id\n    \n    , campaign\n    \n    , "
                "click_item\n    \nFROM events\n            "
            ),
        ),
    ],
    ids=["simple", "unboundlocal_bugfix"],
)
def test__templater_jinja(instr, expected_outstr):
    """Test jinja templating and the treatment of whitespace."""
    t = JinjaTemplater(override_context=dict(blah="foo", condition="a < 10"))
    outstr, _ = t.process(in_str=instr, fname="test", config=FluffConfig())
    assert str(outstr) == expected_outstr


class RawTemplatedTestCase(NamedTuple):
    """Instances of this object are test cases for test__templater_jinja_slices."""

    name: str
    instr: str
    templated_str: str

    # These fields are used to check TemplatedFile.sliced_file.
    expected_templated_sliced__source_list: List[str]
    expected_templated_sliced__templated_list: List[str]

    # This field is used to check TemplatedFile.raw_sliced.
    expected_raw_sliced__source_list: List[str]


@pytest.mark.parametrize(
    "case",
    [
        RawTemplatedTestCase(
            name="basic_block",
            instr="\n\n{% set x = 42 %}\nSELECT 1, 2\n",
            templated_str="\n\n\nSELECT 1, 2\n",
            expected_templated_sliced__source_list=[
                "\n\n",
                "{% set x = 42 %}",
                "\nSELECT 1, 2\n",
            ],
            expected_templated_sliced__templated_list=[
                "\n\n",
                "",
                "\nSELECT 1, 2\n",
            ],
            expected_raw_sliced__source_list=[
                "\n\n",
                "{% set x = 42 %}",
                "\nSELECT 1, 2\n",
            ],
        ),
        RawTemplatedTestCase(
            name="strip_left_block",
            instr="\n\n{%- set x = 42 %}\nSELECT 1, 2\n",
            templated_str="\nSELECT 1, 2\n",
            expected_templated_sliced__source_list=[
                "\n\n",
                "{%- set x = 42 %}",
                "\nSELECT 1, 2\n",
            ],
            expected_templated_sliced__templated_list=[
                "",
                "",
                "\nSELECT 1, 2\n",
            ],
            expected_raw_sliced__source_list=[
                "\n\n",
                "{%- set x = 42 %}",
                "\nSELECT 1, 2\n",
            ],
        ),
        RawTemplatedTestCase(
            name="strip_both_block",
            instr="\n\n{%- set x = 42 -%}\nSELECT 1, 2\n",
            templated_str="SELECT 1, 2\n",
            expected_templated_sliced__source_list=[
                "\n\n",
                "{%- set x = 42 -%}",
                "\n",
                "SELECT 1, 2\n",
            ],
            expected_templated_sliced__templated_list=[
                "",
                "",
                "",
                "SELECT 1, 2\n",
            ],
            expected_raw_sliced__source_list=[
                "\n\n",
                "{%- set x = 42 -%}",
                "\n",
                "SELECT 1, 2\n",
            ],
        ),
        RawTemplatedTestCase(
            name="basic_data",
            instr="""select
    c1,
    {{ 'c' }}2 as user_id
""",
            templated_str="""select
    c1,
    c2 as user_id
""",
            expected_templated_sliced__source_list=[
                "select\n    c1,\n    ",
                "{{ 'c' }}",
                "2 as user_id\n",
            ],
            expected_templated_sliced__templated_list=[
                "select\n    c1,\n    ",
                "c",
                "2 as user_id\n",
            ],
            expected_raw_sliced__source_list=[
                "select\n    c1,\n    ",
                "{{ 'c' }}",
                "2 as user_id\n",
            ],
        ),
        # Note this is basically identical to the "basic_data" case above.
        # "Right strip" is not actually a thing in Jinja.
        RawTemplatedTestCase(
            name="strip_right_data",
            instr="""SELECT
  {{ 'col1,' -}}
  col2
""",
            templated_str="""SELECT
  col1,col2
""",
            expected_templated_sliced__source_list=[
                "SELECT\n  ",
                "{{ 'col1,' -}}",
                "\n  ",
                "col2\n",
            ],
            expected_templated_sliced__templated_list=[
                "SELECT\n  ",
                "col1,",
                "",
                "col2\n",
            ],
            expected_raw_sliced__source_list=[
                "SELECT\n  ",
                "{{ 'col1,' -}}",
                "\n  ",
                "col2\n",
            ],
        ),
        RawTemplatedTestCase(
            name="strip_both_data",
            instr="""select
    c1,
    {{- 'c' -}}
2 as user_id
""",
            templated_str="""select
    c1,c2 as user_id
""",
            expected_templated_sliced__source_list=[
                "select\n    c1,",
                "\n    ",
                "{{- 'c' -}}",
                "\n",
                "2 as user_id\n",
            ],
            expected_templated_sliced__templated_list=[
                "select\n    c1,",
                "",
                "c",
                "",
                "2 as user_id\n",
            ],
            expected_raw_sliced__source_list=[
                "select\n    c1,",
                "\n    ",
                "{{- 'c' -}}",
                "\n",
                "2 as user_id\n",
            ],
        ),
        RawTemplatedTestCase(
            name="strip_both_comment",
            instr="""select
    c1,
    {#- Column 2 -#} c2 as user_id
""",
            templated_str="""select
    c1,c2 as user_id
""",
            expected_templated_sliced__source_list=[
                "select\n    c1,",
                "\n    ",
                "{#- Column 2 -#}",
                " ",
                "c2 as user_id\n",
            ],
            expected_templated_sliced__templated_list=[
                "select\n    c1,",
                "",
                "",
                "",
                "c2 as user_id\n",
            ],
            expected_raw_sliced__source_list=[
                "select\n    c1,",
                "\n    ",
                "{#- Column 2 -#}",
                " ",
                "c2 as user_id\n",
            ],
        ),
        RawTemplatedTestCase(
            name="union_all_loop1",
            instr="""{% set products = [
  'table1',
  'table2',
  ] %}

{% for product in products %}
SELECT
  brand
FROM
  {{ product }}
{% if not loop.last -%} UNION ALL {%- endif %}
{% endfor %}
""",
            templated_str=(
                "\n\n\nSELECT\n  brand\nFROM\n  table1\nUNION ALL\n\nSELECT\n  "
                "brand\nFROM\n  table2\n\n\n"
            ),
            expected_templated_sliced__source_list=[
                "{% set products = [\n  'table1',\n  'table2',\n  ] %}",
                "\n\n",
                "{% for product in products %}",
                "\nSELECT\n  brand\nFROM\n  ",
                "{{ product }}",
                "\n",
                "{% if not loop.last -%}",
                " ",
                "UNION ALL",
                " ",
                "{%- endif %}",
                "\n",
                "{% endfor %}",
                "\nSELECT\n  brand\nFROM\n  ",
                "{{ product }}",
                "\n",
                "{% if not loop.last -%}",
                "{%- endif %}",
                "\n",
                "{% endfor %}",
                "\n",
            ],
            expected_templated_sliced__templated_list=[
                "",
                "\n\n",
                "",
                "\nSELECT\n  brand\nFROM\n  ",
                "table1",
                "\n",
                "",
                "",
                "UNION ALL",
                "",
                "",
                "\n",
                "",
                "\nSELECT\n  brand\nFROM\n  ",
                "table2",
                "\n",
                "",
                "",
                "\n",
                "",
                "\n",
            ],
            expected_raw_sliced__source_list=[
                "{% set products = [\n  'table1',\n  'table2',\n  ] %}",
                "\n\n",
                "{% for product in products %}",
                "\nSELECT\n  brand\nFROM\n  ",
                "{{ product }}",
                "\n",
                "{% if not loop.last -%}",
                " ",
                "UNION ALL",
                " ",
                "{%- endif %}",
                "\n",
                "{% endfor %}",
                "\n",
            ],
        ),
    ],
    ids=lambda case: case.name,
)
def test__templater_jinja_slices(case: RawTemplatedTestCase):
    """Test that Jinja templater slices raw and templated file correctly."""
    t = JinjaTemplater()
    templated_file, _ = t.process(in_str=case.instr, fname="test", config=FluffConfig())
    assert templated_file
    assert templated_file.source_str == case.instr
    assert templated_file.templated_str == case.templated_str
    # Build and check the list of source strings referenced by "sliced_file".
    actual_ts_source_list = [
        case.instr[ts.source_slice] for ts in templated_file.sliced_file
    ]
    assert actual_ts_source_list == case.expected_templated_sliced__source_list

    # Build and check the list of templated strings referenced by "sliced_file".
    actual_ts_templated_list = [
        templated_file.templated_str[ts.templated_slice]
        for ts in templated_file.sliced_file
    ]
    assert actual_ts_templated_list == case.expected_templated_sliced__templated_list

    # Build and check the list of source strings referenced by "raw_sliced".
    previous_rs = None
    actual_rs_source_list: List[RawFileSlice] = []
    for rs in templated_file.raw_sliced + [None]:  # type: ignore
        if previous_rs:
            if rs:
                actual_source = case.instr[previous_rs.source_idx : rs.source_idx]
            else:
                actual_source = case.instr[previous_rs.source_idx :]
            actual_rs_source_list.append(actual_source)
        previous_rs = rs
    assert actual_rs_source_list == case.expected_raw_sliced__source_list


def test__templater_jinja_error_variable():
    """Test missing variable error handling in the jinja templater."""
    t = JinjaTemplater(override_context=dict(blah="foo"))
    instr = JINJA_STRING
    outstr, vs = t.process(in_str=instr, fname="test", config=FluffConfig())
    assert str(outstr) == "SELECT * FROM f, o, o WHERE \n\n"
    # Check we have violations.
    assert len(vs) > 0
    # Check one of them is a templating error on line 1
    assert any(v.rule_code() == "TMP" and v.line_no == 1 for v in vs)


def test__templater_jinja_error_syntax():
    """Test syntax problems in the jinja templater."""
    t = JinjaTemplater()
    instr = "SELECT {{foo} FROM jinja_error\n"
    outstr, vs = t.process(in_str=instr, fname="test", config=FluffConfig())
    # Check we just skip templating.
    assert str(outstr) == instr
    # Check we have violations.
    assert len(vs) > 0
    # Check one of them is a templating error on line 1
    assert any(v.rule_code() == "TMP" and v.line_no == 1 for v in vs)


def test__templater_jinja_error_catatrophic():
    """Test error handling in the jinja templater."""
    t = JinjaTemplater(override_context=dict(blah=7))
    instr = JINJA_STRING
    outstr, vs = t.process(in_str=instr, fname="test", config=FluffConfig())
    assert not outstr
    assert len(vs) > 0


def test__templater_jinja_lint_empty():
    """Check that parsing a file which renders to an empty string.

    No exception should be raised, but the parsed tree should be None.
    """
    lntr = Linter()
    parsed = lntr.parse_string(in_str='{{ "" }}')
    assert parsed.templated_file.source_str == '{{ "" }}'
    assert parsed.templated_file.templated_str == ""
    assert parsed.tree is None


def assert_structure(yaml_loader, path, code_only=True, include_meta=False):
    """Check that a parsed sql file matches the yaml file with the same name."""
    lntr = Linter()
    p = list(lntr.parse_path(path + ".sql"))
    parsed = p[0][0]
    if parsed is None:
        print(p)
        raise RuntimeError(p[0][1])
    # Whitespace is important here to test how that's treated
    tpl = parsed.to_tuple(code_only=code_only, show_raw=True, include_meta=include_meta)
    # Check nothing unparsable
    if "unparsable" in parsed.type_set():
        print(parsed.stringify())
        raise ValueError("Input file is contains unparsable.")
    _hash, expected = yaml_loader(path + ".yml")
    assert tpl == expected


@pytest.mark.parametrize(
    "subpath,code_only,include_meta",
    [
        # Config Scalar
        ("jinja_a/jinja", True, False),
        # Macros
        ("jinja_b/jinja", False, False),
        # dbt builting
        ("jinja_c_dbt/dbt_builtins", True, False),
        ("jinja_c_dbt/var_default", True, False),
        # do directive
        ("jinja_e/jinja", True, False),
        # case sensitivity and python literals
        ("jinja_f/jinja", True, False),
        # Macro loading from a folder
        ("jinja_g_macros/jinja", True, False),
        # jinja raw tag
        ("jinja_h_macros/jinja", True, False),
        ("jinja_i_raw/raw_tag", True, False),
        ("jinja_i_raw/raw_tag_2", True, False),
        # Library Loading from a folder
        ("jinja_j_libraries/jinja", True, False),
        # Priority of macros
        ("jinja_k_config_override_path_macros/jinja", True, False),
        # Placeholders and metas
        ("jinja_l_metas/001", False, True),
        ("jinja_l_metas/002", False, True),
        # Library Loading from a folder when library is module
        ("jinja_m_libraries_module/jinja", True, False),
        ("jinja_n_nested_macros/jinja", True, False),
    ],
)
def test__templater_full(subpath, code_only, include_meta, yaml_loader, caplog):
    """Check structure can be parsed from jinja templated files."""
    # Log the templater and lexer throughout this test
    caplog.set_level(logging.DEBUG, logger="sqlfluff.templater")
    caplog.set_level(logging.DEBUG, logger="sqlfluff.lexer")

    assert_structure(
        yaml_loader,
        "test/fixtures/templater/" + subpath,
        code_only=code_only,
        include_meta=include_meta,
    )


@pytest.mark.parametrize(
    "test,result",
    [
        ("", []),
        ("foo", [("foo", "literal", 0)]),
        (
            "foo {{bar}} z ",
            [
                ("foo ", "literal", 0),
                ("{{bar}}", "templated", 4),
                (" z ", "literal", 11),
            ],
        ),
        (
            (
                "SELECT {# A comment #} {{field}} {% for i in [1, 3]%}, "
                "fld_{{i}}{% endfor %} FROM my_schema.{{my_table}} "
            ),
            [
                ("SELECT ", "literal", 0),
                ("{# A comment #}", "comment", 7),
                (" ", "literal", 22),
                ("{{field}}", "templated", 23),
                (" ", "literal", 32),
                ("{% for i in [1, 3]%}", "block_start", 33),
                (", fld_", "literal", 53),
                ("{{i}}", "templated", 59),
                ("{% endfor %}", "block_end", 64),
                (" FROM my_schema.", "literal", 76),
                ("{{my_table}}", "templated", 92),
                (" ", "literal", 104),
            ],
        ),
        (
            "{% set thing %}FOO{% endset %} BAR",
            [
                ("{% set thing %}", "block_start", 0),
                ("FOO", "literal", 15),
                ("{% endset %}", "block_end", 18),
                (" BAR", "literal", 30),
            ],
        ),
        (
            # Tests Jinja "block assignment" syntax. Also tests the use of
            # template substitution within the block: {{ "dev" }}.
            """{% set my_query %}
select 1 from foobarfoobarfoobarfoobar_{{ "dev" }}
{% endset %}
{{ my_query }}
""",
            [
                ("{% set my_query %}", "block_start", 0),
                ("\nselect 1 from foobarfoobarfoobarfoobar_", "literal", 18),
                ('{{ "dev" }}', "templated", 58),
                ("\n", "literal", 69),
                ("{% endset %}", "block_end", 70),
                ("\n", "literal", 82),
                ("{{ my_query }}", "templated", 83),
                ("\n", "literal", 97),
            ],
        ),
    ],
)
def test__templater_jinja_slice_template(test, result):
    """Test _slice_template."""
    templater = JinjaTemplater()
    env, live_context, make_template = templater.template_builder()
    tracer = JinjaTracer(test, env, make_template)
    resp = list(tracer._slice_template())
    # check contiguous (unless there's a comment in it)
    if "{#" not in test:
        assert "".join(elem.raw for elem in resp) == test
        # check indices
        idx = 0
        for raw_slice in resp:
            assert raw_slice.source_idx == idx
            idx += len(raw_slice.raw)
    # Check total result
    assert [
        (raw_slice.raw, raw_slice.slice_type, raw_slice.source_idx)
        for raw_slice in resp
    ] == result


@pytest.mark.parametrize(
    "raw_file,override_context,result",
    [
        ("", None, []),
        ("foo", None, [("literal", slice(0, 3, None), slice(0, 3, None))]),
        # Example with no loops
        (
            "SELECT {{blah}}, boo {# comment #} from something",
            dict(blah="foobar"),
            [
                ("literal", slice(0, 7, None), slice(0, 7, None)),
                ("templated", slice(7, 15, None), slice(7, 13, None)),
                ("literal", slice(15, 21, None), slice(13, 19, None)),
                ("comment", slice(21, 34, None), slice(19, 19, None)),
                ("literal", slice(34, 49, None), slice(19, 34, None)),
            ],
        ),
        # Example with loops
        (
<<<<<<< HEAD
            (
                "SELECT {# A comment #} {{field}} {% for i in [1, 3, 7]%}, "
                "fld_{{i}}_x{% endfor %} FROM my_schema.{{my_table}} "
            ),
            "SELECT  foobar , fld_1_x, fld_3_x, fld_7_x FROM my_schema.barfoo ",
=======
            "SELECT {# A comment #} {{field}} {% for i in [1, 3, 7]%}, fld_{{i}}_x{% endfor %} FROM my_schema.{{my_table}} ",
>>>>>>> bcf49689
            dict(field="foobar", my_table="barfoo"),
            [
                ("literal", slice(0, 7, None), slice(0, 7, None)),
                ("comment", slice(7, 22, None), slice(7, 7, None)),
                ("literal", slice(22, 23, None), slice(7, 8, None)),
                ("templated", slice(23, 32, None), slice(8, 14, None)),
                ("literal", slice(32, 33, None), slice(14, 15, None)),
                ("block_start", slice(33, 56, None), slice(15, 15, None)),
                ("literal", slice(56, 62, None), slice(15, 21, None)),
                ("templated", slice(62, 67, None), slice(21, 22, None)),
                ("literal", slice(67, 69, None), slice(22, 24, None)),
                ("block_end", slice(69, 81, None), slice(24, 24, None)),
                ("literal", slice(56, 62, None), slice(24, 30, None)),
                ("templated", slice(62, 67, None), slice(30, 31, None)),
                ("literal", slice(67, 69, None), slice(31, 33, None)),
                ("block_end", slice(69, 81, None), slice(33, 33, None)),
                ("literal", slice(56, 62, None), slice(33, 39, None)),
                ("templated", slice(62, 67, None), slice(39, 40, None)),
                ("literal", slice(67, 69, None), slice(40, 42, None)),
                ("block_end", slice(69, 81, None), slice(42, 42, None)),
                ("literal", slice(81, 97, None), slice(42, 58, None)),
                ("templated", slice(97, 109, None), slice(58, 64, None)),
                ("literal", slice(109, 110, None), slice(64, 65, None)),
            ],
        ),
        # Example with loops (and utilising the end slice code)
        (
<<<<<<< HEAD
            (
                "SELECT {# A comment #} {{field}} {% for i in [1, 3, 7]%}, "
                "fld_{{i}}{% endfor %} FROM my_schema.{{my_table}} "
            ),
            "SELECT  foobar , fld_1, fld_3, fld_7 FROM my_schema.barfoo ",
=======
            "SELECT {# A comment #} {{field}} {% for i in [1, 3, 7]%}, fld_{{i}}{% endfor %} FROM my_schema.{{my_table}} ",
>>>>>>> bcf49689
            dict(field="foobar", my_table="barfoo"),
            [
                ("literal", slice(0, 7, None), slice(0, 7, None)),
                ("comment", slice(7, 22, None), slice(7, 7, None)),
                ("literal", slice(22, 23, None), slice(7, 8, None)),
                ("templated", slice(23, 32, None), slice(8, 14, None)),
                ("literal", slice(32, 33, None), slice(14, 15, None)),
                ("block_start", slice(33, 56, None), slice(15, 15, None)),
                ("literal", slice(56, 62, None), slice(15, 21, None)),
                ("templated", slice(62, 67, None), slice(21, 22, None)),
                ("block_end", slice(67, 79, None), slice(22, 22, None)),
                ("literal", slice(56, 62, None), slice(22, 28, None)),
                ("templated", slice(62, 67, None), slice(28, 29, None)),
                ("block_end", slice(67, 79, None), slice(29, 29, None)),
                ("literal", slice(56, 62, None), slice(29, 35, None)),
                ("templated", slice(62, 67, None), slice(35, 36, None)),
                ("block_end", slice(67, 79, None), slice(36, 36, None)),
                ("literal", slice(79, 95, None), slice(36, 52, None)),
                ("templated", slice(95, 107, None), slice(52, 58, None)),
                ("literal", slice(107, 108, None), slice(58, 59, None)),
            ],
        ),
        # Test a trailing split, and some variables which don't refer anything.
        (
<<<<<<< HEAD
            "{{ config(materialized='view') }}\n\nSELECT 1 FROM {{ source('finance', "
            "'reconciled_cash_facts') }}\n\n",
            "\n\nSELECT 1 FROM finance_reconciled_cash_facts\n\n",
=======
            "{{ config(materialized='view') }}\n\nSELECT 1 FROM {{ source('finance', 'reconciled_cash_facts') }}\n\n",
>>>>>>> bcf49689
            dict(
                config=lambda *args, **kwargs: "",
                source=lambda *args, **kwargs: "finance_reconciled_cash_facts",
            ),
            [
                ("templated", slice(0, 33, None), slice(0, 0, None)),
                ("literal", slice(33, 49, None), slice(0, 16, None)),
                ("templated", slice(49, 97, None), slice(16, 45, None)),
                ("literal", slice(97, 99, None), slice(45, 47, None)),
            ],
        ),
        # Test splitting with a loop.
        (
            "SELECT\n    "
            "{% for i in [1, 2, 3] %}\n        , "
            "c_{{i}}+42 AS the_meaning_of_li{{ 'f' * i }}\n    "
            "{% endfor %}\n"
            "FROM my_table",
            None,
            [
                ("literal", slice(0, 11, None), slice(0, 11, None)),
                ("block_start", slice(11, 35, None), slice(11, 11, None)),
                ("literal", slice(35, 48, None), slice(11, 24, None)),
                ("templated", slice(48, 53, None), slice(24, 25, None)),
                ("literal", slice(53, 77, None), slice(25, 49, None)),
                ("templated", slice(77, 90, None), slice(49, 50, None)),
                ("literal", slice(90, 95, None), slice(50, 55, None)),
                ("block_end", slice(95, 107, None), slice(55, 55, None)),
                ("literal", slice(35, 48, None), slice(55, 68, None)),
                ("templated", slice(48, 53, None), slice(68, 69, None)),
                ("literal", slice(53, 77, None), slice(69, 93, None)),
                ("templated", slice(77, 90, None), slice(93, 95, None)),
                ("literal", slice(90, 95, None), slice(95, 100, None)),
                ("block_end", slice(95, 107, None), slice(100, 100, None)),
                ("literal", slice(35, 48, None), slice(100, 113, None)),
                ("templated", slice(48, 53, None), slice(113, 114, None)),
                ("literal", slice(53, 77, None), slice(114, 138, None)),
                ("templated", slice(77, 90, None), slice(138, 141, None)),
                ("literal", slice(90, 95, None), slice(141, 146, None)),
                ("block_end", slice(95, 107, None), slice(146, 146, None)),
                ("literal", slice(107, 121, None), slice(146, 160, None)),
            ],
        ),
        # Test an example where a block is removed entirely.
        (
            "{% set thing %}FOO{% endset %} SELECT 1",
            None,
            [
                ("block_start", slice(0, 15, None), slice(0, 0, None)),
                ("literal", slice(15, 18, None), slice(0, 0, None)),
                ("block_end", slice(18, 30, None), slice(0, 0, None)),
                ("literal", slice(30, 39, None), slice(0, 9, None)),
            ],
        ),
        (
            # Tests Jinja "include" directive.
            """{% include 'subdir/include_comment.sql' %}

SELECT 1
""",
            None,
            [
                ("templated", slice(0, 42, None), slice(0, 18, None)),
                ("literal", slice(42, 53, None), slice(18, 29, None)),
            ],
        ),
        (
            # Tests Jinja "from import" directive..
            """{% from 'echo.sql' import echo %}

SELECT {{ echo("foo") }}
""",
            None,
            [
                ("block_start", slice(0, 33, None), slice(0, 0, None)),
                ("literal", slice(33, 42, None), slice(0, 9, None)),
                ("templated", slice(42, 59, None), slice(9, 14, None)),
                ("literal", slice(59, 60, None), slice(14, 15, None)),
            ],
        ),
    ],
)
def test__templater_jinja_slice_file(raw_file, override_context, result, caplog):
    """Test slice_file."""
    templater = JinjaTemplater(override_context=override_context)
    env, live_context, make_template = templater.template_builder(
        config=FluffConfig.from_path(
            "test/fixtures/templater/jinja_slice_template_macros"
        )
    )

    templated_file = make_template(raw_file).render()
    with caplog.at_level(logging.DEBUG, logger="sqlfluff.templater"):
        _, resp, _ = templater.slice_file(
            raw_file, templated_file, make_template=make_template
        )
    # Check contigious on the TEMPLATED VERSION
    print(resp)
    prev_slice = None
    for elem in resp:
        print(elem)
        if prev_slice:
            assert elem[2].start == prev_slice.stop
        prev_slice = elem[2]
    # Check that all literal segments have a raw slice
    for elem in resp:
        if elem[0] == "literal":
            assert elem[1] is not None
    # check result
    actual = [
        (
            templated_file_slice.slice_type,
            templated_file_slice.source_slice,
            templated_file_slice.templated_slice,
        )
        for templated_file_slice in resp
    ]
    assert actual == result<|MERGE_RESOLUTION|>--- conflicted
+++ resolved
@@ -583,15 +583,10 @@
         ),
         # Example with loops
         (
-<<<<<<< HEAD
             (
                 "SELECT {# A comment #} {{field}} {% for i in [1, 3, 7]%}, "
                 "fld_{{i}}_x{% endfor %} FROM my_schema.{{my_table}} "
             ),
-            "SELECT  foobar , fld_1_x, fld_3_x, fld_7_x FROM my_schema.barfoo ",
-=======
-            "SELECT {# A comment #} {{field}} {% for i in [1, 3, 7]%}, fld_{{i}}_x{% endfor %} FROM my_schema.{{my_table}} ",
->>>>>>> bcf49689
             dict(field="foobar", my_table="barfoo"),
             [
                 ("literal", slice(0, 7, None), slice(0, 7, None)),
@@ -619,15 +614,10 @@
         ),
         # Example with loops (and utilising the end slice code)
         (
-<<<<<<< HEAD
             (
                 "SELECT {# A comment #} {{field}} {% for i in [1, 3, 7]%}, "
                 "fld_{{i}}{% endfor %} FROM my_schema.{{my_table}} "
             ),
-            "SELECT  foobar , fld_1, fld_3, fld_7 FROM my_schema.barfoo ",
-=======
-            "SELECT {# A comment #} {{field}} {% for i in [1, 3, 7]%}, fld_{{i}}{% endfor %} FROM my_schema.{{my_table}} ",
->>>>>>> bcf49689
             dict(field="foobar", my_table="barfoo"),
             [
                 ("literal", slice(0, 7, None), slice(0, 7, None)),
@@ -652,13 +642,8 @@
         ),
         # Test a trailing split, and some variables which don't refer anything.
         (
-<<<<<<< HEAD
             "{{ config(materialized='view') }}\n\nSELECT 1 FROM {{ source('finance', "
             "'reconciled_cash_facts') }}\n\n",
-            "\n\nSELECT 1 FROM finance_reconciled_cash_facts\n\n",
-=======
-            "{{ config(materialized='view') }}\n\nSELECT 1 FROM {{ source('finance', 'reconciled_cash_facts') }}\n\n",
->>>>>>> bcf49689
             dict(
                 config=lambda *args, **kwargs: "",
                 source=lambda *args, **kwargs: "finance_reconciled_cash_facts",
