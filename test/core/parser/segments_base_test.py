"""The Test file for The New Parser (Base Segment Classes)."""

import pytest

from sqlfluff.core.parser import (
    PositionMarker,
    RawSegment,
    BaseSegment,
    BaseFileSegment,
)
from sqlfluff.core.parser.segments.base import PathStep
from sqlfluff.core.templaters import TemplatedFile
from sqlfluff.core.parser.context import ParseContext
from sqlfluff.core.rules.base import LintFix


@pytest.fixture(scope="module")
def raw_seg_list(generate_test_segments):
    """Construct a list of raw segments as a fixture."""
    return generate_test_segments(["foobar", ".barfoo"])


@pytest.fixture(scope="module")
def raw_seg(raw_seg_list):
    """Construct a raw segment as a fixture."""
    return raw_seg_list[0]


class DummySegment(BaseSegment):
    """A dummy segment for testing with no grammar."""

    type = "dummy"


class DummyAuxSegment(BaseSegment):
    """A different dummy segment for testing with no grammar."""

    type = "dummy_aux"


def test__parser__base_segments_type():
    """Test the .is_type() method."""
    assert BaseSegment.class_is_type("base")
    assert not BaseSegment.class_is_type("foo")
    assert not BaseSegment.class_is_type("foo", "bar")
    assert DummySegment.class_is_type("dummy")
    assert DummySegment.class_is_type("base")
    assert DummySegment.class_is_type("base", "foo", "bar")


def test__parser__base_segments_class_types():
    """Test the metaclass ._class_types attribute."""
    assert DummySegment._class_types == {"dummy", "base"}


def test__parser__base_segments_descendant_type_set(raw_seg_list):
    """Test the .descendant_type_set() method."""
    test_seg = DummySegment([DummyAuxSegment(raw_seg_list)])
    assert test_seg.descendant_type_set == {"raw", "base", "dummy_aux"}


def test__parser__base_segments_direct_descendant_type_set(raw_seg_list):
    """Test the .direct_descendant_type_set() method."""
    test_seg = DummySegment([DummyAuxSegment(raw_seg_list)])
    assert test_seg.direct_descendant_type_set == {"base", "dummy_aux"}


def test__parser__base_segments_count_segments(raw_seg_list):
    """Test the .count_segments() method."""
    test_seg = DummySegment([DummyAuxSegment(raw_seg_list)])
    assert test_seg.count_segments() == 4
    assert test_seg.count_segments(raw_only=True) == 2


@pytest.mark.parametrize(
    "list_in, result",
    [
        (["foo"], None),
        (["foo", " "], -1),
        ([" ", "foo", " "], 0),
        ([" ", "foo"], 0),
        ([" "], 0),
        ([], None),
    ],
)
def test__parser_base_segments_find_start_or_end_non_code(
    generate_test_segments, list_in, result
):
    """Test BaseSegment._find_start_or_end_non_code()."""
    assert (
        BaseSegment._find_start_or_end_non_code(generate_test_segments(list_in))
        == result
    )


def test__parser_base_segments_compute_anchor_edit_info(raw_seg_list):
    """Test BaseSegment.compute_anchor_edit_info()."""
    # Construct a fix buffer, intentionally with:
    # - one duplicate.
    # - two different incompatible fixes on the same segment.
    fixes = [
        LintFix.replace(raw_seg_list[0], [raw_seg_list[0].edit(raw="a")]),
        LintFix.replace(raw_seg_list[0], [raw_seg_list[0].edit(raw="a")]),
        LintFix.replace(raw_seg_list[0], [raw_seg_list[0].edit(raw="b")]),
    ]
    anchor_info_dict = BaseSegment.compute_anchor_edit_info(fixes)
    # Check the target segment is the only key we have.
    assert list(anchor_info_dict.keys()) == [raw_seg_list[0].uuid]
    anchor_info = anchor_info_dict[raw_seg_list[0].uuid]
    # Check that the duplicate as been deduplicated.
    # i.e. this isn't 3.
    assert anchor_info.replace == 2
    # Check the fixes themselves.
    # NOTE: There's no duplicated first fix.
    assert anchor_info.fixes == [
        LintFix.replace(raw_seg_list[0], [raw_seg_list[0].edit(raw="a")]),
        LintFix.replace(raw_seg_list[0], [raw_seg_list[0].edit(raw="b")]),
    ]
    # Check the first replace
    assert anchor_info._first_replace == LintFix.replace(
        raw_seg_list[0], [raw_seg_list[0].edit(raw="a")]
    )


def test__parser__base_segments_path_to(raw_seg_list):
    """Test the .path_to() method."""
    test_seg_a = DummyAuxSegment(raw_seg_list)
    test_seg_b = DummySegment([test_seg_a])
    # With a direct parent/child relationship we only get
    # one element of path.
    # NOTE: All the dummy segments return True for .is_code()
    # so that means the do appear in code_idxs.
    assert test_seg_b.path_to(test_seg_a) == [PathStep(test_seg_b, 0, 1, (0,))]
    # With a three segment chain - we get two path elements.
    assert test_seg_b.path_to(raw_seg_list[0]) == [
        PathStep(test_seg_b, 0, 1, (0,)),
        PathStep(test_seg_a, 0, 2, (0, 1)),
    ]
    assert test_seg_b.path_to(raw_seg_list[1]) == [
        PathStep(test_seg_b, 0, 1, (0,)),
        PathStep(test_seg_a, 1, 2, (0, 1)),
    ]


def test__parser__base_segments_stubs():
    """Test stub methods that have no implementation in base class."""
    template = TemplatedFile.from_string("foobar")
    rs1 = RawSegment("foobar", PositionMarker(slice(0, 6), slice(0, 6), template))
    base_segment = BaseSegment(segments=[rs1])

    with pytest.raises(NotImplementedError):
        base_segment.edit("foo")


def test__parser__base_segments_raw(raw_seg):
    """Test raw segments behave as expected."""
    # Check Segment Return
    assert raw_seg.segments == ()
    assert raw_seg.raw == "foobar"
    # Check Formatting and Stringification
    assert str(raw_seg) == repr(raw_seg) == "<CodeSegment: ([L:  1, P:  1]) 'foobar'>"
    assert (
        raw_seg.stringify(ident=1, tabsize=2)
        == "[L:  1, P:  1]      |  raw:                                                "
        "        'foobar'\n"
    )
    # Check tuple
    assert raw_seg.to_tuple() == ("raw", ())
    # Check tuple
    assert raw_seg.to_tuple(show_raw=True) == ("raw", "foobar")


def test__parser__base_segments_base(raw_seg_list, fresh_ansi_dialect):
    """Test base segments behave as expected."""
    base_seg = DummySegment(raw_seg_list)
    # Check we assume the position correctly
    assert (
        base_seg.pos_marker.start_point_marker()
        == raw_seg_list[0].pos_marker.start_point_marker()
    )
    assert (
        base_seg.pos_marker.end_point_marker()
        == raw_seg_list[-1].pos_marker.end_point_marker()
    )
<<<<<<< HEAD
    with RootParseContext(dialect=fresh_ansi_dialect) as ctx:
        # Expand and given we don't have a grammar we should get the same thing
        assert base_seg.parse(parse_context=ctx)[0] == base_seg
=======

    ctx = ParseContext(dialect=fresh_ansi_dialect)
    # Expand and given we don't have a grammar we should get the same thing
    assert base_seg.parse(parse_context=ctx) == base_seg
>>>>>>> 43b6d344
    # Check that we correctly reconstruct the raw
    assert base_seg.raw == "foobar.barfoo"
    # Check tuple
    assert base_seg.to_tuple() == (
        "dummy",
        (raw_seg_list[0].to_tuple(), raw_seg_list[1].to_tuple()),
    )
    # Check Formatting and Stringification
    assert str(base_seg) == repr(base_seg) == "<DummySegment: ([L:  1, P:  1])>"
    assert base_seg.stringify(ident=1, tabsize=2) == (
        "[L:  1, P:  1]      |  dummy:\n"
        "[L:  1, P:  1]      |    raw:                                                 "
        "     'foobar'\n"
        "[L:  1, P:  7]      |    raw:                                                 "
        "     '.barfoo'\n"
    )


def test__parser__base_segments_raw_compare():
    """Test comparison of raw segments."""
    template = TemplatedFile.from_string("foobar")
    rs1 = RawSegment("foobar", PositionMarker(slice(0, 6), slice(0, 6), template))
    rs2 = RawSegment("foobar", PositionMarker(slice(0, 6), slice(0, 6), template))
    assert rs1 == rs2


def test__parser__base_segments_base_compare():
    """Test comparison of base segments."""
    template = TemplatedFile.from_string("foobar")
    rs1 = RawSegment("foobar", PositionMarker(slice(0, 6), slice(0, 6), template))
    rs2 = RawSegment("foobar", PositionMarker(slice(0, 6), slice(0, 6), template))

    ds1 = DummySegment([rs1])
    ds2 = DummySegment([rs2])
    dsa2 = DummyAuxSegment([rs2])

    # Check for equality
    assert ds1 == ds2
    # Check a different match on the same details are not the same
    assert ds1 != dsa2


def test__parser__base_segments_file(raw_seg_list):
    """Test BaseFileSegment to behave as expected."""
    base_seg = BaseFileSegment(raw_seg_list, fname="/some/dir/file.sql")
    assert base_seg.type == "file"
    assert base_seg.file_path == "/some/dir/file.sql"
    assert base_seg.can_start_end_non_code
    assert base_seg.allow_empty


def test__parser__raw_get_raw_segments(raw_seg_list):
    """Test niche case of calling get_raw_segments on a raw segment."""
    for s in raw_seg_list:
        assert s.get_raw_segments() == [s]


def test__parser__raw_segments_with_ancestors(raw_seg_list):
    """Test raw_segments_with_ancestors.

    This is used in the reflow module to assess parse depth.
    """
    test_seg = DummySegment([DummyAuxSegment(raw_seg_list[:1]), raw_seg_list[1]])
    # Result should be the same raw segment, but with appropriate parents
    assert test_seg.raw_segments_with_ancestors == [
        (
            raw_seg_list[0],
            [
                PathStep(test_seg, 0, 2, (0, 1)),
                PathStep(test_seg.segments[0], 0, 1, (0,)),
            ],
        ),
        (raw_seg_list[1], [PathStep(test_seg, 1, 2, (0, 1))]),
    ]<|MERGE_RESOLUTION|>--- conflicted
+++ resolved
@@ -182,16 +182,10 @@
         base_seg.pos_marker.end_point_marker()
         == raw_seg_list[-1].pos_marker.end_point_marker()
     )
-<<<<<<< HEAD
-    with RootParseContext(dialect=fresh_ansi_dialect) as ctx:
-        # Expand and given we don't have a grammar we should get the same thing
-        assert base_seg.parse(parse_context=ctx)[0] == base_seg
-=======
 
     ctx = ParseContext(dialect=fresh_ansi_dialect)
     # Expand and given we don't have a grammar we should get the same thing
-    assert base_seg.parse(parse_context=ctx) == base_seg
->>>>>>> 43b6d344
+    assert base_seg.parse(parse_context=ctx)[0] == base_seg
     # Check that we correctly reconstruct the raw
     assert base_seg.raw == "foobar.barfoo"
     # Check tuple
