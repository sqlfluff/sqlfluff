--- conflicted
+++ resolved
@@ -51,17 +51,7 @@
     assert raw_seg.segments == []
     assert raw_seg.raw == "foobar"
     # Check Formatting and Stringification
-<<<<<<< HEAD
-    assert (
-        str(raw_seg)
-        == repr(raw_seg)
-        == "<CodeSegment: ([L:  1, P:  1]) 'foobar'>"
-    )
-=======
-    # NOTE: The preceding underscore shouldn't be there
-    # but it's added by .make(). Revisit later.
-    assert str(raw_seg) == repr(raw_seg) == "<_RawSegment: ([L:  1, P:  1]) 'foobar'>"
->>>>>>> 359c9a10
+    assert str(raw_seg) == repr(raw_seg) == "<CodeSegment: ([L:  1, P:  1]) 'foobar'>"
     assert (
         raw_seg.stringify(ident=1, tabsize=2)
         == "[L:  1, P:  1]      |  raw:                                                        'foobar'\n"
