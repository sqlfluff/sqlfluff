--- conflicted
+++ resolved
@@ -172,19 +172,7 @@
         "raw",
         "base",
     }
-<<<<<<< HEAD
-    parser = TypedParser("single_quote", ExampleSegment)
-    # Just check that our assumptions about inheritance are right.
-    assert not ExampleSegment.class_is_type("single_quote")
-    ctx = ParseContext(dialect=None)
-    match1 = parser.match2(segments, 0, ctx)
-    assert match1
-    # Check types post-match 1
-    segments1 = match1.apply(segments)
-    assert segments1[0].class_types == {
-=======
     post_match_types = {
->>>>>>> 20ebc366
         # Make sure we got the "example" class
         "example",
         # But we *also* get the "single_quote" class.
@@ -199,47 +187,29 @@
         post_match_types.add(new_type)
         kwargs = {"type": new_type}
         expected_type = new_type
-    print(kwargs)
 
     segments = generate_test_segments(["'foo'"])
     # Check types pre-match
     assert segments[0].class_types == pre_match_types
 
     parser = TypedParser("single_quote", ExampleSegment, **kwargs)
-    print(parser._instance_types)
     # Just check that our assumptions about inheritance are right.
     assert not ExampleSegment.class_is_type("single_quote")
     ctx = ParseContext(dialect=None)
 
-    match1 = parser.match(segments, ctx)
+    match1 = parser.match2(segments, 0, ctx)
     assert match1
+    segments1 = match1.apply(segments)
     # Check types post-match 1
-    assert match1.matched_segments[0].class_types == post_match_types
-    assert match1.matched_segments[0].get_type() == expected_type
-    assert match1.matched_segments[0].to_tuple(show_raw=True) == (
-        expected_type,
-        "'foo'",
-    )
+    assert segments1[0].class_types == post_match_types
+    assert segments1[0].get_type() == expected_type
+    assert segments1[0].to_tuple(show_raw=True) == (expected_type, "'foo'")
 
     # Do a rematch to check it works.
     match2 = parser.match2(segments1, 0, ctx)
     assert match2
     # Check types post-match 2
-<<<<<<< HEAD
     segments2 = match2.apply(segments1)
-    assert segments2[0].class_types == {
-        # Make sure we got the same classes on the *rematch*.
-        # This is the main crux of the test.
-        "example",
-        "single_quote",
-        "raw",
-        "base",
-    }
-=======
-    assert match2.matched_segments[0].class_types == post_match_types
-    assert match2.matched_segments[0].get_type() == expected_type
-    assert match2.matched_segments[0].to_tuple(show_raw=True) == (
-        expected_type,
-        "'foo'",
-    )
->>>>>>> 20ebc366
+    assert segments2[0].class_types == post_match_types
+    assert segments2[0].get_type() == expected_type
+    assert segments2[0].to_tuple(show_raw=True) == (expected_type, "'foo'")