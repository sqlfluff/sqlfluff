"""Tests for any other grammars.

NOTE: All of these tests depend somewhat on the KeywordSegment working as planned.
"""

import logging

import pytest

from sqlfluff.core.parser import KeywordSegment, StringParser, SymbolSegment
from sqlfluff.core.parser.context import ParseContext
from sqlfluff.core.parser.grammar import Anything, Delimited, Nothing
from sqlfluff.core.parser.grammar.noncode import NonCodeMatcher


@pytest.mark.parametrize(
    "token_list,min_delimiters,allow_gaps,allow_trailing,match_len",
    [
        # Basic testing (note diff to v1, no trailing whitespace.)
        (["bar", " \t ", ".", "    ", "bar"], 0, True, False, 5),
        (["bar", " \t ", ".", "    ", "bar", "    "], 0, True, False, 5),
        # Testing allow_trailing
        (["bar", " \t ", ".", "   "], 0, True, False, 1),  # NOTE: Diff to v1
        (["bar", " \t ", ".", "   "], 0, True, True, 3),  # NOTE: Diff to v1
        # Testing the implications of allow_gaps
        (["bar", " \t ", ".", "    ", "bar"], 0, True, False, 5),
        (["bar", " \t ", ".", "    ", "bar"], 0, False, False, 1),
        (["bar", " \t ", ".", "    ", "bar"], 1, True, False, 5),
        (["bar", " \t ", ".", "    ", "bar"], 1, False, False, 0),
        (["bar", ".", "bar"], 0, True, False, 3),
        (["bar", ".", "bar"], 0, False, False, 3),
        (["bar", ".", "bar"], 1, True, False, 3),
        (["bar", ".", "bar"], 1, False, False, 3),
        # Check we still succeed with something trailing right on the end.
        (["bar", ".", "bar", "foo"], 1, False, False, 3),
        # Check min_delimiters. There's a delimiter here, but not enough to match.
        (["bar", ".", "bar", "foo"], 2, True, False, 0),
    ],
)
def test__parser__grammar_delimited(
    min_delimiters,
    allow_gaps,
    allow_trailing,
    token_list,
    match_len,
    caplog,
    generate_test_segments,
    fresh_ansi_dialect,
):
    """Test the Delimited grammar when not code_only."""
    test_segments = generate_test_segments(token_list)
    g = Delimited(
        StringParser("bar", KeywordSegment),
        delimiter=StringParser(".", SymbolSegment),
        allow_gaps=allow_gaps,
        allow_trailing=allow_trailing,
        min_delimiters=min_delimiters,
    )
    ctx = ParseContext(dialect=fresh_ansi_dialect)
    with caplog.at_level(logging.DEBUG, logger="sqlfluff.parser"):
        # Matching with whitespace shouldn't match if we need at least one delimiter
        m = g.match(test_segments, 0, ctx)

    assert len(m) == match_len


<<<<<<< HEAD
@pytest.mark.parametrize(
    "keyword,slice_len",
    [
        # Basic testing
        ("foo", 1),
        # Greedy matching until the first item should return none
        ("bar", 0),
        # NOTE: the greedy until "baar" won't match because baar is
        # a keyword and therefore is required to have whitespace
        # before it. In the test sequence "baar" does not.
        # See `greedy_match()` for details.
        ("baar", 6),
    ],
)
def test__parser__grammar_greedyuntil(
    keyword, test_segments, slice_len, fresh_ansi_dialect
):
    """Test the GreedyUntil grammar."""
    grammar = GreedyUntil(StringParser(keyword, KeywordSegment))
    ctx = ParseContext(dialect=fresh_ansi_dialect)
    assert (
        grammar.match(test_segments, 0, parse_context=ctx).apply(test_segments)
        == test_segments[:slice_len]
    )
=======
def test__parser__grammar_anything_bracketed(bracket_segments, fresh_ansi_dialect):
    """Test the Anything grammar with brackets."""
    ctx = ParseContext(dialect=fresh_ansi_dialect)
    # Check that we can make it past the brackets
    match = Anything(terminators=[StringParser("foo", KeywordSegment)]).match(
        bracket_segments, parse_context=ctx
    )
    assert len(match) == 4
    # Check we successfully constructed a bracketed segment
    assert match.matched_segments[2].is_type("bracketed")
    assert match.matched_segments[2].raw == "(foo    )"
    # Check that the unmatched segments is foo AND the whitespace
    assert len(match.unmatched_segments) == 2
>>>>>>> 3b0ecb44


@pytest.mark.parametrize(
    "terminators,match_length",
    [
        # No terminators, full match.
        ([], 6),
        # If terminate with foo - match length 1.
        (["foo"], 1),
        # If terminate with foof - unterminated. Match everything
        (["foof"], 6),
        # Greedy matching until the first item should return none
        (["bar"], 0),
        # NOTE: the greedy until "baar" won't match because baar is
        # a keyword and therefore is required to have whitespace
        # before it. In the test sequence "baar" does not.
        # See `greedy_match()` for details.
        (["baar"], 6),
    ],
)
def test__parser__grammar_anything_match(
    terminators, match_length, test_segments, fresh_ansi_dialect
):
<<<<<<< HEAD
    """Test the match method of the Anything grammar."""
=======
    """Test the Anything grammar.

    NOTE: Anything combined with terminators implements the semantics
    which used to be implemented by `GreedyUntil`.
    """
>>>>>>> 3b0ecb44
    ctx = ParseContext(dialect=fresh_ansi_dialect)
    terms = [StringParser(kw, KeywordSegment) for kw in terminators]
    result = Anything(terminators=terms).match(test_segments, 0, parse_context=ctx)
    assert result
    assert result.matched_slice == slice(0, match_length)
    assert result.matched_class is None  # We shouldn't have set a class


def test__parser__grammar_nothing_match(test_segments, fresh_ansi_dialect):
    """Test the Nothing grammar."""
    ctx = ParseContext(dialect=fresh_ansi_dialect)
    assert not Nothing().match(test_segments, 0, ctx)


def test__parser__grammar_noncode_match(test_segments, fresh_ansi_dialect):
    """Test the NonCodeMatcher."""
    ctx = ParseContext(dialect=fresh_ansi_dialect)
    # NonCode Matcher doesn't work with simple
    assert NonCodeMatcher().simple(ctx) is None
    # We should match one and only one segment
    match = NonCodeMatcher().match(test_segments, 1, parse_context=ctx)
    assert match
    assert match.matched_slice == slice(1, 2)<|MERGE_RESOLUTION|>--- conflicted
+++ resolved
@@ -64,46 +64,28 @@
     assert len(m) == match_len
 
 
-<<<<<<< HEAD
-@pytest.mark.parametrize(
-    "keyword,slice_len",
-    [
-        # Basic testing
-        ("foo", 1),
-        # Greedy matching until the first item should return none
-        ("bar", 0),
-        # NOTE: the greedy until "baar" won't match because baar is
-        # a keyword and therefore is required to have whitespace
-        # before it. In the test sequence "baar" does not.
-        # See `greedy_match()` for details.
-        ("baar", 6),
-    ],
-)
-def test__parser__grammar_greedyuntil(
-    keyword, test_segments, slice_len, fresh_ansi_dialect
+def test__parser__grammar_anything_bracketed(
+    generate_test_segments, fresh_ansi_dialect
 ):
-    """Test the GreedyUntil grammar."""
-    grammar = GreedyUntil(StringParser(keyword, KeywordSegment))
-    ctx = ParseContext(dialect=fresh_ansi_dialect)
-    assert (
-        grammar.match(test_segments, 0, parse_context=ctx).apply(test_segments)
-        == test_segments[:slice_len]
-    )
-=======
-def test__parser__grammar_anything_bracketed(bracket_segments, fresh_ansi_dialect):
-    """Test the Anything grammar with brackets."""
+    """Test the Anything grammar with brackets.
+
+    NOTE: For most greedy semantics we don't instantiate inner brackets, but
+    in the Anything grammar, the assumption is that we're not coming back to
+    these segments later so we take the time to instantiate any bracketed sections.
+    """
+    bracket_segments = generate_test_segments(["(", "foo", "    ", ")", " ", "foo"])
     ctx = ParseContext(dialect=fresh_ansi_dialect)
     # Check that we can make it past the brackets
     match = Anything(terminators=[StringParser("foo", KeywordSegment)]).match(
-        bracket_segments, parse_context=ctx
+        bracket_segments, 0, parse_context=ctx
     )
-    assert len(match) == 4
-    # Check we successfully constructed a bracketed segment
-    assert match.matched_segments[2].is_type("bracketed")
-    assert match.matched_segments[2].raw == "(foo    )"
+    assert len(match) == 4  # i.e. don't match the whitespace between ")" and "foo"
+    result = match.apply(bracket_segments)
+    # Check we successfully constructed a bracketed segment.
+    assert result[2].is_type("bracketed")
+    assert result[2].raw == "(foo    )"
     # Check that the unmatched segments is foo AND the whitespace
-    assert len(match.unmatched_segments) == 2
->>>>>>> 3b0ecb44
+    assert len(result.unmatched_segments) == 2
 
 
 @pytest.mark.parametrize(
@@ -127,19 +109,14 @@
 def test__parser__grammar_anything_match(
     terminators, match_length, test_segments, fresh_ansi_dialect
 ):
-<<<<<<< HEAD
-    """Test the match method of the Anything grammar."""
-=======
     """Test the Anything grammar.
 
     NOTE: Anything combined with terminators implements the semantics
     which used to be implemented by `GreedyUntil`.
     """
->>>>>>> 3b0ecb44
     ctx = ParseContext(dialect=fresh_ansi_dialect)
     terms = [StringParser(kw, KeywordSegment) for kw in terminators]
     result = Anything(terminators=terms).match(test_segments, 0, parse_context=ctx)
-    assert result
     assert result.matched_slice == slice(0, match_length)
     assert result.matched_class is None  # We shouldn't have set a class
 
