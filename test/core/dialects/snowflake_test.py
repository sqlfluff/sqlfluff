"""Tests specific to the snowflake dialect."""

import pytest

from sqlfluff.core import Linter
from sqlfluff.core.dialects.dialect_snowflake import (
    UseStatementSegment,
    SemiStructuredAccessorSegment,
    CreateStatementSegment,
    CreateCloneStatementSegment,
    ShowStatementSegment,
)
from sqlfluff.core.dialects.dialect_ansi import AccessStatementSegment


@pytest.mark.parametrize(
    "segment_cls,raw",
    [
        (UseStatementSegment, 'USE ROLE "MY_ROLE";'),
        (UseStatementSegment, 'USE WAREHOUSE "MY_WAREHOUSE";'),
        (UseStatementSegment, 'USE DATABASE "MY_DATABASE";'),
        (UseStatementSegment, 'USE "MY_DATABASE";'),
        (UseStatementSegment, 'USE SCHEMA "MY_DATABASE"."MY_SCHEMA";'),
        (UseStatementSegment, 'USE SCHEMA "MY_SCHEMA";'),
        (UseStatementSegment, 'USE "MY_DATABASE"."MY_SCHEMA";'),
        (CreateStatementSegment, "CREATE ROLE MY_ROLE;"),
        (CreateStatementSegment, 'CREATE ROLE "my_role";'),
        (CreateStatementSegment, "CREATE DATABASE MY_DATABASE;"),
        (CreateStatementSegment, "CREATE DATABASE IF NOT EXISTS MY_DATABASE;"),
        (
            CreateCloneStatementSegment,
            "create schema mytestschema_clone_restore clone testschema;",
        ),
        (
            CreateCloneStatementSegment,
            "create schema mytestschema_clone_restore clone testschema before (timestamp => to_timestamp(40*365*86400));",
        ),
        (
            CreateCloneStatementSegment,
            "create table orders_clone_restore clone orders at (timestamp => to_timestamp_tz('04/05/2013 01:02:03', 'mm/dd/yyyy hh24:mi:ss'));",
        ),
<<<<<<< HEAD
        (ShowStatementSegment, "SHOW GRANTS ON ACCOUNT;"),
        (ShowStatementSegment, "show tables history in tpch.public;"),
        (ShowStatementSegment, "show future grants in schema sales.public;"),
=======
        (
            AccessStatementSegment,
            "GRANT OWNERSHIP ON SCHEMA MY_DATABASE.MY_SCHEMA TO ROLE MY_ROLE;",
        ),
        (AccessStatementSegment, "GRANT ROLE MY_ROLE TO ROLE MY_OTHER_ROLE;"),
        (
            AccessStatementSegment,
            "grant use_any_role on integration external_oauth_1 to role1;",
        ),
        (
            AccessStatementSegment,
            "grant ownership on table myschema.mytable to role analyst;",
        ),
        (
            AccessStatementSegment,
            "grant ownership on all tables in schema public to role analyst;",
        ),
        (
            AccessStatementSegment,
            "grant ownership on all tables in schema mydb.public to role analyst;",
        ),
        (
            AccessStatementSegment,
            "grant ownership on all tables in schema mydb.public to role analyst copy current grants;",
        ),
>>>>>>> c68a7032
        # Testing https://github.com/sqlfluff/sqlfluff/issues/634
        (
            SemiStructuredAccessorSegment,
            "SELECT ID :: VARCHAR as id, OBJ : userId :: VARCHAR as user_id from x",
        ),
    ],
)
def test_snowflake_queries(segment_cls, raw, caplog):
    """Test snowflake specific queries parse."""
    lnt = Linter(dialect="snowflake")
    parsed = lnt.parse_string(raw)
    print(parsed.violations)
    assert len(parsed.violations) == 0

    # Find any unparsable statements
    typs = parsed.tree.type_set()
    assert "unparsable" not in typs

    # Find the expected type in the parsed segment
    child_segments = [seg for seg in parsed.tree.recursive_crawl(segment_cls.type)]
    assert len(child_segments) > 0
    # If we get here the raw statement was parsed as expected<|MERGE_RESOLUTION|>--- conflicted
+++ resolved
@@ -39,11 +39,6 @@
             CreateCloneStatementSegment,
             "create table orders_clone_restore clone orders at (timestamp => to_timestamp_tz('04/05/2013 01:02:03', 'mm/dd/yyyy hh24:mi:ss'));",
         ),
-<<<<<<< HEAD
-        (ShowStatementSegment, "SHOW GRANTS ON ACCOUNT;"),
-        (ShowStatementSegment, "show tables history in tpch.public;"),
-        (ShowStatementSegment, "show future grants in schema sales.public;"),
-=======
         (
             AccessStatementSegment,
             "GRANT OWNERSHIP ON SCHEMA MY_DATABASE.MY_SCHEMA TO ROLE MY_ROLE;",
@@ -69,7 +64,9 @@
             AccessStatementSegment,
             "grant ownership on all tables in schema mydb.public to role analyst copy current grants;",
         ),
->>>>>>> c68a7032
+        (ShowStatementSegment, "SHOW GRANTS ON ACCOUNT;"),
+        (ShowStatementSegment, "show tables history in tpch.public;"),
+        (ShowStatementSegment, "show future grants in schema sales.public;"),
         # Testing https://github.com/sqlfluff/sqlfluff/issues/634
         (
             SemiStructuredAccessorSegment,
