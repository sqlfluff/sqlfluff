"""Tests for the standard set of rules."""

import pytest

from sqlfluff.core import Linter, FluffConfig
from sqlfluff.core.rules.base import BaseCrawler, LintResult, LintFix
from sqlfluff.core.rules.std import std_rule_set


def get_rule_from_set(code, config):
    """Fetch a rule from the rule set."""
    for r in std_rule_set.get_rulelist(config=config):
        if r.code == code:
            return r
    raise ValueError("{0!r} not in {1!r}".format(code, std_rule_set))


def assert_rule_fail_in_sql(code, sql, configs=None):
    """Assert that a given rule does fail on the given sql."""
    # Set up the config to only use the rule we are testing.
    cfg = FluffConfig(configs=configs, overrides={"rules": code})
    # Lint it using the current config (while in fix mode)
    linted = Linter(config=cfg).lint_string(sql, fix=True)
    lerrs = linted.get_violations()
    print("Errors Found: {0}".format(lerrs))
    if not any(v.rule.code == code for v in lerrs):
        pytest.fail(
            "No {0} failures found in query which should fail.".format(code),
            pytrace=False,
        )
    # The query should already have been fixed if possible so just return the raw.
    return linted.tree.raw


def assert_rule_pass_in_sql(code, sql, configs=None):
    """Assert that a given rule doesn't fail on the given sql."""
    # Configs allows overrides if we want to use them.
    cfg = FluffConfig(configs=configs)
    r = get_rule_from_set(code, config=cfg)
    parsed, _, _ = Linter(config=cfg).parse_string(sql)
    print("Parsed:\n {0}".format(parsed.stringify()))
    lerrs, _, _, _ = r.crawl(parsed, dialect=cfg.get("dialect_obj"), fix=True)
    print("Errors Found: {0}".format(lerrs))
    if any(v.rule.code == code for v in lerrs):
        pytest.fail(
            "Found {0} failures in query which should pass.".format(code), pytrace=False
        )


# ############## STD RULES TESTS
@pytest.mark.parametrize(
    "rule,pass_fail,qry,fixed,configs",
    [
        ("L001", "fail", "SELECT 1     \n", "SELECT 1\n", None),
        ("L002", "fail", "    \t    \t    SELECT 1", None, None),
        ("L003", "fail", "     SELECT 1", "SELECT 1", None),
        ("L004", "pass", "   \nSELECT 1", None, None),
        ("L004", "pass", "\t\tSELECT 1\n", None, None),
        ("L004", "fail", "   \n  \t \n  SELECT 1", None, None),
        ("L005", "fail", "SELECT 1 ,4", "SELECT 1,4", None),
        ("L008", "pass", "SELECT 1, 4", None, None),
        ("L008", "fail", "SELECT 1,   4", "SELECT 1, 4", None),
        ("L008", "fail", "SELECT 1,4", "SELECT 1, 4", None),
        ("L013", "pass", "SELECT *, foo from blah", None, None),
        ("L013", "fail", "SELECT upper(foo), bar from blah", None, None),
        ("L013", "pass", "SELECT *, foo from blah", None, None),
        # Don't expect alias if allow_scalar = True (default)
        ("L013", "pass", "SELECT 1 from blah", None, None),
        # Expect alias if allow_scalar = False
        (
            "L013",
            "fail",
            "SELECT 1 from blah",
            None,
            {"rules": {"allow_scalar": False}},
        ),
        ("L013", "pass", "SELECT upper(foo) as foo_up, bar from blah", None, None),
        ("L014", "pass", "SELECT a, b", None, None),
        ("L014", "pass", "SELECT A, B", None, None),
        # Check we get fails for using DISTINCT apparently incorrectly
        ("L015", "fail", "SELECT DISTINCT(a)", None, None),
        ("L015", "fail", "SELECT DISTINCT(a + b) * c", None, None),
        # Space after DISTINCT makes it okay...
        ("L015", "pass", "SELECT DISTINCT (a)", None, None),  # A bit iffy...
        ("L015", "pass", "SELECT DISTINCT (a + b) * c", None, None),  # Definitely okay
        # Test that fixes are consistent
        ("L014", "fail", "SELECT a,   B", "SELECT a,   b", None),
        ("L014", "fail", "SELECT B,   a", "SELECT B,   A", None),
        # Test that NULL is classed as a keyword and not an identifier
        ("L014", "pass", "SELECT NULL,   a", None, None),
        ("L010", "fail", "SELECT null,   a", "SELECT NULL,   a", None),
        # Test that we don't fail * operators in brackets
        ("L006", "pass", "SELECT COUNT(*) FROM tbl\n", None, None),
        # Long lines (with config override)
        (
            "L016",
            "pass",
            "SELECT COUNT(*) FROM tbl\n",
            None,
            {"rules": {"max_line_length": 30}},
        ),
        # Check we move comments correctly
        (
            "L016",
            "fail",
            "SELECT 1 -- Some Comment\n",
            "-- Some Comment\nSELECT 1\n",
            {"rules": {"max_line_length": 18}},
        ),
        # Check long lines that are only comments are linted correctly
        (
            "L016",
            "fail",
            "-- Some really long comments on their own line\nSELECT 1",
            None,
            {"rules": {"max_line_length": 18}},
        ),
        # Check we can add newlines after dedents (with an indent)
        (
            "L016",
            "fail",
            "    SELECT COUNT(*) FROM tbl\n",
            "    SELECT\n        COUNT(*)\n    FROM tbl\n",
            {"rules": {"max_line_length": 20}},
        ),
        # Check we handle indents nicely
        (
            "L016",
            "fail",
            "SELECT 12345\n",
            "SELECT\n    12345\n",
            {"rules": {"max_line_length": 10}},
        ),
        # Check priority of fixes
        (
            "L016",
            "fail",
            "SELECT COUNT(*) FROM tbl -- Some Comment\n",
            "-- Some Comment\nSELECT\n    COUNT(*)\nFROM tbl\n",
            {"rules": {"max_line_length": 18}},
        ),
        # Test that we don't have the "inconsistent" bug
        ("L010", "fail", "SeLeCt 1", "SELECT 1", None),
        ("L010", "fail", "SeLeCt 1 from blah", "SELECT 1 FROM blah", None),
        # Github Bug #99. Python2 Issues with fixing L003
        ("L003", "fail", "  select 1 from tbl;", "select 1 from tbl;", None),
        # Github Bug #207
        (
            "L006",
            "pass",
            "select\n    field,\n    date(field_1) - date(field_2) as diff\nfrom table",
            None,
            None,
        ),
        # Github Bug #203
        (
            "L003",
            "pass",
            "SELECT\n    -- Compute the thing\n    (a + b) AS c\nFROM\n    acceptable_buckets",
            None,
            None,
        ),
        (
            "L003",
            "pass",
            (
                "SELECT\n    user_id\nFROM\n    age_data\nJOIN\n    audience_size\n    USING (user_id, list_id)\n"
                "-- We LEFT JOIN because blah\nLEFT JOIN\n    verts\n    USING\n        (user_id)"
            ),
            None,
            None,
        ),
        # Leading commas
        (
            "L019",
            "fail",
            "SELECT\n    a\n    , b\n    FROM c",
            None,
            {"rules": {"L019": {"comma_style": "trailing"}}},
        ),
        (
            "L019",
            "pass",
            "SELECT\n    a\n    , b\n    FROM c",
            None,
            {"rules": {"L019": {"comma_style": "leading"}}},
        ),
        # Leading commas in with statement
        (
            "L019",
            "fail",
            (
                "WITH cte_1 as (\n    SELECT *\n    FROM table_1\n)\n\n"
                ", cte_2 as (\n    SELECT *\n    FROM table_2\n)\n\n"
                "SELECT * FROM table_3"
            ),
            None,
            {"rules": {"L019": {"comma_style": "trailing"}}},
        ),
        (
            "L019",
            "pass",
            (
                "WITH cte_1 as (\n    SELECT *\n    FROM table_1\n)\n\n"
                ", cte_2 as (\n    SELECT *\n    FROM table_2\n)\n\n"
                "SELECT * FROM table_3"
            ),
            None,
            {"rules": {"L019": {"comma_style": "leading"}}},
        ),
        # Trailing commas
        (
            "L019",
            "fail",
            "SELECT\n    a,\n    b\n    FROM c",
            None,
            {"rules": {"L019": {"comma_style": "leading"}}},
        ),
        (
            "L019",
            "pass",
            "SELECT\n    a,\n    b\n    FROM c",
            None,
            {"rules": {"L019": {"comma_style": "trailing"}}},
        ),
        # Using tabs as indents works
        (
            "L003",
            "fail",
            "SELECT\n\ta,\nb\nFROM my_tbl",
            "SELECT\n\ta,\n\tb\nFROM my_tbl",
            {"rules": {"indent_unit": "tab"}},
        ),
        # Configurable indents work.
        # a) default
        (
            "L003",
            "pass",
            "SELECT a, b, c\nFROM my_tbl\nLEFT JOIN another_tbl USING(a)",
            None,
            None,
        ),
        # b) specific
        (
            "L003",
            "pass",
            "SELECT a, b, c\nFROM my_tbl\nLEFT JOIN another_tbl USING(a)",
            None,
            {"indentation": {"indented_joins": False}},
        ),
        # c) specific True, but passing
        (
            "L003",
            "pass",
            "SELECT a, b, c\nFROM my_tbl\n    LEFT JOIN another_tbl USING(a)",
            None,
            {"indentation": {"indented_joins": True}},
        ),
        # d) specific True, but failing
        (
            "L003",
            "fail",
            "SELECT a, b, c\nFROM my_tbl\nLEFT JOIN another_tbl USING(a)",
            "SELECT a, b, c\nFROM my_tbl\n    LEFT JOIN another_tbl USING(a)",
            {"indentation": {"indented_joins": True}},
        ),
        # e) specific False, and failing
        (
            "L003",
            "fail",
            "SELECT a, b, c\nFROM my_tbl\n    LEFT JOIN another_tbl USING(a)",
            "SELECT a, b, c\nFROM my_tbl\nLEFT JOIN another_tbl USING(a)",
            {"indentation": {"indented_joins": False}},
        ),
        # Check fixing of single space rules
        (
            "L023",
            "fail",
            "WITH a AS(select 1) select * from a",
            "WITH a AS (select 1) select * from a",
            None,
        ),
        (
            "L024",
            "fail",
            "select * from a JOIN b USING(x)",
            "select * from a JOIN b USING (x)",
            None,
        ),
        # Check L024 passes if there's a newline between
        ("L024", "pass", "select * from a JOIN b USING\n(x)", None, None),
        # References in quotes in biquery
        (
            "L026",
            "pass",
            "SELECT bar.user_id FROM `foo.far.bar`",
            None,
            {"core": {"dialect": "bigquery"}},
        ),
        (
            "L026",
            "fail",
            "SELECT foo.user_id FROM `foo.far.bar`",
            None,
            {"core": {"dialect": "bigquery"}},
        ),
        # Mixed qualification of references.
        ("L028", "fail", "SELECT my_tbl.bar, baz FROM my_tbl", None, None),
        ("L028", "pass", "SELECT bar FROM my_tbl", None, None),
        ("L028", "pass", "SELECT my_tbl.bar FROM my_tbl", None, None),
        (
            "L028",
            "fail",
            "SELECT my_tbl.bar FROM my_tbl",
            None,
            {"rules": {"L028": {"single_table_references": "unqualified"}}},
        ),
        (
            "L028",
            "fail",
            "SELECT bar FROM my_tbl",
            None,
            {"rules": {"L028": {"single_table_references": "qualified"}}},
        ),
        # References in WHERE clause
        ("L026", "fail", "SELECT * FROM my_tbl WHERE foo.bar > 0", None, None),
        # Aliases not referenced.
        ("L025", "fail", "SELECT * FROM my_tbl AS foo", None, None),
        (
            "L025",
            "pass",
            "SELECT * FROM my_tbl AS foo JOIN other_tbl on other_tbl.x = foo.x",
            None,
            None,
        ),
        # Test cases for L029
        ("L029", "pass", "CREATE TABLE artist(artist_name TEXT)", None, None),
        ("L029", "fail", "CREATE TABLE artist(create TEXT)", None, None),
        ("L029", "fail", "SELECT 1 as parameter", None, None),
        (
            "L029",
            "pass",
            "SELECT parameter",
            None,
            None,
        ),  # should pass on default config as not alias
        (
            "L029",
            "fail",
            "SELECT parameter",
            None,
            {"rules": {"L029": {"only_aliases": False}}},
        ),
        # Inconsistent capitalisation of functions
        (
            "L030",
            "fail",
            "SELECT MAX(id), min(id) from table",
            "SELECT MAX(id), MIN(id) from table",
            None,
        ),
        (
            "L030",
            "fail",
            "SELECT MAX(id), min(id) from table",
            "SELECT max(id), min(id) from table",
            {"rules": {"L030": {"capitalisation_policy": "lower"}}},
        ),
        # Check we don't get false alarms with newlines, or sign indicators.
        ("L006", "pass", "SELECT 1\n+ 2", None, None),
        ("L006", "pass", "SELECT 1\n\t+ 2", None, None),
        ("L006", "pass", "SELECT 1\n    + 2", None, None),
        ("L006", "pass", "SELECT 1, +2, -4", None, None),
        # Catch issues with subqueries properly
        (
            "L028",
            "pass",
            "SELECT * FROM db.sc.tbl2\nWHERE a NOT IN (SELECT a FROM db.sc.tbl1)\n",
            None,
            None,
        ),
        (
            "L026",
            "pass",
            "SELECT * FROM db.sc.tbl2\nWHERE a NOT IN (SELECT a FROM db.sc.tbl1)\n",
            None,
            None,
        ),
        (
            "L026",
            "pass",
            "SELECT * FROM db.sc.tbl2\nWHERE a NOT IN (SELECT tbl2.a FROM db.sc.tbl1)\n",
            None,
            None,
        ),  # Correlated subquery.
        # Make sure comments are aligned properly
        (
            "L003",
            "pass",
            "SELECT *\nFROM\n    t1\n-- Comment\nJOIN t2 USING (user_id)",
            None,
            None,
        ),
        (
            "L003",
            "fail",
            "SELECT *\nFROM\n    t1\n    -- Comment\nJOIN t2 USING (user_id)",
            "SELECT *\nFROM\n    t1\n-- Comment\nJOIN t2 USING (user_id)",
            None,
        ),
        # L013 & L025 Fixes with https://github.com/sqlfluff/sqlfluff/issues/449
        (
            "L013",
            "pass",
            "select ps.*, pandgs.blah from ps join pandgs using(moo)",
            None,
            None,
        ),
        (
            "L025",
            "pass",
            "select ps.*, pandgs.blah from ps join pandgs using(moo)",
            None,
            None,
        ),
        # L031 Allow self-joins
        (
            "L031",
            "pass",
            "select x.a, x_2.b from x left join x as x_2 on x.foreign_key = x.foreign_key",
            None,
            None,
        ),
        # L031 fixes issues
        (
            "L031",
            "fail",
            "SELECT u.id, c.first_name, c.last_name, COUNT(o.user_id) FROM users as u JOIN customers as c on u.id = c.user_id JOIN orders as o on u.id = o.user_id;",
            "SELECT u.id, customers.first_name, customers.last_name, COUNT(orders.user_id) FROM users as u JOIN customers on u.id = customers.user_id JOIN orders on u.id = orders.user_id;",
            None,
        ),
        # Fix for https://github.com/sqlfluff/sqlfluff/issues/476
        (
            "L010",
            "fail",
            "SELECT * FROM MOO ORDER BY dt DESC",
            "select * from MOO order by dt desc",
            {"rules": {"L010": {"capitalisation_policy": "lower"}}},
        ),
        # Test for capitalise casing
        (
            "L010",
            "fail",
            "SELECT * FROM MOO ORDER BY dt DESC",
            "Select * From MOO Order By dt Desc",
            {"rules": {"L010": {"capitalisation_policy": "capitalise"}}},
        ),
        ("L032", "pass", "select x.a from x inner join y on x.id = y.id", None, None),
        ("L032", "fail", "select x.a from x inner join y using (id)", None, None),
        (
            "L032",
            "fail",
            "select x.a from x inner join y on x.id = y.id inner join z using (id)",
            None,
            None,
        ),
        # Test cases for L022, both leading and trailing commas.
        (
            "L022",
            "pass",
            "with my_cte as (\n    select 1\n),\n\nother_cte as (\n    select 1\n)\n\nselect * from my_cte cross join other_cte",
            None,
            None,
        ),
        (
            "L022",
            "pass",
            "with my_cte as (\n    select 1\n)\n\n, other_cte as (\n    select 1\n)\n\nselect * from my_cte cross join other_cte",
            None,
            None,
        ),
        (
            "L022",
            "fail",
            "with my_cte as (\n    select 1\n),\nother_cte as (\n    select 1\n)\n\nselect * from my_cte cross join other_cte",
            "with my_cte as (\n    select 1\n),\n\nother_cte as (\n    select 1\n)\n\nselect * from my_cte cross join other_cte",
            None,
        ),
        (
            "L022",
            "fail",
            "with my_cte as (\n    select 1\n),\n-- Comment\nother_cte as (\n    select 1\n)\n\nselect * from my_cte cross join other_cte",
            "with my_cte as (\n    select 1\n),\n\n-- Comment\nother_cte as (\n    select 1\n)\n\nselect * from my_cte cross join other_cte",
            None,
        ),
        (
            "L022",
            "fail",
            "with my_cte as (\n    select 1\n),\n\nother_cte as (\n    select 1\n)\nselect * from my_cte cross join other_cte",
            "with my_cte as (\n    select 1\n),\n\nother_cte as (\n    select 1\n)\n\nselect * from my_cte cross join other_cte",
            None,
        ),
        (
            "L022",
            "fail",
            "with my_cte as (\n    select 1\n)\n, other_cte as (\n    select 1\n)\nselect * from my_cte cross join other_cte",
            "with my_cte as (\n    select 1\n)\n\n, other_cte as (\n    select 1\n)\n\nselect * from my_cte cross join other_cte",
            None,
        ),
        # Fixes oneline cte with leading comma style
        (
            "L022",
            "fail",
            "with my_cte as (select 1), other_cte as (select 1) select * from my_cte cross join other_cte",
            "with my_cte as (select 1)\n\n, other_cte as (select 1)\n\nselect * from my_cte cross join other_cte",
            {"rules": {"comma_style": "leading"}},
        ),
        # Fixes cte with a floating comma
        (
            "L022",
            "fail",
            "with my_cte as (select 1)\n,\nother_cte as (select 1)\nselect * from my_cte cross join other_cte",
            "with my_cte as (select 1)\n,\nother_cte as (select 1)\n\nselect * from my_cte cross join other_cte",
            None,
        ),
        # Bare UNION without a DISTINCT or ALL
        (
            "L033",
            "pass",
            "SELECT a, b FROM tbl UNION ALL SELECT c, d FROM tbl1",
            None,
            None,
        ),
        (
            "L033",
            "fail",
            "SELECT a, b FROM tbl UNION SELECT c, d FROM tbl1",
            None,
            None,
        ),
        (
            "L033",
            "fail",
            "SELECT a, b FROM tbl\n UNION\nSELECT c, d FROM tbl1",
            None,
            None,
        ),
        (
            "L033",
            "pass",
            "SELECT a, b FROM tbl\nUNION DISTINCT\nSELECT c, d FROM tbl1",
            None,
            None,
        ),
        (
            "L033",
            "pass",
            "SELECT a, b FROM tbl\n--selecting a and b\nUNION DISTINCT\nSELECT c, d FROM tbl1",
            None,
            None,
        ),
        (
            "L033",
            "fail",
            "SELECT a, b FROM tbl UNION DISTINCT SELECT c, d\nFROM tbl1 UNION SELECT e, f FROM tbl2",
            None,
            None,
        ),
<<<<<<< HEAD
        ("L034", "pass", "select a, cast(b as int) as b, c from x", None, None),
        (
            "L034",
            "fail",
            "select a, row_number() over (partition by id order by date) as y, b from x",
            "select a, b, row_number() over (partition by id order by date) as y from x",
            None,
        ),
        (
            "L034",
            "fail",
            "select row_number() over (partition by id order by date) as y, *, cast(b as int) as b_int from x",
            "select *, cast(b as int) as b_int, row_number() over (partition by id order by date) as y from x",
=======
        (
            "L033",
            "fail",
            "select a, b from tbl union distinct select c, d\nfrom tbl1 union select e, f from tbl2",
            None,
            None,
        ),
        # with statement indentation
        (
            "L018",
            "pass",
            "with cte as (\n    select 1\n) select * from cte",
            None,
            None,
        ),
        # with statement oneline
        (
            "L018",
            "pass",
            "with cte as (select 1) select * from cte",
            None,
            None,
        ),
        # Fix with statement indentation
        (
            "L018",
            "fail",
            "with cte as (\n    select 1\n    ) select * from cte",
            "with cte as (\n    select 1\n) select * from cte",
            None,
        ),
        # Fix with statement that has negative indentation
        (
            "L018",
            "fail",
            "    with cte as (\n    select 1\n) select * from cte",
            "    with cte as (\n    select 1\n    ) select * from cte",
            None,
        ),
        # still runs with unparsable with statement
        ("L018", "pass", "with (select 1)", None, None),
        # duplicate aliases
        (
            "L020",
            "fail",
            "select 1 from table_1 as a join table_2 as a using(pk)",
            None,
            None,
        ),
        # check if using select distinct and group by
        ("L021", "pass", "select a from b group by a", None, None),
        ("L021", "fail", "select distinct a from b group by a", None, None),
        # Add whitespace when fixing implicit aliasing
        (
            "L011",
            "fail",
            "select foo.bar from (select 1 as bar)foo",
            "select foo.bar from (select 1 as bar) AS foo",
>>>>>>> 598010b3
            None,
        ),
    ],
)
def test__rules__std_string(rule, pass_fail, qry, fixed, configs):
    """Test that a rule passes/fails on a given string.

    Optionally, also test the fixed string if provided.
    """
    if pass_fail == "fail":
        res = assert_rule_fail_in_sql(rule, qry, configs=configs)
        # If a `fixed` value is provided then check it matches
        if fixed:
            assert res == fixed
    elif pass_fail == "pass":
        assert_rule_pass_in_sql(rule, qry, configs=configs)
    else:
        raise ValueError(
            "Test setup fail: Unexpected value for pass_fail: {0!r}".format(pass_fail)
        )


class Rule_T042(BaseCrawler):
    """A dummy rule."""

    def _eval(self, segment, raw_stack, **kwargs):
        pass


class Rule_T001(BaseCrawler):
    """A deliberately malicious rule."""

    def _eval(self, segment, raw_stack, **kwargs):
        """Stars make newlines."""
        if segment.is_type("star"):
            return LintResult(
                anchor=segment,
                fixes=[
                    LintFix("create", segment, self.make_newline(segment.pos_marker))
                ],
            )


def test__rules__user_rules():
    """Test that can safely add user rules."""
    # Set up a linter with the user rule
    linter = Linter(user_rules=[Rule_T042])
    # Make sure the new one is in there.
    assert ("T042", "A dummy rule.") in linter.rule_tuples()
    # Instantiate a second linter and check it's NOT in there.
    # This tests that copying and isolation works.
    linter = Linter()
    assert not any(rule[0] == "T042" for rule in linter.rule_tuples())


def test__rules__runaway_fail_catch():
    """Test that we catch runaway rules."""
    runaway_limit = 5
    my_query = "SELECT * FROM foo"
    # Set up the config to only use the rule we are testing.
    cfg = FluffConfig(overrides={"rules": "T001", "runaway_limit": runaway_limit})
    # Lint it using the current config (while in fix mode)
    linter = Linter(config=cfg, user_rules=[Rule_T001])
    # In theory this step should result in an infinite
    # loop, but the loop limit should catch it.
    linted = linter.lint_string(my_query, fix=True)
    # We should have a lot of newlines in there.
    # The number should equal the runaway limit
    assert linted.tree.raw.count("\n") == runaway_limit


@pytest.mark.parametrize(
    "rule,path,violations",
    [
        ("L001", "test/fixtures/linter/indentation_errors.sql", [(4, 24)]),
        ("L002", "test/fixtures/linter/indentation_errors.sql", [(3, 1), (4, 1)]),
        (
            "L003",
            "test/fixtures/linter/indentation_errors.sql",
            [(2, 4), (3, 4), (4, 6)],
        ),
        (
            "L004",
            "test/fixtures/linter/indentation_errors.sql",
            [(3, 1), (4, 1), (5, 1)],
        ),
        # Check we get comma (with leading space/newline) whitespace errors
        # NB The newline before the comma, should report on the comma, not the newline for clarity.
        ("L005", "test/fixtures/linter/whitespace_errors.sql", [(2, 9)]),
        ("L019", "test/fixtures/linter/whitespace_errors.sql", [(4, 1)]),
        # Check we get comma (with incorrect trailing space) whitespace errors,
        # but also no false positives on line 4 or 5.
        ("L008", "test/fixtures/linter/whitespace_errors.sql", [(3, 12)]),
        # Check we get operator whitespace errors and it works with brackets
        (
            "L006",
            "test/fixtures/linter/operator_errors.sql",
            [(3, 8), (4, 10), (7, 6), (7, 7), (7, 9), (7, 10), (7, 12), (7, 13)],
        ),
        ("L007", "test/fixtures/linter/operator_errors.sql", [(5, 9)]),
        # Check we DO get a violation on line 2 but NOT on line 3
        (
            "L006",
            "test/fixtures/linter/operator_errors_negative.sql",
            [(2, 6), (2, 9), (5, 6), (5, 7)],
        ),
        # Hard indentation errors
        (
            "L003",
            "test/fixtures/linter/indentation_error_hard.sql",
            [(2, 4), (6, 5), (9, 13), (14, 14), (19, 5), (20, 6)],
        ),
        # Check bracket handling with closing brackets and contained indents works.
        ("L003", "test/fixtures/linter/indentation_error_contained.sql", []),
        # Check we handle block comments as expect. Github #236
        (
            "L016",
            "test/fixtures/linter/block_comment_errors.sql",
            [(1, 121), (2, 99), (4, 88)],
        ),
        ("L016", "test/fixtures/linter/block_comment_errors_2.sql", [(1, 85), (2, 86)]),
        # Column references
        ("L027", "test/fixtures/linter/column_references.sql", [(1, 8)]),
        ("L027", "test/fixtures/linter/column_references_bare_function.sql", []),
        ("L026", "test/fixtures/linter/column_references.sql", [(1, 11)]),
        ("L025", "test/fixtures/linter/column_references.sql", [(2, 11)]),
        # Distinct and Group by
        ("L021", "test/fixtures/linter/select_distinct_group_by.sql", [(1, 8)]),
        # Make sure that ignoring works as expected
        ("L006", "test/fixtures/linter/operator_errors_ignore.sql", [(10, 8), (10, 9)]),
        ("L031", "test/fixtures/linter/aliases_in_join_error.sql", [(7, 19), (8, 16)]),
    ],
)
def test__rules__std_file(rule, path, violations):
    """Test the linter finds the given errors in (and only in) the right places."""
    # Use config to look for only the rule we care about.
    lntr = Linter(config=FluffConfig(overrides=dict(rules=rule)))
    lnt = lntr.lint_path(path)
    # Reformat the test data to match the format we're expecting. We use
    # sets because we really don't care about order and if one is missing,
    # we don't care about the orders of the correct ones.
    assert set(lnt.check_tuples()) == {(rule, v[0], v[1]) for v in violations}


def test__rules__std_L003_process_raw_stack(generate_test_segments):
    """Test the _process_raw_stack function.

    Note: This test probably needs expanding. It doesn't
    really check enough of the full functionality.

    """
    cfg = FluffConfig()
    r = get_rule_from_set("L003", config=cfg)
    test_stack = generate_test_segments(["bar", "\n", "     ", "foo", "baar", " \t "])
    res = r._process_raw_stack(test_stack)
    print(res)
    assert sorted(res.keys()) == [1, 2]
    assert res[2]["indent_size"] == 5


@pytest.mark.parametrize(
    "rule_config_dict",
    [
        {"tab_space_size": "blah"},
        {"max_line_length": "blah"},
        {"indent_unit": "blah"},
        {"comma_style": "blah"},
        {"allow_scalar": "blah"},
        {"single_table_references": "blah"},
        {"only_aliases": "blah"},
        {"L010": {"capitalisation_policy": "blah"}},
        {"L014": {"capitalisation_policy": "blah"}},
        {"L030": {"capitalisation_policy": "blah"}},
    ],
)
def test_improper_configs_are_rejected(rule_config_dict):
    """Ensure that unsupported configs raise a ValueError."""
    config = FluffConfig(configs={"rules": rule_config_dict})
    with pytest.raises(ValueError):
        std_rule_set.get_rulelist(config)


def test_rules_cannot_be_instantiated_without_declared_configs():
    """Ensure that new rules must be instantiated with config values."""

    class NewRule(BaseCrawler):
        config_keywords = ["comma_style"]

    new_rule = NewRule(code="L000", description="", comma_style="trailing")
    assert new_rule.comma_style == "trailing"
    # Error is thrown since "comma_style" is defined in class,
    # but not upon instantiation
    with pytest.raises(ValueError):
        new_rule = NewRule(code="L000", description="")


def test_rules_configs_are_dynamically_documented():
    """Ensure that rule configurations are added to the class docstring."""

    @std_rule_set.document_configuration
    class RuleWithConfig(BaseCrawler):
        """A new rule with configuration."""

        config_keywords = ["comma_style", "only_aliases"]

    assert "comma_style" in RuleWithConfig.__doc__
    assert "only_aliases" in RuleWithConfig.__doc__

    @std_rule_set.document_configuration
    class RuleWithoutConfig(BaseCrawler):
        """A new rule without configuration."""

        pass

    assert "Configuration" not in RuleWithoutConfig.__doc__<|MERGE_RESOLUTION|>--- conflicted
+++ resolved
@@ -566,7 +566,6 @@
             None,
             None,
         ),
-<<<<<<< HEAD
         ("L034", "pass", "select a, cast(b as int) as b, c from x", None, None),
         (
             "L034",
@@ -580,7 +579,8 @@
             "fail",
             "select row_number() over (partition by id order by date) as y, *, cast(b as int) as b_int from x",
             "select *, cast(b as int) as b_int, row_number() over (partition by id order by date) as y from x",
-=======
+            None,
+        ),
         (
             "L033",
             "fail",
@@ -639,7 +639,6 @@
             "fail",
             "select foo.bar from (select 1 as bar)foo",
             "select foo.bar from (select 1 as bar) AS foo",
->>>>>>> 598010b3
             None,
         ),
     ],
