--- conflicted
+++ resolved
@@ -49,13 +49,9 @@
     },
     {
         "code": "L039",
-<<<<<<< HEAD
-        "description": "Expected only single space before naked identifier. Found '  '.",
-=======
         "description": (
             "Expected only single space before naked identifier. Found '  '."
         ),
->>>>>>> 181918e9
         "line_no": 1,
         "line_pos": 22,
     },
