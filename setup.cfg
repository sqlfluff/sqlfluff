--- conflicted
+++ resolved
@@ -107,10 +107,7 @@
 sqlfluff =
     config.ini
     core/default_config.cfg
-<<<<<<< HEAD
     py.typed
-=======
 
 [sqlfluff_docs]
-stable_version = 0.8.2
->>>>>>> 65cfeb5e
+stable_version = 0.8.2