"""Module for loading config."""

from __future__ import annotations

import logging
from collections.abc import Iterable
from copy import copy, deepcopy
from itertools import chain
from typing import TYPE_CHECKING, Any, Optional, Union

import pluggy

from sqlfluff.core.config.ini import coerce_value
from sqlfluff.core.config.loader import load_config_string, load_config_up_to_path
from sqlfluff.core.config.validate import validate_config_dict
from sqlfluff.core.errors import SQLFluffUserError
from sqlfluff.core.helpers.dict import (
    dict_diff,
    iter_records_from_nested_dict,
    nested_combine,
    records_to_nested_dict,
)
from sqlfluff.core.helpers.string import (
    split_colon_separated_string,
    split_comma_separated_string,
)
from sqlfluff.core.plugin.host import get_plugin_manager
from sqlfluff.core.types import ConfigMappingType, ConfigValueOrListType

if TYPE_CHECKING:  # pragma: no cover
    from sqlfluff.core.templaters.base import RawTemplater

# Instantiate the config logger
config_logger = logging.getLogger("sqlfluff.config")


class FluffConfig:
    """The persistent object for internal methods to access configuration.

    This class is designed to be instantiated once for each file and then be
    reused by each part of the process. For multiple files in the same path, a
    parent object will be created for the each path and then variants of it
    are created *for each file*. The object itself contains the references
    to any long lived objects which might be used by multiple parts of the
    codebase such as the dialect and the templater (both of which can be
    resource intensive to load & instantiate), which allows (for example),
    multiple files to reuse the same instance of the relevant dialect.

    It is also designed to pickle well for use in parallel operations.

    Args:
        configs (ConfigMappingType, optional): A nested dict of config
            values from which to construct the config.
        extra_config_path (str, optional): An optional additional path
            to load config files from. These are loaded last if found
            and take precedence over any pre-existing config values.
            Note that when provided directly to the class, this path
            is not loaded for the class in question (it's assumed that
            has already been done, and the results are incorporated in
            the `configs` argument), but it *is* passed onward to child
            config instances, which will use it.
        ignore_local_config (bool, optional, defaults to False): If set to
            True, this skips loading configuration from the user home
            directory (``~``) or ``appdir`` path.
        overrides (ConfigMappingType, optional): A additional set of
            configs to merge into the ``core`` section of the config
            object at the end. These values take precedence over all
            other provided values and are inherited by child configs.
            For example, override values provided in the CLI use this
            method to apply to all files in a linting operation. Note
            that this mapping dict *only* applies to the ``core``
            section and so cannot be used for all values.
        plugin_manager (PluginManager, optional): Optional pre-loaded
            config manager. Generally users should not need to provide
            this, as the class will fetch it's own if not provided.
            This argument is used when creating new class instances to
            avoid reloading the manager.

    .. note::
       Methods for accessing internal properties on the config are not particularly
       standardised as the project currently assumes that few other tools are using
       this interface directly. If you or your project would like more formally
       supported methods for access to the config object, raise an issue on GitHub
       with the kind of things you'd like to achieve.
    """

    private_vals = "rule_denylist", "rule_allowlist", "dialect_obj", "templater_obj"

    def __init__(
        self,
        configs: Optional[ConfigMappingType] = None,
        extra_config_path: Optional[str] = None,
        ignore_local_config: bool = False,
        overrides: Optional[ConfigMappingType] = None,
        plugin_manager: Optional[pluggy.PluginManager] = None,
        # Ideally a dialect should be set when config is read but sometimes
        # it might only be set in nested .sqlfluff config files, so allow it
        # to be not required.
        require_dialect: bool = True,
    ) -> None:
        self._extra_config_path = (
            extra_config_path  # We only store this for child configs
        )
        self._ignore_local_config = (
            ignore_local_config  # We only store this for child configs
        )
        # If overrides are provided, validate them early.
        if overrides:
            overrides = {"core": overrides}
            validate_config_dict(overrides, "<provided overrides>")
        # Stash overrides so we can pass them to child configs
        core_overrides = overrides["core"] if overrides else None
        assert isinstance(core_overrides, dict) or core_overrides is None
        self._overrides = core_overrides

        # Fetch a fresh plugin manager if we weren't provided with one
        self._plugin_manager = plugin_manager or get_plugin_manager()

        defaults = nested_combine(*self._plugin_manager.hook.load_default_config())
        # If any existing configs are provided. Validate them:
        if configs:
            validate_config_dict(configs, "<provided configs>")
        empty_config: ConfigMappingType = {"core": {}}
        empty_overrides: ConfigMappingType = {}
        self._configs = nested_combine(
<<<<<<< HEAD
            defaults,
            configs or {"core": {}},  # type: ignore
            overrides or {},
=======
            defaults, configs or empty_config, overrides or empty_overrides
>>>>>>> 655b8f2c
        )
        # Some configs require special treatment
        self._configs["core"]["color"] = (
            False if self._configs["core"].get("nocolor", False) else None
        )
        # Handle inputs which are potentially comma separated strings
        self._handle_comma_separated_values()
        # Dialect and Template selection.
        _dialect = self._configs["core"]["dialect"]
        assert _dialect is None or isinstance(_dialect, str)
        self._initialise_dialect(_dialect, require_dialect)

        self._configs["core"]["templater_obj"] = self.get_templater()

    def _handle_comma_separated_values(self) -> None:
        for in_key, out_key in [
            ("ignore", "ignore"),
            ("warnings", "warnings"),
            ("rules", "rule_allowlist"),
            ("exclude_rules", "rule_denylist"),
        ]:
            in_value = self._configs["core"].get(in_key, None)
            if in_value:
                assert not isinstance(in_value, dict)
                self._configs["core"][out_key] = split_comma_separated_string(in_value)
            else:
                self._configs["core"][out_key] = []

    def _initialise_dialect(
        self, dialect: Optional[str], require_dialect: bool = True
    ) -> None:
        # NB: We import here to avoid a circular references.
        from sqlfluff.core.dialects import dialect_selector

        if dialect is not None:
            self._configs["core"]["dialect_obj"] = dialect_selector(dialect)
        elif require_dialect:
            self.verify_dialect_specified()

    def verify_dialect_specified(self) -> None:
        """Check if the config specifies a dialect, raising an error if not.

        Raises:
            SQLFluffUserError: If dialect config value is unset. The content
                of the error contains user-facing instructions on what dialects
                are available and how to set the dialect.
        """
        if self._configs["core"].get("dialect", None) is None:
            # Get list of available dialects for the error message. We must
            # import here rather than at file scope in order to avoid a circular
            # import.
            from sqlfluff.core.dialects import dialect_readout

            raise SQLFluffUserError(
                "No dialect was specified. You must configure a dialect or "
                "specify one on the command line using --dialect after the "
                "command. Available dialects:\n"
                f"{', '.join([d.label for d in dialect_readout()])}"
            )

    def __getstate__(self) -> dict[str, Any]:
        # Copy the object's state from self.__dict__ which contains
        # all our instance attributes. Always use the dict.copy()
        # method to avoid modifying the original state.
        state = self.__dict__.copy()
        # Remove the unpicklable entries.
        del state["_plugin_manager"]
        # The dbt templater doesn't pickle well, but isn't required
        # within threaded operations. If it was, it could easily be
        # rehydrated within the thread. For rules which want to determine
        # the type of a templater in their context, use
        # `get_templater_class()` instead, which avoids instantiating
        # a new templater instance.
        # NOTE: It's important that we do this on a copy so that we
        # don't disturb the original object if it's still in use.
        state["_configs"] = state["_configs"].copy()
        state["_configs"]["core"] = state["_configs"]["core"].copy()
        state["_configs"]["core"]["templater_obj"] = None
        return state

    def __setstate__(self, state: dict[str, Any]) -> None:  # pragma: no cover
        # Restore instance attributes
        self.__dict__.update(state)
        # NOTE: Rather than rehydrating the previous plugin manager, we
        # fetch a fresh one.
        self._plugin_manager = get_plugin_manager()
        # NOTE: Likewise we don't reinstate the "templater_obj" config value
        # which should also only be used in the main thread rather than child
        # processes.

    def copy(self) -> FluffConfig:
        """Create a copy of this ``FluffConfig``.

        Copies created using this method can safely be modified without those
        changes propagating back up to the object which was originally copied.

        Returns:
            :obj:`FluffConfig`: A shallow copy of this config object but with
            a deep copy of the internal ``_configs`` dict.
        """
        configs_attribute_copy = deepcopy(self._configs)
        config_copy = copy(self)
        config_copy._configs = configs_attribute_copy
        # During the initial `.copy()`, we use the same `__reduce__()` method
        # which is used during pickling. The `templater_obj` doesn't pickle
        # well so is normally removed, but it's ok for us to just pass across
        # the original object here as we're in the same process.
        configs_attribute_copy["core"]["templater_obj"] = self._configs["core"][
            "templater_obj"
        ]
        return config_copy

    @classmethod
    def from_root(
        cls,
        extra_config_path: Optional[str] = None,
        ignore_local_config: bool = False,
        overrides: Optional[ConfigMappingType] = None,
        require_dialect: bool = True,
    ) -> FluffConfig:
        """Loads a config object based on the root directory.

        Args:
            extra_config_path (str, optional): An optional additional path
                to load config files from. These are loaded last if found
                and take precedence over any pre-existing config values.
            ignore_local_config (bool, optional, defaults to False): If set to
                True, this skips loading configuration from the user home
                directory (``~``) or ``appdir`` path.
            overrides (ConfigMappingType, optional): A additional set of
                configs to merge into the config object at the end. These
                values take precedence over all other provided values and
                are inherited by child configs. For example, override values
                provided in the CLI use this method to apply to all files
                in a linting operation.
            require_dialect (bool, optional, default is True): When True
                an error will be raise if the dialect config value is unset.

        Returns:
            :obj:`FluffConfig`: The loaded config object.
        """
        configs = load_config_up_to_path(
            path=".",
            extra_config_path=extra_config_path,
            ignore_local_config=ignore_local_config,
        )
        return cls(
            configs=configs,
            extra_config_path=extra_config_path,
            ignore_local_config=ignore_local_config,
            overrides=overrides,
            require_dialect=require_dialect,
        )

    @classmethod
    def from_string(
        cls,
        config_string: str,
        overrides: Optional[ConfigMappingType] = None,
    ) -> FluffConfig:
        """Loads a config object from a single config string.

        Args:
            config_string (str): The config string, assumed to be in ``ini``
                format (like a ``.sqlfluff`` file).
            overrides (ConfigMappingType, optional): A additional set of
                configs to merge into the config object at the end. These
                values take precedence over all other provided values and
                are inherited by child configs. For example, override values
                provided in the CLI use this method to apply to all files
                in a linting operation.

        Returns:
            :obj:`FluffConfig`: The loaded config object.
        """
        return cls(
            configs=load_config_string(config_string),
            overrides=overrides,
        )

    @classmethod
    def from_strings(
        cls,
        *config_strings: str,
        overrides: Optional[ConfigMappingType] = None,
    ) -> FluffConfig:
        """Loads a config object given a series of nested config strings.

        Args:
            *config_strings (str): An iterable of config strings, assumed
                to be in ``ini`` format (like a ``.sqlfluff`` file).
            overrides (ConfigMappingType, optional): A additional set of
                configs to merge into the config object at the end. These
                values take precedence over all other provided values and
                are inherited by child configs. For example, override values
                provided in the CLI use this method to apply to all files
                in a linting operation.

        Returns:
            :obj:`FluffConfig`: The loaded config object.

        Config strings are incorporated from first to last, treating the
        first element as the "root" config, and then later config strings
        will take precedence over any earlier values.
        """
        config_state: ConfigMappingType = {}
        for config_string in config_strings:
            config_state = load_config_string(config_string, configs=config_state)
        return cls(
            configs=config_state,
            overrides=overrides,
        )

    @classmethod
    def from_path(
        cls,
        path: str,
        extra_config_path: Optional[str] = None,
        ignore_local_config: bool = False,
        overrides: Optional[ConfigMappingType] = None,
        plugin_manager: Optional[pluggy.PluginManager] = None,
        require_dialect: bool = True,
    ) -> FluffConfig:
        """Loads a config object given a particular path.

        Args:
            path (str): The target path to load config files from. Files
                found between the working path and this path are also loaded
                and nested with files closest to this target path taking
                precedence.
            extra_config_path (str, optional): An optional additional path
                to load config files from. These are loaded last if found
                and take precedence over any pre-existing config values.
            ignore_local_config (bool, optional, defaults to False): If set to
                True, this skips loading configuration from the user home
                directory (``~``) or ``appdir`` path.
            overrides (ConfigMappingType, optional): A additional set of
                configs to merge into the ``core`` section of the config
                object at the end. These values take precedence over all
                other provided values and are inherited by child configs.
                Note that this mapping dict *only* applies to the ``core``
                section and so cannot be used for all values.
            plugin_manager (PluginManager, optional): Optional pre-loaded
                config manager. Generally users should not need to provide
                this, as the class will fetch it's own if not provided.
                This argument is used when creating new class instances to
                avoid reloading the manager.
            require_dialect (bool, optional, default is True): When True
                an error will be raise if the dialect config value is unset.

        Returns:
            :obj:`FluffConfig`: The loaded config object.
        """
        configs = load_config_up_to_path(
            path=path,
            extra_config_path=extra_config_path,
            ignore_local_config=ignore_local_config,
        )
        return cls(
            configs=configs,
            extra_config_path=extra_config_path,
            ignore_local_config=ignore_local_config,
            overrides=overrides,
            plugin_manager=plugin_manager,
            require_dialect=require_dialect,
        )

    @classmethod
    def from_kwargs(
        cls,
        dialect: Optional[str] = None,
        rules: Optional[list[str]] = None,
        exclude_rules: Optional[list[str]] = None,
        require_dialect: bool = True,
    ) -> FluffConfig:
        """Instantiate a config from a subset of common options.

        Args:
            dialect (str, optional): The name of the dialect to use.
            rules (list of str, optional): A list of rules to include.
                Rule specifiers can be codes, names, groups or aliases.
                If not set, defaults to all rules.
            exclude_rules (list of str, optional): A list of rules to
                exclude. Rule specifiers can be codes, names, groups or
                aliases. If not set, does not exclude any rules.
            require_dialect (bool, optional, default is True): When True
                an error will be raise if the dialect config value is unset.

        Returns:
            :obj:`FluffConfig`: The loaded config object.

        This is a convenience method for the ways that the public classes
        like Linter(), Parser() and Lexer() allow a subset of attributes to
        be set directly rather than requiring a pre-made `FluffConfig`.
        """
        overrides: ConfigMappingType = {}
        if dialect:
            overrides["dialect"] = dialect
        if rules:
            # Make a comma separated string to pass in as override
            overrides["rules"] = ",".join(rules)
        if exclude_rules:
            # Make a comma separated string to pass in as override
            overrides["exclude_rules"] = ",".join(exclude_rules)

        return cls(overrides=overrides, require_dialect=require_dialect)

    def get_templater_class(self) -> type[RawTemplater]:
        """Get the configured templater class.

        .. note::
           This is mostly useful to call directly when rules want to determine
           the *type* of a templater without (in particular to work out if it's a
           derivative of the jinja templater), without needing to instantiate a
           full templater. Instantiated templaters don't pickle well, so aren't
           automatically passed around between threads/processes.
        """
        templater_lookup: dict[str, type[RawTemplater]] = {
            templater.name: templater
            for templater in chain.from_iterable(
                self._plugin_manager.hook.get_templaters()
            )
        }
        # Fetch the config value.
        templater_name = self._configs["core"].get("templater", "<no value set>")
        assert isinstance(
            templater_name, str
        ), f"Config value `templater` expected to be a string. Not: {templater_name!r}"
        try:
            cls = templater_lookup[templater_name]
            # Return class. Do not instantiate yet. That happens in `get_templater()`
            # for situations which require it.
            return cls
        except KeyError:
            if templater_name == "dbt":  # pragma: no cover
                config_logger.warning(
                    "Starting in sqlfluff version 0.7.0 the dbt templater is "
                    "distributed as a separate python package. Please pip install "
                    "sqlfluff-templater-dbt to use it."
                )
            raise SQLFluffUserError(
                "Requested templater {!r} which is not currently available. Try one of "
                "{}".format(templater_name, ", ".join(templater_lookup.keys()))
            )

    def get_templater(self, **kwargs: Any) -> RawTemplater:
        """Instantiate the configured templater."""
        return self.get_templater_class()(**kwargs)

    def make_child_from_path(
        self, path: str, require_dialect: bool = True
    ) -> FluffConfig:
        """Make a child config at a path but pass on overrides and extra_config_path.

        Args:
            path (str): The path to load the new config object from, inheriting
                the content of the calling `FluffConfig` as base values.
            require_dialect (bool, optional, default is True): When True
                an error will be raise if the dialect config value is unset.

        Returns:
            :obj:`FluffConfig`: A new config object which copies the current
            config object, but overriding any values set by config values loaded
            from the given path.
        """
        return self.from_path(
            path,
            extra_config_path=self._extra_config_path,
            ignore_local_config=self._ignore_local_config,
            overrides=self._overrides,
            plugin_manager=self._plugin_manager,
            require_dialect=require_dialect,
        )

    def diff_to(self, other: FluffConfig) -> ConfigMappingType:
        """Compare this config to another.

        This is primarily used in the CLI logs to indicate to the user
        what values have been changed for each file compared to the root
        config for the project.

        Args:
            other (:obj:`FluffConfig`): Another config object to compare
                against. We will return keys from *this* object that are
                not in `other` or are different to those in `other`.

        Returns:
            :obj:`dict`: A filtered dict of items in this config that are
            not in the other or are different to the other.
        """
        # We ignore some objects which are not meaningful in the comparison
        # e.g. dialect_obj, which is generated on the fly.
        return dict_diff(self._configs, other._configs, ignore=["dialect_obj"])

    def get(
        self, val: str, section: Union[str, Iterable[str]] = "core", default: Any = None
    ) -> Any:
        """Get a particular value from the config.

        Args:
            val (str): The name of the config value to get.
            section (str or iterable of str, optional): The "path" to the config
                value. For values in the main ``[sqlfluff]`` section of the
                config, which are stored in the ``core`` section of the config
                this can be omitted.
            default: The value to return if the config value was not found. If
                no default is provided, then a ``KeyError`` will be raised if
                no value was found.

        The following examples show how to fetch various default values:

        >>> FluffConfig(overrides={"dialect": "ansi"}).get("dialect")
        'ansi'

        >>> config = FluffConfig(overrides={"dialect": "ansi"})
        >>> config.get("tab_space_size", section="indentation")
        4

        >>> FluffConfig(overrides={"dialect": "ansi"}).get(
        ...     "capitalisation_policy",
        ...     section=["rules", "capitalisation.keywords"]
        ... )
        'consistent'
        """
        section_dict = self.get_section(section)
        if section_dict is None:
            return default

        return section_dict.get(val, default)

    def get_section(self, section: Union[str, Iterable[str]]) -> Any:
        """Return a whole section of config as a dict.

        If the element found at the address is a value and not
        a section, it is still returned and so this can be used
        as a more advanced from of the basic `get` method.

        Args:
            section: An iterable or string. If it's a string
                we load that root section. If it's an iterable
                of strings, then we treat it as a path within
                the dictionary structure.

        """
        if isinstance(section, str):
            return self._configs.get(section, None)
        else:
            # Try iterating
            buff = self._configs
            for sec in section:
                temp = buff.get(sec, None)
                if temp is None:
                    return None
                buff = temp
            return buff

    def set_value(self, config_path: Iterable[str], val: Any) -> None:
        """Set a value at a given path.

        Args:
            config_path: An iterable of strings. Each should be
                a one of the elements which is colon delimited in
                a standard config file.
            val: The value to set at the given path.

        >>> cfg = FluffConfig(overrides={"dialect": "ansi"})
        >>> cfg.set_value(["dialect"], "postgres")
        >>> cfg.get("dialect")
        'postgres'

        >>> cfg = FluffConfig(overrides={"dialect": "ansi"})
        >>> cfg.set_value(["indentation", "tab_space_size"], 2)
        >>> cfg.get("tab_space_size", section="indentation")
        2
        """
        # Make the path a list so we can index on it
        config_path = list(config_path)
        # Coerce the value into something more useful.
        config_val = coerce_value(val)
        # Sort out core if not there
        if len(config_path) == 1:  # pragma: no cover TODO?
            config_path = ["core"] + config_path
        # Current section:
        dict_buff = [self._configs]
        for elem in config_path[:-1]:
            dict_buff.append(dict_buff[-1].get(elem, {}))
        # Set the value
        dict_buff[-1][config_path[-1]] = config_val
        # Rebuild the config
        for elem in reversed(config_path[:-1]):
            dict_elem = dict_buff.pop()
            dict_buff[-1][elem] = dict_elem
        self._configs = dict_buff[0]

    def iter_vals(
        self, cfg: Optional[ConfigMappingType] = None
    ) -> Iterable[tuple[int, str, ConfigValueOrListType]]:
        """Return an iterable of tuples representing keys.

        Args:
            cfg (optional): An optional config mapping to format instead.
                If not provided, we use the internal config object of the
                `FluffConfig`.

        This is primarily to enable formatting of config objects in the CLI.

        We show values before dicts, the tuple contains an indent value to
        know what level of the dict we're in. Dict labels will be returned
        as a blank value before their content.
        """
        cfg = cfg or self._configs

        # Get keys and sort
        keys = sorted(cfg.keys())
        # First iterate values (alphabetically):
        for k in keys:
            value = cfg[k]
            if (
                not isinstance(value, dict)
                and value is not None
                and k not in self.private_vals
            ):
                yield (0, k, value)

        # Then iterate dicts (alphabetically (but `core` comes first if it exists))
        for k in keys:
            value = cfg[k]
            if isinstance(value, dict):
                # First yield the dict label
                yield (0, k, "")
                # Then yield its content
                for idnt, key, val in self.iter_vals(cfg=value):
                    yield (idnt + 1, key, val)

    def process_inline_config(self, config_line: str, fname: str) -> None:
        """Process an inline config command and update self.

        Args:
            config_line (str): The inline config section to be processed.
                This should usually begin with ``-- sqlfluff:``.
            fname (str): The name of the current file being processed. This
                is used purely for logging purposes in the case that an
                invalid config string is provided so that any error messages
                can reference the file with the issue.

        >>> cfg = FluffConfig(overrides={"dialect": "ansi"})
        >>> cfg.process_inline_config(
        ...     "-- sqlfluff:dialect:postgres",
        ...     "test.sql"
        ... )
        >>> cfg.get("dialect")
        'postgres'
        """
        # Strip preceding comment marks
        if config_line.startswith("--"):
            config_line = config_line[2:].strip()
        # Strip preceding sqlfluff line.
        if not config_line.startswith("sqlfluff:"):  # pragma: no cover
            config_logger.warning(
                "Unable to process inline config statement: %r", config_line
            )
            return
        config_line = config_line[9:].strip()
        config_key, config_value = split_colon_separated_string(config_line)
        # Move to core section if appropriate
        if len(config_key) == 1:
            config_key = ("core",) + config_key
        # Coerce data types
        config_record = (config_key, coerce_value(config_value))
        # Convert to dict & validate
        config_dict: ConfigMappingType = records_to_nested_dict([config_record])
        validate_config_dict(config_dict, f"inline config in {fname}")
        config_val = list(iter_records_from_nested_dict(config_dict))[0]

        # Set the value
        self.set_value(config_key, config_value)
        # If the config is for dialect, initialise the dialect.
        if config_val[0] == ("core", "dialect"):
            dialect_value = config_val[1]
            assert isinstance(dialect_value, str)
            self._initialise_dialect(dialect_value)

    def process_raw_file_for_config(self, raw_str: str, fname: str) -> None:
        """Process a full raw file for inline config and update self.

        Args:
            raw_str (str): The full SQL script to evaluate for inline configs.
            fname (str): The name of the current file being processed. This
                is used purely for logging purposes in the case that an
                invalid config string is provided so that any error messages
                can reference the file with the issue.

        >>> cfg = FluffConfig(overrides={"dialect": "ansi"})
        >>> cfg.process_raw_file_for_config(
        ...     "-- sqlfluff:dialect:postgres",
        ...     "test.sql"
        ... )
        >>> cfg.get("dialect")
        'postgres'
        """
        # Scan the raw file for config commands.
        for raw_line in raw_str.splitlines():
            # With or without a space.
            if raw_line.startswith(("-- sqlfluff", "--sqlfluff")):
                # Found a in-file config command
                self.process_inline_config(raw_line, fname)
        # Deal with potential list-like inputs.
        self._handle_comma_separated_values()<|MERGE_RESOLUTION|>--- conflicted
+++ resolved
@@ -123,13 +123,7 @@
         empty_config: ConfigMappingType = {"core": {}}
         empty_overrides: ConfigMappingType = {}
         self._configs = nested_combine(
-<<<<<<< HEAD
-            defaults,
-            configs or {"core": {}},  # type: ignore
-            overrides or {},
-=======
             defaults, configs or empty_config, overrides or empty_overrides
->>>>>>> 655b8f2c
         )
         # Some configs require special treatment
         self._configs["core"]["color"] = (
