"""Documenting and validating rule configuration.

Provide a mapping with all configuration options, with information
on valid inputs and definitions.

This mapping is used to validate rule config inputs, as well
as document rule configuration.
"""

from sqlfluff.core.plugin.host import get_plugin_manager

STANDARD_CONFIG_INFO_DICT = {
    "tab_space_size": {
        "validation": range(100),
        "definition": (
            "The number of spaces to consider equal to one tab. "
            "Used in the fixing step of this rule."
        ),
    },
    "max_line_length": {
        "validation": range(1000),
        "definition": (
            "The maximum length of a line to allow without raising a violation."
        ),
    },
    "indent_unit": {
        "validation": ["space", "tab"],
        "definition": "Whether to use tabs or spaces to add new indents.",
    },
    "hanging_indents": {
        "validation": [True, False],
        "definition": (
            "Whether hanging indents will be considered when evaluting the "
            "indentation of a file."
        ),
    },
    "comma_style": {
        "validation": ["leading", "trailing"],
        "definition": "The comma style to enforce.",
    },
    "allow_scalar": {
        "validation": [True, False],
        "definition": (
            "Whether or not to allow a single element in the "
            " select clause to be without an alias."
        ),
    },
    "single_table_references": {
        "validation": ["consistent", "qualified", "unqualified"],
        "definition": "The expectation for references in single-table select.",
    },
    "force_enable": {
        "validation": [True, False],
        "definition": (
            "Run this rule even for dialects where this rule is disabled by default."
        ),
    },
    "unquoted_identifiers_policy": {
        "validation": ["all", "aliases", "column_aliases"],
        "definition": "Types of unquoted identifiers to flag violations for.",
    },
    "quoted_identifiers_policy": {
        "validation": ["all", "aliases", "column_aliases", "none"],
        "definition": "Types of quoted identifiers to flag violations for.",
    },
    "capitalisation_policy": {
        "validation": ["consistent", "upper", "lower", "capitalise"],
        "definition": "The capitalisation policy to enforce.",
    },
    "extended_capitalisation_policy": {
        "validation": ["consistent", "upper", "lower", "pascal", "capitalise"],
        "definition": (
            "The capitalisation policy to enforce, extended with PascalCase. "
            "This is separate from ``capitalisation_policy`` as it should not be "
            "applied to keywords."
        ),
    },
    "select_clause_trailing_comma": {
        "validation": ["forbid", "require"],
        "definition": (
            "Should trailing commas within select clauses be required or forbidden?"
        ),
    },
    "ignore_comment_lines": {
        "validation": [True, False],
        "definition": (
            "Should lines that contain only whitespace and comments"
            " be ignored when linting line lengths?"
        ),
    },
    "ignore_comment_clauses": {
        "validation": [True, False],
        "definition": (
            "Should comment clauses (e.g. column comments) be ignored"
            " when linting line lengths?"
        ),
    },
    "ignore_words": {
        "definition": ("Comma separated list of words to ignore from rule"),
    },
    "ignore_words_regex": {
        "definition": (
            "Words to ignore from rule if they are a partial match for the regular "
            "expression. To ignore only full matches you can use ``^`` (beginning "
            "of text) and ``$`` (end of text). Due to regular expression operator "
            "precedence, it is good practice to use parentheses around everything "
            "between ``^`` and ``$``."
        ),
    },
    "forbid_subquery_in": {
        "validation": ["join", "from", "both"],
        "definition": "Which clauses should be linted for subqueries?",
    },
    "prefer_count_1": {
        "validation": [True, False],
        "definition": ("Should count(1) be preferred over count(*) and count(0)?"),
    },
    "prefer_count_0": {
        "validation": [True, False],
        "definition": ("Should count(0) be preferred over count(*) and count(1)?"),
    },
    "operator_new_lines": {
        "validation": ["before", "after"],
        "definition": ("Should operator be placed before or after newlines?"),
    },
    "aliasing": {
        "validation": ["implicit", "explicit"],
        "definition": (
            "Should alias have an explict AS or is implicit aliasing required?"
        ),
    },
    "fully_qualify_join_types": {
        "validation": ["inner", "outer", "both"],
        "definition": ("Which types of JOIN clauses should be fully qualified?"),
    },
    "multiline_newline": {
        "validation": [True, False],
        "definition": (
            "Should semi-colons be placed on a new line after multi-line statements?"
        ),
    },
    "require_final_semicolon": {
        "validation": [True, False],
        "definition": (
            "Should final semi-colons be required? "
            "(N.B. forcing trailing semi-colons is not recommended for dbt users "
            "as it can cause issues when wrapping the query within other SQL queries)."
        ),
    },
    "group_by_and_order_by_style": {
        "validation": ["consistent", "implicit", "explicit"],
        "definition": (
            "The expectation for using explicit column name references "
            "or implicit positional references."
        ),
    },
    "allow_space_in_identifier": {
        "validation": [True, False],
        "definition": ("Should spaces in identifiers be allowed?"),
    },
    "additional_allowed_characters": {
        "definition": (
            "Optional list of extra allowed characters, "
            "in addition to alphanumerics (A-Z, a-z, 0-9) and underscores."
        ),
    },
    "prefer_quoted_identifiers": {
        "validation": [True, False],
        "definition": (
            "If ``True``, requires every identifier to be quoted. "
            "Defaults to ``False``."
        ),
    },
    "blocked_words": {
        "definition": (
            "Optional, comma-separated list of blocked words which should not be used "
            "in statements."
        ),
    },
    "blocked_regex": {
        "definition": (
            "Optional, regex of blocked pattern which should not be used in statements."
        ),
    },
    "preferred_quoted_literal_style": {
        "validation": ["consistent", "single_quotes", "double_quotes"],
        "definition": (
            "Preferred quoting style to use for the quoted literals. If set to "
            "``consistent`` quoting style is derived from the first quoted literal"
            "in the file."
        ),
    },
<<<<<<< HEAD
    "min_alias_length": {
        "validation": range(1000),
        "definition": (
            "The minimum length of an alias to allow without raising a violation."
        ),
    },
    "max_alias_length": {
        "validation": range(1000),
        "definition": (
            "The maximum length of an alias to allow without raising a violation."
        ),
=======
    "wildcard_policy": {
        "validation": ["single", "multiple"],
        "definition": "Treatment of wildcards. Defaults to ``single``.",
>>>>>>> f4f230db
    },
}


def get_config_info() -> dict:
    """Gets the config from core sqlfluff and sqlfluff plugins and merges them."""
    plugin_manager = get_plugin_manager()
    configs_info = plugin_manager.hook.get_configs_info()
    return {
        k: v for config_info_dict in configs_info for k, v in config_info_dict.items()
    }<|MERGE_RESOLUTION|>--- conflicted
+++ resolved
@@ -190,7 +190,6 @@
             "in the file."
         ),
     },
-<<<<<<< HEAD
     "min_alias_length": {
         "validation": range(1000),
         "definition": (
@@ -202,11 +201,10 @@
         "definition": (
             "The maximum length of an alias to allow without raising a violation."
         ),
-=======
+    },
     "wildcard_policy": {
         "validation": ["single", "multiple"],
         "definition": "Treatment of wildcards. Defaults to ``single``.",
->>>>>>> f4f230db
     },
 }
 
