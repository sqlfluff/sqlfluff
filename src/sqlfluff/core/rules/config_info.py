"""Documenting and validating rule configuration.

Provide a mapping with all configuration options, with information
on valid inputs and definitions.

This mapping is used to validate rule config inputs, as well
as document rule configuration.
"""

from sqlfluff.core.plugin.host import get_plugin_manager

STANDARD_CONFIG_INFO_DICT = {
    "tab_space_size": {
        "validation": range(100),
        "definition": (
            "The number of spaces to consider equal to one tab. "
            "Used in the fixing step of this rule"
        ),
    },
    "max_line_length": {
        "validation": range(1000),
        "definition": (
            "The maximum length of a line to allow without " "raising a violation"
        ),
    },
    "indent_unit": {
        "validation": ["space", "tab"],
        "definition": "Whether to use tabs or spaces to add new indents",
    },
    "comma_style": {
        "validation": ["leading", "trailing"],
        "definition": "The comma style to to enforce",
    },
    "allow_scalar": {
        "validation": [True, False],
        "definition": (
            "Whether or not to allow a single element in the "
            " select clause to be without an alias"
        ),
    },
    "single_table_references": {
        "validation": ["consistent", "qualified", "unqualified"],
        "definition": "The expectation for references in single-table select",
    },
    "force_enable": {
        "validation": [True, False],
        "definition": (
            "Run this rule even for dialects where this rule is disabled by default"
        ),
    },
    "unquoted_identifiers_policy": {
        "validation": ["all", "aliases", "column_aliases"],
        "definition": "Types of unquoted identifiers to flag violations for",
    },
    "quoted_identifiers_policy": {
        "validation": ["all", "aliases", "column_aliases", "none"],
        "definition": "Types of quoted identifiers to flag violations for",
    },
    "capitalisation_policy": {
        "validation": ["consistent", "upper", "lower", "capitalise"],
        "definition": "The capitalisation policy to enforce",
    },
    "extended_capitalisation_policy": {
        "validation": ["consistent", "upper", "lower", "pascal", "capitalise"],
        "definition": (
            "The capitalisation policy to enforce, extended with PascalCase. "
            "This is separate from capitalisation_policy as it should not be "
            "applied to keywords."
        ),
    },
    "select_clause_trailing_comma": {
        "validation": ["forbid", "require"],
        "definition": (
            "Should trailing commas within select clauses be required or forbidden"
        ),
    },
    "ignore_comment_lines": {
        "validation": [True, False],
        "definition": (
            "Should lines that contain only whitespace and comments"
            " be ignored when linting line lengths"
        ),
    },
    "forbid_subquery_in": {
        "validation": ["join", "from", "both"],
        "definition": "Which clauses should be linted for subqueries",
    },
    "prefer_count_1": {
        "validation": [True, False],
        "definition": ("Should count(1) be preferred over count(*) and count(0)?"),
    },
    "prefer_count_0": {
        "validation": [True, False],
        "definition": ("Should count(0) be preferred over count(*) and count(1)?"),
    },
    "operator_new_lines": {
        "validation": ["before", "after"],
        "definition": ("Should operator be placed before or after newlines."),
    },
    "aliasing": {
        "validation": ["implicit", "explicit"],
        "definition": (
            "Should alias have an explict AS or is implicit aliasing required?"
        ),
    },
<<<<<<< HEAD
    "group_by_and_order_by_style": {
        "validation": ["consistent", "implicit", "explicit"],
        "definition": (
            "The expectation for using explicit column name references "
            "or implicit positional references"
=======
    "semicolon_newline": {
        "validation": [True, False],
        "definition": (
            "Should semi-colons be placed on a new line after the statement end?"
        ),
    },
    "require_final_semicolon": {
        "validation": [True, False],
        "definition": (
            "Should final semi-colons be required? "
            "(N.B. forcing trailing semi-colons is not recommended for dbt users "
            "as it can cause issues when wrapping the query within other SQL queries)"
>>>>>>> 4d628b3d
        ),
    },
}


def get_config_info() -> dict:
    """Gets the config from core sqlfluff and sqlfluff plugins and merges them."""
    plugin_manager = get_plugin_manager()
    configs_info = plugin_manager.hook.get_configs_info()
    return {
        k: v for config_info_dict in configs_info for k, v in config_info_dict.items()
    }<|MERGE_RESOLUTION|>--- conflicted
+++ resolved
@@ -103,13 +103,6 @@
             "Should alias have an explict AS or is implicit aliasing required?"
         ),
     },
-<<<<<<< HEAD
-    "group_by_and_order_by_style": {
-        "validation": ["consistent", "implicit", "explicit"],
-        "definition": (
-            "The expectation for using explicit column name references "
-            "or implicit positional references"
-=======
     "semicolon_newline": {
         "validation": [True, False],
         "definition": (
@@ -122,7 +115,13 @@
             "Should final semi-colons be required? "
             "(N.B. forcing trailing semi-colons is not recommended for dbt users "
             "as it can cause issues when wrapping the query within other SQL queries)"
->>>>>>> 4d628b3d
+        ),
+    },
+    "group_by_and_order_by_style": {
+        "validation": ["consistent", "implicit", "explicit"],
+        "definition": (
+            "The expectation for using explicit column name references "
+            "or implicit positional references"
         ),
     },
 }
