"""Documenting and validating rule configuration.

Provide a mapping with default configuration options, which are common
to multiple rules with information on valid inputs and definitions.

This mapping is used to validate rule config inputs, as well
as document rule configuration.

It is assumed that most rule bundles will define their own additional
sets of these which should be defined within that bundle rather than
here. Unless your config value is used across multiple bundles, or is
of more general wider use - please define it in the specific plugin
rather than here.
"""

<<<<<<< HEAD
from typing import Dict, List, Optional, TypedDict

from sqlfluff.core.plugin.host import get_plugin_manager


class ConfigInfo(TypedDict, total=False):
    """Type definition for a single config info value.

    This TypedDict defines the structure for configuration information used across
    SQLFluff rules. Each config value must have a definition, and may optionally
    include validation criteria.

    Args:
        definition: Required string containing a detailed description of the config
            option and its purpose. This should be clear enough for users to
            understand when and how to use the config.
        validation: Optional list or range of valid values for the config option.
            Can contain boolean, string, or integer values. If not provided,
            the config option accepts any value of its expected type.
    """

    definition: str
    validation: Optional[List[bool | str | int] | range]


STANDARD_CONFIG_INFO_DICT: Dict[str, ConfigInfo] = {
=======
from typing import Any

from sqlfluff.core.plugin.host import get_plugin_manager

STANDARD_CONFIG_INFO_DICT: dict[str, dict[str, Any]] = {
>>>>>>> 978e4669
    "force_enable": {
        "validation": [True, False],
        "definition": (
            "Run this rule even for dialects where this rule is disabled by default."
        ),
    },
    "ignore_words": {
        "definition": ("Comma separated list of words to ignore from rule"),
    },
    "ignore_words_regex": {
        "definition": (
            "Words to ignore from rule if they are a partial match for the regular "
            "expression. To ignore only full matches you can use ``^`` (beginning "
            "of text) and ``$`` (end of text). Due to regular expression operator "
            "precedence, it is good practice to use parentheses around everything "
            "between ``^`` and ``$``."
        ),
    },
    "blocked_words": {
        "definition": (
            "Optional, comma-separated list of blocked words which should not be used "
            "in statements."
        ),
    },
    "blocked_regex": {
        "definition": (
            "Optional, regex of blocked pattern which should not be used in statements."
        ),
    },
    "match_source": {
        "definition": (
            "Optional, also match regex of blocked pattern before applying templating"
        ),
    },
    "case_sensitive": {
        "validation": [True, False],
        "definition": (
            "If ``False``, comparison is done case in-sensitively. "
            "Defaults to ``True``."
        ),
    },
}


<<<<<<< HEAD
def get_config_info() -> Dict[str, ConfigInfo]:
=======
def get_config_info() -> dict[str, Any]:
>>>>>>> 978e4669
    """Get the config from core sqlfluff and sqlfluff plugins and merges them.

    NOTE: This should be the entry point into getting config info rather than
    importing the default set above, as many values are defined only in rule
    packages.
    """
    plugin_manager = get_plugin_manager()
    configs_info = plugin_manager.hook.get_configs_info()
    return {
        k: v for config_info_dict in configs_info for k, v in config_info_dict.items()
    }<|MERGE_RESOLUTION|>--- conflicted
+++ resolved
@@ -13,8 +13,7 @@
 rather than here.
 """
 
-<<<<<<< HEAD
-from typing import Dict, List, Optional, TypedDict
+from typing import Optional, TypedDict
 
 from sqlfluff.core.plugin.host import get_plugin_manager
 
@@ -36,17 +35,10 @@
     """
 
     definition: str
-    validation: Optional[List[bool | str | int] | range]
+    validation: Optional[list[bool | str | int] | range]
 
 
-STANDARD_CONFIG_INFO_DICT: Dict[str, ConfigInfo] = {
-=======
-from typing import Any
-
-from sqlfluff.core.plugin.host import get_plugin_manager
-
-STANDARD_CONFIG_INFO_DICT: dict[str, dict[str, Any]] = {
->>>>>>> 978e4669
+STANDARD_CONFIG_INFO_DICT: dict[str, ConfigInfo] = {
     "force_enable": {
         "validation": [True, False],
         "definition": (
@@ -91,11 +83,7 @@
 }
 
 
-<<<<<<< HEAD
 def get_config_info() -> Dict[str, ConfigInfo]:
-=======
-def get_config_info() -> dict[str, Any]:
->>>>>>> 978e4669
     """Get the config from core sqlfluff and sqlfluff plugins and merges them.
 
     NOTE: This should be the entry point into getting config info rather than
