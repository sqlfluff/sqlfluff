--- conflicted
+++ resolved
@@ -354,7 +354,6 @@
     fix: bool
     templated_file: Optional[TemplatedFile]
     path: Optional[pathlib.Path]
-<<<<<<< HEAD
 
     # These change within a file.
     segment: BaseSegment
@@ -396,32 +395,6 @@
                 last_segment = last_segment.segments[-1]
             except IndexError:
                 return last_segment
-=======
-
-    # These change within a file.
-    segment: BaseSegment
-    parent_stack: Tuple[BaseSegment, ...] = field(default=tuple())
-    raw_segment_pre: Optional[RawSegment] = field(default=None)
-    raw_stack: Tuple[RawSegment, ...] = field(default=tuple())
-    memory: Any = field(default_factory=dict)
-    segment_idx: int = field(default=0)
-
-    @property
-    def siblings_pre(self) -> Tuple[BaseSegment, ...]:  # pragma: no cover
-        """Return sibling segments prior to self.segment."""
-        if self.parent_stack:
-            return self.parent_stack[-1].segments[: self.segment_idx]
-        else:
-            return tuple()
-
-    @property
-    def siblings_post(self) -> Tuple[BaseSegment, ...]:
-        """Return sibling segments after self.segment."""
-        if self.parent_stack:
-            return self.parent_stack[-1].segments[self.segment_idx + 1 :]
-        else:
-            return tuple()
->>>>>>> c4f5f8b5
 
     @property
     def functional(self):
@@ -487,15 +460,7 @@
     ):
         self.works_on_unparsable = works_on_unparsable
         self.recurse_into = recurse_into
-<<<<<<< HEAD
-        self.raw_stack: Optional[List[RawSegment]]
-        if needs_raw_stack:
-            self.raw_stack = []
-        else:
-            self.raw_stack = None
-=======
         self.raw_stack: Optional[List[RawSegment]] = [] if needs_raw_stack else None
->>>>>>> c4f5f8b5
 
     def crawl(self, context: RuleContext) -> Iterator[RuleContext]:
         """Yields a RuleContext for each segment the rule should process."""
@@ -555,11 +520,7 @@
     # Lint loop / crawl behavior. When appropriate, rules can (and should)
     # override these values to make linting faster.
     recurse_into = True
-<<<<<<< HEAD
     needs_raw_stack = False
-=======
-    needs_raw_stack = True
->>>>>>> c4f5f8b5
     # Rules can override this to specify "post". "Post" rules are those that are
     # not expected to trigger any downstream rules, e.g. capitalization fixes.
     # They run on two occasions:
