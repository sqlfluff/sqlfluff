--- conflicted
+++ resolved
@@ -800,32 +800,13 @@
         if edit_type not in ("create_before", "create_after"):
             return segment
 
-<<<<<<< HEAD
-        anchor = segment
-        child = segment
+        anchor: BaseSegment = segment
+        child: BaseSegment = segment
         if (
             context.parent_stack[0]
             and context.parent_stack[0].path_to(segment)
             and context.parent_stack[0].path_to(segment)[1:-1]
         ):
-            for seg in context.parent_stack[0].path_to(segment)[1:-1][::-1]:
-                children = (
-                    seg.segments
-                    if not filter_meta
-                    else [child for child in seg.segments if not child.is_meta]
-                )
-                if edit_type == "create_before" and children[0] is child:
-                    anchor = seg
-                    assert anchor.raw.startswith(segment.raw)
-                elif edit_type == "create_after" and children[-1] is child:
-                    anchor = seg
-                    assert anchor.raw.endswith(segment.raw)
-                else:
-                    break
-                child = seg
-=======
-        anchor: BaseSegment = segment
-        child: BaseSegment = segment
         for seg in context.parent_stack[0].path_to(segment)[1:-1][::-1]:
             # Which lists of children to check against.
             children_lists: List[List[BaseSegment]] = []
@@ -848,7 +829,6 @@
                     assert anchor.raw.endswith(segment.raw)
                     child = seg
                     break
->>>>>>> e456f601
         return anchor
 
     @staticmethod
