"""Implements the base rule class.

Rules crawl through the trees returned by the parser and evaluate particular
rules.

The intent is that it should be possible for the rules to be expressed
as simply as possible, with as much of the complexity abstracted away.

The evaluation function should take enough arguments that it can evaluate
the position of the given segment in relation to its neighbors, and that
the segment which finally "triggers" the error, should be the one that would
be corrected OR if the rule relates to something that is missing, then it
should flag on the segment FOLLOWING, the place that the desired element is
missing.
"""

import bdb
import copy
import fnmatch
import logging
import pathlib
import re
from collections import defaultdict, namedtuple
from dataclasses import dataclass
from typing import (
    TYPE_CHECKING,
    Any,
    ClassVar,
    DefaultDict,
    Iterator,
    Optional,
    Sequence,
    Union,
)

import regex

from sqlfluff.core.errors import SQLFluffUserError, SQLLintError
from sqlfluff.core.helpers.string import split_comma_separated_string
from sqlfluff.core.parser import BaseSegment, RawSegment
from sqlfluff.core.plugin.host import is_main_process, plugins_loaded
from sqlfluff.core.rules.config_info import ConfigInfo, get_config_info
from sqlfluff.core.rules.context import RuleContext
from sqlfluff.core.rules.crawlers import BaseCrawler
from sqlfluff.core.rules.fix import LintFix
from sqlfluff.core.templaters.base import TemplatedFile

# Best solution for generic types on older python versions
# https://github.com/python/typeshed/issues/7855
if TYPE_CHECKING:  # pragma: no cover
    from sqlfluff.core.config import FluffConfig
    from sqlfluff.core.dialects import Dialect
    from sqlfluff.core.plugin.hookspecs import PluginSpec
    from sqlfluff.core.rules.noqa import IgnoreMask

    _LoggerAdapter = logging.LoggerAdapter[logging.Logger]
else:
    _LoggerAdapter = logging.LoggerAdapter

# The ghost of a rule (mostly used for testing)
RuleGhost = namedtuple("RuleGhost", ["code", "name", "description"])

# Instantiate the rules logger
rules_logger = logging.getLogger("sqlfluff.rules")

linter_logger: logging.Logger = logging.getLogger("sqlfluff.linter")


class RuleLoggingAdapter(_LoggerAdapter):
    """A LoggingAdapter for rules which adds the code of the rule to it."""

    def process(self, msg: str, kwargs: Any) -> tuple[str, Any]:
        """Add the code element to the logging message before emit."""
        return "[{}] {}".format(self.extra["code"] if self.extra else "", msg), kwargs


class LintResult:
    """A class to hold the results of a rule evaluation.

    Args:
        anchor (:obj:`BaseSegment`, optional): A segment which represents
            the *position* of the problem. NB: Each fix will also hold
            its own reference to position, so this position is mostly for
            alerting the user to where the *problem* is.
        fixes (:obj:`list` of :obj:`LintFix`, optional): An array of any
            fixes which would correct this issue. If not present then it's
            assumed that this issue will have to manually fixed.
        memory (:obj:`dict`, optional): An object which stores any working
            memory for the rule. The `memory` returned in any `LintResult`
            will be passed as an input to the next segment to be crawled.
        description (:obj:`str`, optional): A description of the problem
            identified as part of this result. This will override the
            description of the rule as what gets reported to the user
            with the problem if provided.
        source (:obj:`str`, optional): A string identifier for what
            generated the result. Within larger libraries like reflow this
            can be useful for tracking where a result came from.

    """

    def __init__(
        self,
        anchor: Optional[BaseSegment] = None,
        fixes: Optional[list["LintFix"]] = None,
        memory: Optional[Any] = None,
        description: Optional[str] = None,
        source: Optional[str] = None,
    ):
        # An anchor of none, means no issue
        self.anchor = anchor
        # Fixes might be blank
        self.fixes = fixes or []
        # Memory is passed back in the linting result
        self.memory = memory
        # store a description_override for later
        self.description = description
        # Optional code for where the result came from
        self.source: str = source or ""

    def __repr__(self) -> str:
        if not self.anchor:
            return "LintResult(<empty>)"
        # The "F" at the end is short for "fixes", to indicate how many there are.
        fix_coda = f"+{len(self.fixes)}F" if self.fixes else ""
        if self.description:
            if self.source:
                return (
                    f"LintResult({self.description} [{self.source}]"
                    f": {self.anchor}{fix_coda})"
                )
            return f"LintResult({self.description}: {self.anchor}{fix_coda})"
        return f"LintResult({self.anchor}{fix_coda})"

    def to_linting_error(self, rule: "BaseRule") -> Optional[SQLLintError]:
        """Convert a linting result to a :exc:`SQLLintError` if appropriate."""
        if self.anchor:
            # Allow description override from the LintResult
            description = self.description or rule.description
            return SQLLintError(
                rule=rule,
                segment=self.anchor,
                fixes=self.fixes,
                description=description,
            )

        return None


EvalResultType = Union[LintResult, list[LintResult], None]


class RuleMetaclass(type):
    """The metaclass for rules.

    This metaclass provides provides auto-enrichment of the
    rule docstring so that examples, groups, aliases and
    names are added.

    The reason we enrich the docstring is so that it can be
    picked up by autodoc and all be displayed in the sqlfluff
    docs.
    """

    # Precompile the regular expressions
    _doc_search_regex: ClassVar = re.compile(
        "(\\s{4}\\*\\*Anti-pattern\\*\\*|\\s{4}\\.\\. note::|"
        "\\s\\s{4}\\*\\*Configuration\\*\\*)",
        flags=re.MULTILINE,
    )
    _valid_classname_regex: ClassVar = regex.compile(
        r"Rule_?([A-Z]{1}[a-zA-Z]+)?_([A-Z0-9]{4})"
    )
    _valid_rule_name_regex: ClassVar = regex.compile(r"[a-z][a-z\.\_]+")

    @staticmethod
    def _populate_code_and_description(
        name: str, class_dict: dict[str, Any]
    ) -> dict[str, Any]:
        """Extract and validate the rule code & description.

        We expect that rules are defined as classes with the name `Rule_XXXX`
        where `XXXX` is of the form `LLNN`, where L is a letter and N is a
        two digit number. For backward compatibility we also still support
        the legacy format of LNNN i.e. a single letter and three digit number.

        The two letters should be indicative of the grouping and focus of
        the rule. e.g. capitalisation rules have the code CP for CaPitalisation.

        If this receives classes by any other name, then it will raise a
        :exc:`ValueError`.
        """
        rule_name_match = RuleMetaclass._valid_classname_regex.match(name)
        # Validate the name
        if not rule_name_match:  # pragma: no cover
            raise SQLFluffUserError(
                f"Tried to define rule class with "
                f"unexpected format: {name}. Format should be: "
                "'Rule_PluginName_LL23' (for plugins) or "
                "`Rule_LL23` (for core rules)."
            )

        plugin_name, code = rule_name_match.groups()
        # If the docstring is multiline, then we extract just summary.
        description = class_dict["__doc__"].replace("``", "'").split("\n")[0]
        if plugin_name:
            code = f"{plugin_name}_{code}"

        class_dict["code"] = code
        class_dict["description"] = description

        return class_dict

    @staticmethod
    def _populate_docstring(name: str, class_dict: dict[str, Any]) -> dict[str, Any]:
        """Enrich the docstring in the class_dict.

        This takes the various defined values in the BaseRule class
        and uses them to populate documentation in the final class
        docstring so that it can be displayed in the sphinx docs.
        """
        # Ensure that there _is_ a docstring.
        assert "__doc__" in class_dict, (
            f"Tried to define rule {name!r} without docstring."
        )

        # Build up a buffer of entries to add to the docstring.
        fix_docs = (
            "    This rule is ``sqlfluff fix`` compatible.\n\n"
            if class_dict.get("is_fix_compatible", False)
            else ""
        )
        name_docs = (
            f"    **Name**: ``{class_dict['name']}``\n\n"
            if class_dict.get("name", "")
            else ""
        )
        alias_docs = (
            ("    **Aliases**: ``" + "``, ``".join(class_dict["aliases"]) + "``\n\n")
            if class_dict.get("aliases", [])
            else ""
        )
        groups_docs = (
            ("    **Groups**: ``" + "``, ``".join(class_dict["groups"]) + "``\n\n")
            if class_dict.get("groups", [])
            else ""
        )

        config_docs = ""

        # NOTE: We should only validate and add config keywords
        # into the docstring if the plugin loading methods have
        # fully completed (i.e. plugins_loaded.get() is True).
        if name == "BaseRule" or not is_main_process.get():
            # Except if it's the base rule, or we're not in the main process/thread
            # in which case we shouldn't try and alter the docstrings anyway.
            # NOTE: The order of imports within child threads/processes is less
            # controllable, and so we should just avoid checking whether plugins
            # are already loaded.
            pass
        elif not plugins_loaded.get():
            # Show a warning if a plugin has their imports set up in a suboptimal
            # way. The example plugin imports the rules in both ways, to test the
            # triggering of this warning.
            rules_logger.warning(
                f"Rule {name!r} has been imported before all plugins "
                "have been fully loaded. For best performance, plugins "
                "should import any rule definitions within their `get_rules()` "
                "method. Please update your plugin to remove this warning. See: "
                "https://docs.sqlfluff.com/en/stable/perma/plugin_dev.html"
            )
        elif class_dict.get("config_keywords", []):
            config_docs = "\n    **Configuration**\n"
            config_info = get_config_info()
            for keyword in sorted(class_dict["config_keywords"]):
                try:
                    info_dict = config_info[keyword]
                except KeyError:  # pragma: no cover
                    # NOTE: For rule developers, please define config info values
                    # within the specific rule bundle rather than in the central
                    # `config_info` package unless the value is necessary for
                    # multiple rules.
                    raise KeyError(
                        "Config value {!r} for rule {} is not configured in "
                        "`config_info`.".format(keyword, name)
                    )
                config_docs += "\n    * ``{}``: {}".format(
                    keyword, info_dict["definition"]
                )
                if (
                    config_docs[-1] != "."
                    and config_docs[-1] != "?"
                    and config_docs[-1] != "\n"
                ):
                    config_docs += "."
                if "validation" in info_dict:
                    config_docs += " Must be one of ``{}``.".format(
                        info_dict["validation"]
                    )
            config_docs += "\n"

        all_docs = fix_docs + name_docs + alias_docs + groups_docs + config_docs
        # Modify the docstring using the search regex.
        class_dict["__doc__"] = RuleMetaclass._doc_search_regex.sub(
            f"\n\n{all_docs}\n\n\\1", class_dict["__doc__"], count=1
        )
        # If the inserted string is not now in the docstring - append it on
        # the end. This just means the regex didn't find a better place to
        # put it.
        if all_docs not in class_dict["__doc__"]:
            class_dict["__doc__"] += f"\n\n{all_docs}"

        # Return the modified class_dict
        return class_dict

    def __new__(
        mcs,
        name: str,
        bases: list["BaseRule"],
        class_dict: dict[str, Any],
    ) -> "RuleMetaclass":
        """Generate a new class."""
        # Optionally, groups may be inherited. At this stage of initialisation
        # they won't have been. Check parent classes if they exist.
        # names, aliases and description are less appropriate to inherit.
        # NOTE: This applies in particular to CP02, which inherits all groups
        # from CP01. If we don't do this, those groups don't show in the docs.
        for base in reversed(bases):
            if "groups" in class_dict:
                break
            elif base.groups:
                class_dict["groups"] = base.groups
                break

        # If the rule doesn't itself define `config_keywords`, check the parent
        # classes for them. If we don't do this then they'll still be available to
        # the rule, but they won't appear in the docs.
        for base in reversed(bases):
            if "config_keywords" in class_dict:
                break
            elif base.config_keywords:
                class_dict["config_keywords"] = base.config_keywords
                break

        class_dict = RuleMetaclass._populate_docstring(name, class_dict)
        # Don't try and infer code and description for the base classes
        if name not in ("BaseRule",):
            class_dict = RuleMetaclass._populate_code_and_description(name, class_dict)
        # Validate rule names
        rule_name = class_dict.get("name", "")
        if rule_name:
            if not RuleMetaclass._valid_rule_name_regex.match(rule_name):
                raise SQLFluffUserError(
                    f"Tried to define rule with unexpected "
                    f"name format: {rule_name}. Rule names should be lowercase "
                    "and snake_case with optional `.` characters to indicate "
                    "a namespace or grouping. e.g. `layout.spacing`."
                )

        # Use the stock __new__ method now we've adjusted the docstring.
        # There are no overload variants of type.__new__ that are compatible, so
        # we ignore type checking in this case.
        return super().__new__(mcs, name, bases, class_dict)  # type: ignore


class BaseRule(metaclass=RuleMetaclass):
    """The base class for a rule.

    Args:
        code (:obj:`str`): The identifier for this rule, used in inclusion
            or exclusion.
        description (:obj:`str`): A human readable description of what this
            rule does. It will be displayed when any violations are found.

    """

    _check_docstring = True
    _works_on_unparsable = True
    _adjust_anchors = False
    targets_templated = False
    # Some fix routines do their own checking for whether their fixes
    # are safe around templated elements. For those - the default
    # safety checks might be inappropriate. In those cases, set
    # template_safe_fixes to True.
    template_safe_fixes = False

    # Config settings supported for this rule.
    # See config_info.py for supported values.
    config_keywords: list[str] = []
    # Lint loop / crawl behavior. When appropriate, rules can (and should)
    # override these values to make linting faster.
    crawl_behaviour: BaseCrawler
    # Rules can override this to specify "post". "Post" rules are those that are
    # not expected to trigger any downstream rules, e.g. capitalization fixes.
    # They run on two occasions:
    # - On the first pass of the main phase
    # - In a second linter pass after the main phase
    lint_phase = "main"
    # Groups attribute to be overwritten.
    groups: tuple[str, ...] = ()
    # Name attribute to be overwritten.
    # NOTE: for backward compatibility we should handle the case
    # where no name is set gracefully.
    name: str = ""
    # Optional set of aliases for the rule. Most often used for old codes which
    # referred to this rule.
    aliases: tuple[str, ...] = ()

    # NOTE: code and description are provided here as hints, but should not
    # be set directly. They are set automatically by the metaclass based on
    # the class _name_ when defined.
    code: str
    description: str

    # Should we document this rule as fixable? Used by the metaclass to add
    # a line to the docstring.
    is_fix_compatible = False

    # Add comma separated string to Base Rule to ensure that it uses the same
    # Configuration that is defined in the Config.py file
    split_comma_separated_string = staticmethod(split_comma_separated_string)

    def __init__(self, code: str, description: str, **kwargs: Any) -> None:
        self.description = description
        self.code = code
        # kwargs represents the config passed to the rule. Add all kwargs as class
        # attributes so they can be accessed in rules which inherit from this class
        for key, value in kwargs.items():
            self.__dict__[key] = value

        # We also define a custom logger here, which also includes the code
        # of the rule in the logging.
        self.logger = RuleLoggingAdapter(rules_logger, {"code": code})
        # Validate that declared configuration options exist
        for keyword in self.config_keywords:
            if keyword not in kwargs.keys():
                raise ValueError(
                    (
                        "Unrecognized config '{}' for Rule {}. If this "
                        "is a new option, please add it to "
                        "`default_config.cfg` or plugin specific config."
                    ).format(keyword, code)
                )

    @classmethod
    def get_config_ref(cls) -> str:
        """Return the config lookup ref for this rule.

        If a `name` is defined, it's the name - otherwise the code.

        The name is a much more understandable reference and so makes config
        files more readable. For backward compatibility however we also support
        the rule code for those without names.
        """
        return cls.name if cls.name else cls.code

    def _eval(self, context: RuleContext) -> EvalResultType:
        """Evaluate this rule against the current context.

        This should indicate whether a linting violation has occurred and/or
        whether there is something to remember from this evaluation.

        Note that an evaluate function should always accept `**kwargs`, but
        if it relies on any available kwargs, it should explicitly call
        them out at definition.

        Returns:
            :obj:`LintResult`, list of :obj:`LintResult` or :obj:`None`.

        The reason that this method is called :meth:`_eval` and not `eval` is
        a bit of a hack with sphinx autodoc, to make it so that the rule
        documentation auto-generates nicely.

        """
        raise NotImplementedError(
            (
                "{} has not had its `eval` function defined. This is a problem "
                "with the rule setup."
            ).format(self.__class__.__name__)
        )  # pragma: no cover

    def crawl(
        self,
        tree: BaseSegment,
        dialect: "Dialect",
        fix: bool,
        templated_file: Optional["TemplatedFile"],
        ignore_mask: Optional["IgnoreMask"],
        fname: Optional[str],
        config: "FluffConfig",
    ) -> tuple[
        list[SQLLintError],
        tuple[RawSegment, ...],
        list[LintFix],
        Optional[dict[str, Any]],
    ]:
        """Run the rule on a given tree.

        Returns:
            A tuple of (vs, raw_stack, fixes, memory)

        """
        root_context = RuleContext(
            dialect=dialect,
            fix=fix,
            templated_file=templated_file,
            path=pathlib.Path(fname) if fname else None,
            segment=tree,
            config=config,
        )
        vs: list[SQLLintError] = []
        fixes: list[LintFix] = []

        # Propagates memory from one rule _eval() to the next.
        memory = root_context.memory
        context = root_context
        for context in self.crawl_behaviour.crawl(root_context):
            try:
                context.memory = memory
                res = self._eval(context=context)
            except (bdb.BdbQuit, KeyboardInterrupt):  # pragma: no cover
                raise
            # Any exception at this point would halt the linter and
            # cause the user to get no results
            except Exception as e:
                # If a filename is present, include it in the critical exception.
                self.logger.critical(
                    (
                        f"Applying rule {self.code} to {fname!r} "
                        f"threw an Exception: {e}"
                        if fname
                        else f"Applying rule {self.code} threw an Exception: {e}"
                    ),
                    exc_info=True,
                )
                assert context.segment.pos_marker
                exception_line, _ = context.segment.pos_marker.source_position()
                self._log_critical_errors(e)
                vs.append(
                    SQLLintError(
                        rule=self,
                        segment=context.segment,
                        fixes=[],
                        description=(
                            f"Unexpected exception: {str(e)};\n"
                            "Could you open an issue at "
                            "https://github.com/sqlfluff/sqlfluff/issues ?\n"
                            "You can ignore this exception for now, by adding "
                            f"'-- noqa: {self.code}' at the end\n"
                            f"of line {exception_line}\n"
                        ),
                    )
                )
                return vs, context.raw_stack, fixes, context.memory

            new_lerrs: list[SQLLintError] = []
            new_fixes: list[LintFix] = []

            if res is None or res == []:
                # Assume this means no problems (also means no memory)
                pass
            elif isinstance(res, LintResult):
                # Extract any memory
                memory = res.memory
                self._adjust_anchors_for_fixes(context, res)
                self._process_lint_result(
                    res, templated_file, ignore_mask, new_lerrs, new_fixes, tree
                )
            elif isinstance(res, list) and all(
                isinstance(elem, LintResult) for elem in res
            ):
                # Extract any memory from the *last* one, assuming
                # it was the last to be added
                memory = res[-1].memory
                for elem in res:
                    self._adjust_anchors_for_fixes(context, elem)
                    self._process_lint_result(
                        elem, templated_file, ignore_mask, new_lerrs, new_fixes, tree
                    )
            else:  # pragma: no cover
                raise TypeError(
                    "Got unexpected result [{!r}] back from linting rule: {!r}".format(
                        res, self.code
                    )
                )

            for lerr in new_lerrs:
                self.logger.info("!! Violation Found: %r", lerr.description)
            if new_fixes:
                if not self.is_fix_compatible:  # pragma: no cover
                    rules_logger.error(
                        f"Rule {self.code} returned a fix but is not documented as "
                        "`is_fix_compatible`, you may encounter unusual fixing "
                        "behaviour. Report this a bug to the developer of this rule."
                    )
                for lfix in new_fixes:
                    self.logger.info("!! Fix Proposed: %r", lfix)

            # Consume the new results
            vs += new_lerrs
            fixes += new_fixes
        return vs, context.raw_stack if context else tuple(), fixes, context.memory

    # HELPER METHODS --------
    @staticmethod
    def _log_critical_errors(error: Exception) -> None:  # pragma: no cover
        """This method is monkey patched into a "raise" for certain tests."""
        pass

    def _process_lint_result(
        self,
        res: LintResult,
        templated_file: Optional[TemplatedFile],
        ignore_mask: Optional["IgnoreMask"],
        new_lerrs: list[SQLLintError],
        new_fixes: list[LintFix],
        root: BaseSegment,
    ) -> None:
        # Unless the rule declares that it's already template safe. Do safety
        # checks.
        if not self.template_safe_fixes:
            self.discard_unsafe_fixes(res, templated_file)
        lerr = res.to_linting_error(rule=self)
        if not lerr:
            return None
        if ignore_mask:
            if not ignore_mask.ignore_masked_violations([lerr]):
                return None

        # Check whether this should be filtered out for being unparsable.
        # To do that we check the parents of the anchors (of the violation
        # and fixes) against the filter in the crawler.
        # NOTE: We use `.passes_filter` here to do the test for unparsable
        # to avoid duplicating code because that test is already implemented
        # there.
        anchors = [lerr.segment] + [fix.anchor for fix in lerr.fixes]
        for anchor in anchors:
            if not self.crawl_behaviour.passes_filter(anchor):  # pragma: no cover
                # NOTE: This clause is untested, because it's a hard to produce
                # edge case. The latter clause is much more likely.
                linter_logger.info(
                    "Fix skipped due to anchor not passing filter: %s", anchor
                )
                return None

            parent_stack = root.path_to(anchor)
            if not all(
                self.crawl_behaviour.passes_filter(ps.segment) for ps in parent_stack
            ):
                linter_logger.info(
                    "Fix skipped due to parent of anchor not passing filter: %s",
                    [ps.segment for ps in parent_stack],
                )
                return None

        new_lerrs.append(lerr)
        new_fixes.extend(res.fixes)

    @staticmethod
    def filter_meta(
        segments: Sequence[BaseSegment], keep_meta: bool = False
    ) -> tuple[BaseSegment, ...]:
        """Filter the segments to non-meta.

        Or optionally the opposite if keep_meta is True.
        """
        buff = []
        for elem in segments:
            if elem.is_meta is keep_meta:
                buff.append(elem)
        return tuple(buff)

    @classmethod
    def get_parent_of(
        cls, segment: BaseSegment, root_segment: BaseSegment
    ) -> Optional[BaseSegment]:  # pragma: no cover TODO?
        """Return the segment immediately containing segment.

        NB: This is recursive.

        Args:
            segment: The segment to look for.
            root_segment: Some known parent of the segment
                we're looking for (although likely not the
                direct parent in question).

        """
        if segment in root_segment.segments:
            return root_segment
        elif root_segment.segments:
            # try each of the subsegments
            for sub in root_segment.segments:
                p = cls.get_parent_of(segment, sub)
                if p:
                    return p
        # Not directly in the segment and
        # no subsegments to check. Return None.
        return None

    @staticmethod
    def discard_unsafe_fixes(
        lint_result: LintResult, templated_file: Optional[TemplatedFile]
    ) -> None:
        """Remove (discard) LintResult fixes if they are "unsafe".

        By removing its fixes, a LintResult will still be reported, but it
        will be treated as _unfixable_.
        """
        if not lint_result.fixes or not templated_file:
            return

        # Check for fixes that touch templated code.
        for fix in lint_result.fixes:
            if fix.has_template_conflicts(templated_file):
                linter_logger.info(
                    "      * Discarding fixes that touch templated code: %s",
                    lint_result.fixes,
                )
                lint_result.fixes = []
                return

        # Issue 3079: Fixes that span multiple template blocks are bad. Don't
        # permit them.
        block_indices: set[int] = set()
        for fix in lint_result.fixes:
            fix_slices = fix.get_fix_slices(templated_file, within_only=True)
            for fix_slice in fix_slices:
                # Ignore fix slices that exist only in the source. For purposes
                # of this check, it's not meaningful to say that a fix "touched"
                # one of these.
                if not fix_slice.is_source_only_slice():
                    block_indices.add(fix_slice.block_idx)
        if len(block_indices) > 1:
            linter_logger.info(
                "      * Discarding fixes that span multiple template blocks: %s",
                lint_result.fixes,
            )
            lint_result.fixes = []
            return

    @classmethod
    def _adjust_anchors_for_fixes(
        cls, context: RuleContext, lint_result: LintResult
    ) -> None:
        """Makes simple fixes to the anchor position for fixes.

        Some rules return fixes where the anchor is too low in the tree. These
        are most often rules like LT02 and LT05 that make whitespace changes
        without a "deep" understanding of the parse structure. This function
        attempts to correct those issues automatically. It may not be perfect,
        but it should be an improvement over the old behaviour, where rules like
        LT02 often corrupted the parse tree, placing spaces in weird places that
        caused issues with other rules. For more context, see issue #1304.
        """
        if not cls._adjust_anchors:
            return

        for fix in lint_result.fixes:
            if fix.anchor:
                fix.anchor = cls._choose_anchor_segment(
                    # If no parent stack, that means the segment itself is the root
                    (
                        context.parent_stack[0]
                        if context.parent_stack
                        else context.segment
                    ),
                    fix.edit_type,
                    fix.anchor,
                )

    @staticmethod
    def _choose_anchor_segment(
        root_segment: BaseSegment,
        edit_type: str,
        segment: BaseSegment,
        filter_meta: bool = False,
    ) -> BaseSegment:
        """Choose the anchor point for a lint fix, i.e. where to apply the fix.

        From a grammar perspective, segments near the leaf of the tree are
        generally less likely to allow general edits such as whitespace
        insertion.

        This function avoids such issues by taking a proposed anchor point
        (assumed to be near the leaf of the tree) and walking "up" the parse
        tree as long as the ancestor segments have the same start or end point
        (depending on the edit type) as "segment". This newly chosen anchor
        is more likely to be a valid anchor point for the fix.
        """
        if edit_type not in ("create_before", "create_after"):
            return segment

        anchor: BaseSegment = segment
        child: BaseSegment = segment
        path: Optional[list[BaseSegment]] = (
            [ps.segment for ps in root_segment.path_to(segment)]
            if root_segment
            else None
        )
        assert path, f"No path found from {root_segment} to {segment}!"
        for seg in path[::-1]:
            # If the segment allows non code ends, then no problem.
            # We're done. This is usually the outer file segment.
            if seg.can_start_end_non_code:
                linter_logger.debug(
                    "Stopping hoist at %s, as allows non code ends.", seg
                )
                break
            # Which lists of children to check against.
            children_lists: list[list[BaseSegment]] = []
            if filter_meta:
                # Optionally check against filtered (non-meta only) children.
                children_lists.append(
                    [child for child in seg.segments if not child.is_meta]
                )
            # Always check against the full set of children.
            children_lists.append(list(seg.segments))
            children: list[BaseSegment]
            for children in children_lists:
                if edit_type == "create_before" and children[0] is child:
                    linter_logger.debug(
                        "Hoisting anchor from before %s to %s", anchor, seg
                    )
                    anchor = seg
                    assert anchor.raw.startswith(segment.raw)
                    child = seg
                    break
                elif edit_type == "create_after" and children[-1] is child:
                    linter_logger.debug(
                        "Hoisting anchor from after %s to %s", anchor, seg
                    )
                    anchor = seg
                    assert anchor.raw.endswith(segment.raw)
                    child = seg
                    break
        return anchor


@dataclass(frozen=True)
class RuleManifest:
    """Element in the rule register."""

    code: str
    name: str
    description: str
    groups: tuple[str, ...]
    aliases: tuple[str, ...]
    rule_class: type[BaseRule]


@dataclass
class RulePack:
    """A bundle of rules to be applied.

    This contains a set of rules, post filtering but also contains the mapping
    required to interpret any noqa messages found in files.

    The reason for this object is that rules are filtered and instantiated
    into this pack in the main process when running in multi-processing mode so
    that user defined rules can be used without reference issues.

    Attributes:
        rules (:obj:`list` of :obj:`BaseRule`): A filtered list of instantiated
            rules to be applied to a given file.
        reference_map (:obj:`dict`): A mapping of rule references to the codes
            they refer to, e.g. `{"my_ref": {"LT01", "LT02"}}`. The references
            (i.e. the keys) may be codes, groups, aliases or names. The values
            of the mapping are sets of rule codes *only*. This object acts as
            a lookup to be able to translate selectors (which may contain
            diverse references) into a consolidated list of rule codes. This
            mapping contains the full set of rules, rather than just the filtered
            set present in the `rules` attribute.
    """

    rules: list[BaseRule]
    reference_map: dict[str, set[str]]

    def codes(self) -> Iterator[str]:
        """Returns an iterator through the codes contained in the pack."""
        return (r.code for r in self.rules)


class RuleSet:
    """Class to define a ruleset.

    A rule set is instantiated on module load, but the references
    to each of its classes are instantiated at runtime. This means
    that configuration values can be passed to those rules live
    and be responsive to any changes in configuration from the
    path that the file is in.

    Rules should be fetched using the :meth:`get_rulelist` command which
    also handles any filtering (i.e. allowlisting and denylisting).

    New rules should be added to the instance of this class using the
    :meth:`register` decorator. That decorator registers the class, but also
    performs basic type and name-convention checks.

    The code for the rule will be parsed from the name, the description
    from the docstring. The eval function is assumed that it will be
    overridden by the subclass, and the parent class raises an error on
    this function if not overridden.

    """

<<<<<<< HEAD
    def __init__(self, name: str, config_info: Dict[str, ConfigInfo]) -> None:
=======
    def __init__(self, name: str, config_info: dict[str, dict[str, Any]]) -> None:
>>>>>>> 978e4669
        self.name = name
        self.config_info = config_info
        self._register: dict[str, RuleManifest] = {}

    def _validate_config_options(
        self, config: "FluffConfig", rule_ref: Optional[str] = None
    ) -> None:
        """Ensure that all config options are valid.

        Config options can also be checked for a specific rule e.g CP01.
        """
        rule_config = config.get_section("rules")
        for config_name, info_dict in self.config_info.items():
            config_option = (
                rule_config.get(config_name)
                if not rule_ref
                else rule_config.get(rule_ref).get(config_name)
            )
            valid_options = info_dict.get("validation")
            if (
                valid_options
                and config_option not in valid_options
                and config_option is not None
            ):
                raise ValueError(
                    (
                        "Invalid option '{}' for {} configuration. Must be one of {}"
                    ).format(
                        config_option,
                        config_name,
                        valid_options,
                    )
                )

    def register(
        self, cls: type[BaseRule], plugin: Optional["PluginSpec"] = None
    ) -> type[BaseRule]:
        """Decorate a class with this to add it to the ruleset.

        .. code-block:: python

           @myruleset.register
           class Rule_LT01(BaseRule):
               "Description of rule."

               def eval(self, **kwargs):
                   return LintResult()

        We expect that rules are defined as classes with the name `Rule_XXXX`
        where `XXXX` is of the form `LNNN`, where L is a letter (literally L for
        *linting* by default) and N is a three digit number.

        If this receives classes by any other name, then it will raise a
        :exc:`ValueError`.

        """
        code = cls.code

        # Check for code collisions.
        if code in self._register:  # pragma: no cover
            raise ValueError(
                "Rule {!r} has already been registered on RuleSet {!r}!".format(
                    code, self.name
                )
            )

        assert "all" in cls.groups, "Rule {!r} must belong to the 'all' group".format(
            code
        )

        self._register[code] = RuleManifest(
            code=code,
            name=cls.name,
            description=cls.description,
            groups=cls.groups,
            aliases=cls.aliases,
            rule_class=cls,
        )

        # Make sure we actually return the original class
        return cls

    def _expand_rule_refs(
        self, glob_list: list[str], reference_map: dict[str, set[str]]
    ) -> set[str]:
        """Expand a list of rule references into a list of rule codes.

        Returns:
            :obj:`set` of :obj:`str` rule codes.

        """
        expanded_rule_set: set[str] = set()
        for r in glob_list:
            # Is it a direct reference?
            if r in reference_map:
                expanded_rule_set.update(reference_map[r])
            # Otherwise treat as a glob expression on all references.
            # NOTE: We expand _all_ references (i.e. groups, aliases, names
            # AND codes) so that we preserve the most backward compatibility
            # with existing references to legacy codes in config files.
            else:
                matched_refs = fnmatch.filter(reference_map.keys(), r)
                for matched in matched_refs:
                    expanded_rule_set.update(reference_map[matched])
        return expanded_rule_set

    def rule_reference_map(self) -> dict[str, set[str]]:
        """Generate a rule reference map for looking up rules.

        Generate the master reference map. The priority order is:
        codes > names > groups > aliases
        (i.e. if there's a collision between a name and an alias - we assume
        the alias is wrong)
        """
        valid_codes: set[str] = set(self._register.keys())
        reference_map: dict[str, set[str]] = {code: {code} for code in valid_codes}

        # Generate name map.
        name_map: dict[str, set[str]] = {
            manifest.name: {manifest.code}
            for manifest in self._register.values()
            if manifest.name
        }
        # Check collisions.
        name_collisions = set(name_map.keys()) & valid_codes
        if name_collisions:  # pragma: no cover
            # NOTE: This clause is untested, because it's quite hard to actually
            # have a valid name which replicates a valid code. The name validation
            # will probably catch it first.
            rules_logger.warning(
                "The following defined rule names were found which collide "
                "with codes. Those names will not be available for selection: %s",
                name_collisions,
            )
        # Incorporate (with existing references taking precedence).
        reference_map = {**name_map, **reference_map}

        # Generate the group map.
        group_map: DefaultDict[str, set[str]] = defaultdict(set)
        for manifest in self._register.values():
            for group in manifest.groups:
                if group in reference_map:
                    rules_logger.warning(
                        "Rule %s defines group %r which is already defined as a "
                        "name or code of %s. This group will not be available "
                        "for use as a result of this collision.",
                        manifest.code,
                        group,
                        reference_map[group],
                    )
                else:
                    group_map[group].add(manifest.code)
        # Incorporate after all checks are done.
        reference_map = {**group_map, **reference_map}

        # Generate the alias map.
        alias_map: DefaultDict[str, set[str]] = defaultdict(set)
        for manifest in self._register.values():
            for alias in manifest.aliases:
                if alias in reference_map:
                    rules_logger.warning(
                        "Rule %s defines alias %r which is already defined as a "
                        "name, code or group of %s. This alias will "
                        "not be available for use as a result of this collision.",
                        manifest.code,
                        alias,
                        reference_map[alias],
                    )
                else:
                    alias_map[alias].add(manifest.code)
        # Incorporate after all checks are done.
        return {**alias_map, **reference_map}

    def get_rulepack(self, config: "FluffConfig") -> RulePack:
        """Use the config to return the appropriate rules.

        We use the config both for allowlisting and denylisting, but also
        for configuring the rules given the given config.
        """
        # Validate all generic rule configs
        self._validate_config_options(config)

        # Fetch config section:
        rules_config = config.get_section("rules")

        # Generate the master reference map. The priority order is:
        # codes > names > groups > aliases
        # (i.e. if there's a collision between a name and an
        # alias - we assume the alias is wrong.)
        valid_codes: set[str] = set(self._register.keys())
        reference_map = self.rule_reference_map()
        valid_config_lookups = set(
            manifest.rule_class.get_config_ref() for manifest in self._register.values()
        )

        # Validate config doesn't try to specify values for unknown rules.
        # NOTE: We _warn_ here rather than error.
        for unexpected_ref in [
            # Filtering to dicts gives us the sections.
            k
            for k, v in rules_config.items()
            if isinstance(v, dict)
            # Only keeping ones we don't expect
            if k not in valid_config_lookups
        ]:
            rules_logger.warning(
                "Rule configuration contain a section for unexpected "
                f"rule {unexpected_ref!r}. These values will be ignored."
            )
            # For convenience (and migration), if we do find a potential match
            # for the reference - add that as a warning.
            # NOTE: We don't actually accept config in these cases, even though
            # we could potentially match - because how to resolve _multiple_
            # matching config sections is ambiguous.
            if unexpected_ref in reference_map:
                referenced_codes = reference_map[unexpected_ref]
                if len(referenced_codes) == 1:
                    referenced_code = list(referenced_codes)[0]
                    referenced_name = self._register[referenced_code].name
                    config_ref = self._register[
                        referenced_code
                    ].rule_class.get_config_ref()
                    rules_logger.warning(
                        "The reference was however found as a match for rule "
                        f"{referenced_code} with name {referenced_name!r}. "
                        "SQLFluff assumes configuration for this rule will "
                        f"be specified in 'sqlfluff:rules:{config_ref}'."
                    )
                elif referenced_codes:
                    rules_logger.warning(
                        "The reference was found as a match for multiple rules: "
                        f"{referenced_codes}. Config should be specified by the "
                        "name of the relevant rule e.g. "
                        "'sqlfluff:rules:capitalisation.keywords'."
                    )

        # The lists here are lists of references, which might be codes,
        # names, aliases or groups.
        # We default the allowlist to all the rules if not set (i.e. not specifying
        # any rules, just means "all the rules").
        allowlist = config.get("rule_allowlist") or list(valid_codes)
        denylist = config.get("rule_denylist") or []

        allowlisted_unknown_rule_codes = [
            r
            for r in allowlist
            # Add valid groups to the register when searching for invalid rules _only_
            if not fnmatch.filter(reference_map.keys(), r)
        ]
        if any(allowlisted_unknown_rule_codes):
            rules_logger.warning(
                "Tried to allowlist unknown rule references: {!r}".format(
                    allowlisted_unknown_rule_codes
                )
            )

        denylisted_unknown_rule_codes = [
            r for r in denylist if not fnmatch.filter(reference_map.keys(), r)
        ]
        if any(denylisted_unknown_rule_codes):  # pragma: no cover
            rules_logger.warning(
                "Tried to denylist unknown rules references: {!r}".format(
                    denylisted_unknown_rule_codes
                )
            )

        keylist = sorted(self._register.keys())

        # First we expand the allowlist and denylist globs
        expanded_allowlist = self._expand_rule_refs(allowlist, reference_map)
        expanded_denylist = self._expand_rule_refs(denylist, reference_map)

        # Then we filter the rules
        keylist = [
            r for r in keylist if r in expanded_allowlist and r not in expanded_denylist
        ]

        # Construct the kwargs for each rule and instantiate in turn.
        instantiated_rules = []
        # Keep only config which isn't a section (for specific rule) (i.e. isn't a dict)
        # We'll handle those directly in the specific rule config section below.
        generic_rule_config = {
            k: v for k, v in rules_config.items() if not isinstance(v, dict)
        }
        for code in keylist:
            kwargs = {}
            rule_class = self._register[code].rule_class
            # Fetch the lookup code for the rule.
            rule_config_ref = rule_class.get_config_ref()
            specific_rule_config = config.get_section(("rules", rule_config_ref))
            if generic_rule_config:
                kwargs.update(generic_rule_config)
            if specific_rule_config:
                # Validate specific rule config before adding
                self._validate_config_options(config, rule_config_ref)
                kwargs.update(specific_rule_config)
            kwargs["code"] = code
            # Allow variable substitution in making the description
            kwargs["description"] = self._register[code].description.format(**kwargs)
            # Instantiate when ready
            instantiated_rules.append(rule_class(**kwargs))

        return RulePack(instantiated_rules, reference_map)

    def copy(self) -> "RuleSet":
        """Return a copy of self with a separate register."""
        new_ruleset = copy.copy(self)
        new_ruleset._register = self._register.copy()
        return new_ruleset<|MERGE_RESOLUTION|>--- conflicted
+++ resolved
@@ -902,11 +902,7 @@
 
     """
 
-<<<<<<< HEAD
-    def __init__(self, name: str, config_info: Dict[str, ConfigInfo]) -> None:
-=======
-    def __init__(self, name: str, config_info: dict[str, dict[str, Any]]) -> None:
->>>>>>> 978e4669
+    def __init__(self, name: str, config_info: dict[str, dict[str, ConfigInfo]]) -> None:
         self.name = name
         self.config_info = config_info
         self._register: dict[str, RuleManifest] = {}
