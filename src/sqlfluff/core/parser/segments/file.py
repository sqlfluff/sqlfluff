"""Definition of the BaseFileSegment."""

from abc import abstractmethod
import time
from typing import Optional

from sqlfluff.core.parser.context import ParseContext
from sqlfluff.core.parser.markers import PositionMarker

<<<<<<< HEAD
# from rsqlfluff import PositionMarker
=======
# from rsqlfluff import RsPositionMarker
>>>>>>> 1ca1d702
from sqlfluff.core.parser.segments.base import BaseSegment, UnparsableSegment


class BaseFileSegment(BaseSegment):
    """A segment representing a whole file or script.

    This is also the default "root" segment of the dialect,
    and so is usually instantiated directly. It therefore
    has no match_grammar.
    """

    type = "file"
    # The file segment is the only one which can start or end with non-code
    can_start_end_non_code = True
    # A file can be empty!
    allow_empty = True

    def __init__(
        self,
        segments: tuple[BaseSegment, ...],
        pos_marker: Optional[PositionMarker] = None,
        fname: Optional[str] = None,
    ):
        self._file_path = fname
        super().__init__(segments, pos_marker=pos_marker)

    @property
    def file_path(self) -> Optional[str]:
        """File path of a parsed SQL file."""
        return self._file_path

    @abstractmethod
    def get_table_references(self) -> set[str]:
        """Use parsed tree to extract table references."""

    @classmethod
    def root_parse(
        cls,
        segments: tuple[BaseSegment, ...],
        parse_context: ParseContext,
        fname: Optional[str] = None,
    ) -> "BaseFileSegment":
        """This is the entry method into parsing a file lexed segments.

        For single pass matching, this trims any non code off
        the start, matches the middle and then trims the end.

        Anything unexpected at the end is regarded as unparsable.
        """
        # Trim the start
        _start_idx = 0
        for _start_idx in range(len(segments)):
            if segments[_start_idx].is_code:
                break

        # Trim the end
        _end_idx = len(segments)
        for _end_idx in range(len(segments), _start_idx - 1, -1):
            if segments[_end_idx - 1].is_code:
                break

        if _start_idx == _end_idx:
            # Return just a file of non-code segments.
            return cls(segments, fname=fname)

        # Match the middle
        assert not hasattr(
            cls, "parse_grammar"
        ), "`parse_grammar` is deprecated on FileSegment."
        assert cls.match_grammar

        # Set up the progress bar for parsing.
        _final_seg = segments[-1]
        assert _final_seg.pos_marker
        _closing_position = _final_seg.pos_marker.templated_slice.stop
        with parse_context.progress_bar(_closing_position):
            # NOTE: Don't call .match() on the segment class itself, but go
            # straight to the match grammar inside.
<<<<<<< HEAD
            print(f"matching: {time.monotonic()}")
            match = cls.match_grammar.match(
                segments[:_end_idx], _start_idx, parse_context
            )
            print(f"finish matching: {time.monotonic()}")
            print(f"finish matching2: {time.monotonic()}")

        parse_context.logger.info("Root Match:\n%s", match.stringify())
        print(f"applying: {time.monotonic()}")
        _matched = match.apply(segments)
        print(f"finish apply: {time.monotonic()}")
        _unmatched = segments[match.matched_slice.stop : _end_idx]
        print("got unmatched")
=======
            # print(f"matching: {time.monotonic()}")
            match = cls.match_grammar.match(
                segments[:_end_idx], _start_idx, parse_context
            )
            # print(f"finish matching: {time.monotonic()}")
            # print(f"finish matching2: {time.monotonic()}")

        parse_context.logger.info("Root Match:\n%s", match.stringify())
        # print(f"applying: {time.monotonic()}")
        _matched = match.apply(segments)
        # print(f"finish apply: {time.monotonic()}")
        _unmatched = segments[match.matched_slice.stop : _end_idx]
        # print("got unmatched")
>>>>>>> 1ca1d702

        content: tuple[BaseSegment, ...]
        if not match:
            content = (
                UnparsableSegment(
                    segments[_start_idx:_end_idx], expected=str(cls.match_grammar)
                ),
            )
        elif _unmatched:
            _idx = 0
            for _idx in range(len(_unmatched)):
                if _unmatched[_idx].is_code:
                    break
            content = (
                _matched
                + _unmatched[:_idx]
                + (
                    UnparsableSegment(
                        _unmatched[_idx:], expected="Nothing else in FileSegment."
                    ),
                )
            )
        else:
            content = _matched + _unmatched

        return cls(
            segments[:_start_idx] + content + segments[_end_idx:],
            fname=fname,
        )<|MERGE_RESOLUTION|>--- conflicted
+++ resolved
@@ -7,11 +7,7 @@
 from sqlfluff.core.parser.context import ParseContext
 from sqlfluff.core.parser.markers import PositionMarker
 
-<<<<<<< HEAD
-# from rsqlfluff import PositionMarker
-=======
 # from rsqlfluff import RsPositionMarker
->>>>>>> 1ca1d702
 from sqlfluff.core.parser.segments.base import BaseSegment, UnparsableSegment
 
 
@@ -90,21 +86,6 @@
         with parse_context.progress_bar(_closing_position):
             # NOTE: Don't call .match() on the segment class itself, but go
             # straight to the match grammar inside.
-<<<<<<< HEAD
-            print(f"matching: {time.monotonic()}")
-            match = cls.match_grammar.match(
-                segments[:_end_idx], _start_idx, parse_context
-            )
-            print(f"finish matching: {time.monotonic()}")
-            print(f"finish matching2: {time.monotonic()}")
-
-        parse_context.logger.info("Root Match:\n%s", match.stringify())
-        print(f"applying: {time.monotonic()}")
-        _matched = match.apply(segments)
-        print(f"finish apply: {time.monotonic()}")
-        _unmatched = segments[match.matched_slice.stop : _end_idx]
-        print("got unmatched")
-=======
             # print(f"matching: {time.monotonic()}")
             match = cls.match_grammar.match(
                 segments[:_end_idx], _start_idx, parse_context
@@ -118,7 +99,6 @@
         # print(f"finish apply: {time.monotonic()}")
         _unmatched = segments[match.matched_slice.stop : _end_idx]
         # print("got unmatched")
->>>>>>> 1ca1d702
 
         content: tuple[BaseSegment, ...]
         if not match:
