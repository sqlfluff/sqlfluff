"""Base segment definitions.

Here we define:
- BaseSegment. This is the root class for all segments, and is
  designed to hold other subsegments.
- UnparsableSegment. A special wrapper to indicate that the parse
  function failed on this block of segments and to prevent further
  analysis.
"""

from io import StringIO
from cached_property import cached_property
from typing import Any, Callable, Optional, List, Tuple, NamedTuple, Iterator
import logging

from sqlfluff.core.string_helpers import (
    frame_msg,
    curtail_string,
)

from sqlfluff.core.parser.match_result import MatchResult
from sqlfluff.core.parser.match_logging import parse_match_logging
from sqlfluff.core.parser.match_wrapper import match_wrapper
from sqlfluff.core.parser.helpers import (
    check_still_complete,
    trim_non_code_segments,
)
from sqlfluff.core.parser.matchable import Matchable
from sqlfluff.core.parser.markers import PositionMarker
from sqlfluff.core.parser.context import ParseContext

# Instantiate the linter logger (only for use in methods involved with fixing.)
linter_logger = logging.getLogger("sqlfluff.linter")


class FixPatch(NamedTuple):
    """An edit patch for a templated file."""

    templated_slice: slice
    fixed_raw: str
    # The patch category, functions mostly for debugging and explanation
    # than for function. It allows traceability of *why* this patch was
    # generated. It has no siginificance for processing.
    patch_category: str


class BaseSegment:
    """The base segment element.

    This defines the base element which drives both Lexing, Parsing and Linting.
    A large chunk of the logic which defines those three operations are centered
    here. Much of what is defined in the BaseSegment is also used by its many
    subclasses rather than directly here.

    For clarity, the `BaseSegment` is mostly centered around a segment which contains
    other subsegments. For segments which don't have *children*, refer to the `RawSegment`
    class (which still inherits from this one).

    Segments are used both as instances to hold chunks of text, but also as classes
    themselves where they function a lot like grammars, and return instances of themselves
    when they match. The many classmethods in this class are usually to serve their
    purpose as a matcher.
    """

    # `type` should be the *category* of this kind of segment
    type = "base"
    parse_grammar: Optional[Matchable] = None
    # We define the type here but no value. Subclasses must provide a value.
    match_grammar: Matchable
    comment_seperate = False
    optional = False  # NB: See the sequence grammar for details
    _name: Optional[str] = None
    is_meta = False
    # Are we able to have non-code at the start or end?
    can_start_end_non_code = False
    # Can we allow it to be empty? Usually used in combination
    # with the can_start_end_non_code.
    allow_empty = False
    # What other kwargs need to be copied when applying fixes.
    additional_kwargs: List[str] = []

    def __init__(self, segments, pos_marker=None, name: Optional[str] = None):
        # A cache variable for expandable
        self._is_expandable = None
        # Surrogate name option.
        self._surrogate_name = name
        if len(segments) == 0:
            raise RuntimeError(
                "Setting {} with a zero length segment set. This shouldn't happen.".format(
                    self.__class__
                )
            )

        if hasattr(segments, "matched_segments"):
            # Safely extract segments from a match
            self.segments = segments.matched_segments
        elif isinstance(segments, tuple):
            self.segments = segments
        elif isinstance(segments, list):
            self.segments = tuple(segments)
        else:
            raise TypeError(f"Unexpected type passed to BaseSegment: {type(segments)}")

        if not pos_marker:
            # If no pos given, it's the pos of the first segment.
            if isinstance(segments, (tuple, list)):
                pos_marker = PositionMarker.from_child_markers(
                    *(seg.pos_marker for seg in segments)
                )
            else:
                raise TypeError(
                    f"Unexpected type passed to BaseSegment: {type(segments)}"
                )
        self.pos_marker: PositionMarker = pos_marker

    def __eq__(self, other):
        # NB: this should also work for RawSegment
        return (
            # Same class NAME. (could be constructed elsewhere)
            self.__class__.__name__ == other.__class__.__name__
            and (self.raw == other.raw)
            # Both must have a non-null position marker to compare.
            and self.pos_marker
            and other.pos_marker
            # We only match that the *start* is the same. This means we can
            # still effectively construct searches look for segments.
            # This is important for .apply_fixes().
            and (
                self.pos_marker.start_point_marker()
                == other.pos_marker.start_point_marker()
            )
        )

    def __repr__(self):
        return f"<{self.__class__.__name__}: ({self.pos_marker})>"

    # ################ PRIVATE PROPERTIES

    @property
    def _comments(self):
        """Returns only the comment elements of this segment."""
        return [seg for seg in self.segments if seg.is_type("comment")]

    @property
    def _non_comments(self):
        """Returns only the non-comment elements of this segment."""
        return [seg for seg in self.segments if not seg.is_type("comment")]

    # ################ PUBLIC PROPERTIES

    @property
    def name(self):
        """The name of this segment.

        The reason for three routes for names is that some subclasses
        might want to override the name rather than just getting
        the class name. Instances may also override this with the
        _surrogate_name.

        Name should be specific to this kind of segment, while `type`
        should be a higher level descriptor of the kind of segment.
        For example, the name of `+` is 'plus' but the type might be
        'binary_operator'.
        """
        return self._surrogate_name or self._name or self.__class__.__name__

    @property
    def is_expandable(self):
        """Return true if it is meaningful to call `expand` on this segment.

        We need to do this recursively because even if *this* segment doesn't
        need expanding, maybe one of its children does.

        Once a segment is *not* expandable, it can never become so, which is
        why the variable is cached.
        """
        if self._is_expandable is False:
            return self._is_expandable
        elif self.parse_grammar:
            return True
        elif self.segments and any(s.is_expandable for s in self.segments):
            return True
        else:
            # Cache the variable
            self._is_expandable = False
            return False

    @cached_property
    def is_code(self):
        """Return True if this segment contains any code."""
        return any(seg.is_code for seg in self.segments)

    @cached_property
    def is_comment(self):
        """Return True if this is entirely made of comments."""
        return all(seg.is_comment for seg in self.segments)

    @cached_property
    def is_whitespace(self):
        """Return True if this segment is entirely whitespace."""
        return all(seg.is_whitespace for seg in self.segments)

    @cached_property
    def raw(self):
        """Make a string from the segments of this segment."""
        return self._reconstruct()

    @cached_property
    def raw_upper(self):
        """Make an uppercase string from the segments of this segment."""
        return self._reconstruct().upper()

    @cached_property
    def matched_length(self):
        """Return the length of the segment in characters."""
        return sum(seg.matched_length for seg in self.segments)

    # ################ STATIC METHODS

    @staticmethod
    def segs_to_tuple(segs, **kwargs):
        """Return a tuple structure from an iterable of segments."""
        return tuple(seg.to_tuple(**kwargs) for seg in segs)

    @staticmethod
    def _suffix():
        """Return any extra output required at the end when logging.

        NB Override this for specific subclasses if we want extra output.
        """
        return ""

    @staticmethod
    def expand(segments, parse_context):
        """Expand the list of child segments using their `parse` methods."""
        segs = ()
        for stmt in segments:
            try:
                if not stmt.is_expandable:
                    parse_context.logger.info(
                        "[PD:%s] Skipping expansion of %s...",
                        parse_context.parse_depth,
                        stmt,
                    )
                    segs += (stmt,)
                    continue
            except Exception as err:
                parse_context.logger.error(
                    "%s has no attribute `is_expandable`. This segment appears poorly constructed.",
                    stmt,
                )
                raise err
            if not hasattr(stmt, "parse"):
                raise ValueError(
                    "{} has no method `parse`. This segment appears poorly constructed.".format(
                        stmt
                    )
                )
            parse_depth_msg = "Parse Depth {}. Expanding: {}: {!r}".format(
                parse_context.parse_depth,
                stmt.__class__.__name__,
                curtail_string(stmt.raw, length=40),
            )
            parse_context.logger.info(frame_msg(parse_depth_msg))
            res = stmt.parse(parse_context=parse_context)
            if isinstance(res, BaseSegment):
                segs += (res,)
            else:
                # We might get back an iterable of segments
                segs += tuple(res)
        # Basic Validation
        check_still_complete(segments, segs, ())
        return segs

    @classmethod
    def _position_segments(cls, segments, parent_pos=None):
        """Refresh positions of segments within a span.

        This does two things:
        - Assign positions to any segments without them.
        - Updates the working line_no and line_pos for all
          segments during fixing.

        New segments are assumed to be metas or insertions
        and so therefore have a zero-length position in the
        source and templated file.
        """
        # If there are no segments, there's no need to reposition.
        if not segments:
            return segments

        # Work out our starting position for working through
        if parent_pos:
            line_no = parent_pos.working_line_no
            line_pos = parent_pos.working_line_pos
        # If we don't have it, infer it from the first position
        # in this segment that does have a position.
        else:
            for fwd_seg in segments:
                if fwd_seg.pos_marker:
                    line_no = fwd_seg.pos_marker.working_line_no
                    line_pos = fwd_seg.pos_marker.working_line_pos
                    break
            else:
                linter_logger.warning("SEG: %r, POS: %r", segments, parent_pos)
                raise ValueError("Unable to find working position.")

        # Use the index so that we can look forward
        # and backward.
        for idx, segment in enumerate(segments):
            # Fill any that don't have a position.
            if not segment.pos_marker:
                # Can we get a position from the previous?
                if idx > 0:
                    segment.pos_marker = segments[idx - 1].pos_marker.end_point_marker()
                # Can we get it from the parent?
                elif parent_pos:
                    segment.pos_marker = parent_pos.start_point_marker()
                # Search forward for a following one, if we have to?
                else:
                    for fwd_seg in segments[idx + 1 :]:
                        if fwd_seg.pos_marker:
                            segments[
                                idx
                            ].pos_marker = fwd_seg.pos_marker.start_point_marker()
                            break
                    else:
                        raise ValueError("Unable to position new segment")

            # Update the working position.
            segment.pos_marker = segment.pos_marker.with_working_position(
                line_no,
                line_pos,
            )
            line_no, line_pos = segment.pos_marker.infer_next_position(
                segment.raw, line_no, line_pos
            )

            # If this segment has children, recurse and reposition them too.
            if segment.segments:
                segment.segments = cls._position_segments(
                    segment.segments, parent_pos=segment.pos_marker
                )

        return segments

    # ################ CLASS METHODS

    @classmethod
    def simple(cls, parse_context: ParseContext) -> Optional[List[str]]:
        """Does this matcher support an uppercase hash matching route?

        This should be true if the MATCH grammar is simple. Most more
        complicated segments will be assumed to overwrite this method
        if they wish to be considered simple.
        """
        if cls.match_grammar:
            return cls.match_grammar.simple(parse_context=parse_context)
        else:
            # Other segments will either override this method, or aren't
            # simple.
            return None

    @classmethod
    def is_optional(cls):
        """Return True if this segment is optional.

        This is used primarily in sequence matching, where optional
        segments can be skipped.
        """
        return cls.optional

    @classmethod
    def class_is_type(cls, *seg_type):
        """Is this segment class (or its parent) of the given type."""
        # Do we match on the type of _this_ class.
        if cls.type in seg_type:
            return True
        # If not, check types of parents.
        for base_class in cls.__bases__:
            if base_class is object:
                break
            elif base_class.type in seg_type:
                return True
            elif base_class.type == "base":
                break
        return False

    @classmethod
    def structural_simplify(cls, elem):
        """Simplify the structure recursively so it serializes nicely in json/yaml."""
        if isinstance(elem, tuple):
            # Does this look like an element?
            if len(elem) == 2 and isinstance(elem[0], str):
                # This looks like a single element, make a dict
                elem = {elem[0]: cls.structural_simplify(elem[1])}
            elif isinstance(elem[0], tuple):
                # This looks like a list of elements.
                keys = [e[0] for e in elem]
                # Any duplicate elements?
                if len(set(keys)) == len(keys):
                    # No, we can use a mapping tuple
                    elem = {e[0]: cls.structural_simplify(e[1]) for e in elem}
                else:
                    # Yes, this has to be a list :(
                    elem = [cls.structural_simplify(e) for e in elem]
        return elem

    @classmethod
    @match_wrapper(v_level=4)
    def match(
        cls, segments: Tuple["BaseSegment", ...], parse_context: ParseContext
    ) -> MatchResult:
        """Match a list of segments against this segment.

        Note: Match for segments is done in the ABSTRACT.
        When dealing with concrete then we're always in parse.
        Parse is what happens during expand.

        Matching can be done from either the raw or the segments.
        This raw function can be overridden, or a grammar defined
        on the underlying class.
        """
        # Edge case, but it's possible that we have *already matched* on
        # a previous cycle. Do should first check whether this is a case
        # of that.
        if len(segments) == 1 and isinstance(segments[0], cls):
            # This has already matched. Winner.
            parse_match_logging(
                cls.__name__,
                "_match",
                "SELF",
                parse_context=parse_context,
                v_level=3,
                symbol="+++",
            )
            return MatchResult.from_matched(segments)
        elif len(segments) > 1 and isinstance(segments[0], cls):
            parse_match_logging(
                cls.__name__,
                "_match",
                "SELF",
                parse_context=parse_context,
                v_level=3,
                symbol="+++",
            )
            # This has already matched, but only partially.
            return MatchResult((segments[0],), segments[1:])

        if cls.match_grammar:
            # Call the private method
            with parse_context.deeper_match() as ctx:
                m = cls.match_grammar.match(segments=segments, parse_context=ctx)

            # Calling unify here, allows the MatchResult class to do all the type checking.
            if not isinstance(m, MatchResult):
                raise TypeError(
                    "[PD:{} MD:{}] {}.match. Result is {}, not a MatchResult!".format(
                        parse_context.parse_depth,
                        parse_context.match_depth,
                        cls.__name__,
                        type(m),
                    )
                )
            # Once unified we can deal with it just as a MatchResult
            if m.has_match():
                return MatchResult(
                    (cls(segments=m.matched_segments),), m.unmatched_segments
                )
            else:
                return MatchResult.from_unmatched(segments)
        else:
            raise NotImplementedError(
                f"{cls.__name__} has no match function implemented"
            )

    # ################ PRIVATE INSTANCE METHODS

    def _reconstruct(self):
        """Make a string from the segments of this segment."""
        return "".join(seg.raw for seg in self.segments)

    def _preface(self, ident, tabsize):
        """Returns the preamble to any logging."""
        padded_type = "{padding}{modifier}{type}".format(
            padding=" " * (ident * tabsize),
            modifier="[META] " if self.is_meta else "",
            type=self.get_type() + ":",
        )
        preface = "{pos:20}|{padded_type:60}  {suffix}".format(
            pos=str(self.pos_marker) if self.pos_marker else "-",
            padded_type=padded_type,
            suffix=self._suffix() or "",
        )
        # Trim unnecessary whitespace before returning
        return preface.rstrip()

    # ################ PUBLIC INSTANCE METHODS

    def get_type(self):
        """Returns the type of this segment as a string."""
        return self.type

    def is_type(self, *seg_type):
        """Is this segment (or its parent) of the given type."""
        return self.class_is_type(*seg_type)

    def invalidate_caches(self):
        """Invalidate the cached properties.

        This should be called whenever the segments within this
        segment is mutated.
        """
        for key in ["is_code", "is_comment", "raw", "raw_upper", "matched_length"]:
            self.__dict__.pop(key, None)

    def get_start_point_marker(self):
        """Get a point marker at the start of this segment."""
        return self.pos_marker.start_point_marker()

    def get_end_point_marker(self):
        """Get a point marker at the end of this segment."""
        return self.pos_marker.end_point_marker()

    def get_start_loc(self):
        """Get a location tuple at the start of this segment."""
        return self.pos_marker.working_loc

    def get_end_loc(self):
        """Get a location tuple at the end of this segment."""
        return self.pos_marker.working_loc_after(
            self.raw,
        )

    def stringify(self, ident=0, tabsize=4, code_only=False):
        """Use indentation to render this segment and its children as a string."""
        buff = StringIO()
        preface = self._preface(ident=ident, tabsize=tabsize)
        buff.write(preface + "\n")
        if not code_only and self.comment_seperate and len(self._comments) > 0:
            if self._comments:
                buff.write((" " * ((ident + 1) * tabsize)) + "Comments:" + "\n")
                for seg in self._comments:
                    buff.write(
                        seg.stringify(
                            ident=ident + 2,
                            tabsize=tabsize,
                            code_only=code_only,
                        )
                    )
            if self._non_comments:
                buff.write((" " * ((ident + 1) * tabsize)) + "Code:" + "\n")
                for seg in self._non_comments:
                    buff.write(
                        seg.stringify(
                            ident=ident + 2,
                            tabsize=tabsize,
                            code_only=code_only,
                        )
                    )
        else:
            for seg in self.segments:
                # If we're in code_only, only show the code segments, otherwise always true
                if not code_only or seg.is_code:
                    buff.write(
                        seg.stringify(
                            ident=ident + 1,
                            tabsize=tabsize,
                            code_only=code_only,
                        )
                    )
        return buff.getvalue()

    def to_tuple(self, **kwargs):
        """Return a tuple structure from this segment.

        NB: If he segment is a meta segment, i.e. it's an indent or dedent,
        then it will never be returned from here!
        """
        # works for both base and raw
        code_only = kwargs.get("code_only", False)
        show_raw = kwargs.get("show_raw", False)

        if show_raw and not self.segments:
            result = (self.get_type(), self.raw)
        elif code_only:
            result = (
                self.get_type(),
                tuple(
                    seg.to_tuple(**kwargs)
                    for seg in self.segments
                    if seg.is_code and not seg.is_meta
                ),
            )
        else:
            result = (
                self.get_type(),
                tuple(
                    seg.to_tuple(**kwargs) for seg in self.segments if not seg.is_meta
                ),
            )
        return result

    def as_record(self, **kwargs):
        """Return the segment as a structurally simplified record.

        This is useful for serialization to yaml or json.
        kwargs passed to to_tuple
        """
        return self.structural_simplify(self.to_tuple(**kwargs))

    def raw_list(self):
        """Return a list of raw elements, mostly for testing or searching."""
        buff = []
        for s in self.segments:
            buff += s.raw_list()
        return buff

    def iter_raw_seg(self):
        """Iterate raw segments, mostly for searching."""
        for s in self.segments:
            yield from s.iter_raw_seg()

    def iter_segments(self, expanding=None, pass_through=False):
        """Iterate raw segments, optionally expanding some chldren."""
        for s in self.segments:
            if expanding and s.is_type(*expanding):
                yield from s.iter_segments(
                    expanding=expanding if pass_through else None
                )
            else:
                yield s

    def iter_unparsables(self):
        """Iterate through any unparsables this segment may contain."""
        for s in self.segments:
            yield from s.iter_unparsables()

    def type_set(self):
        """Return a set of the types contained, mostly for testing."""
        typs = {self.type}
        for s in self.segments:
            typs |= s.type_set()
        return typs

    def is_raw(self):
        """Return True if this segment has no children."""
        return len(self.segments) == 0

    def get_child(self, *seg_type):
        """Retrieve the first of the children of this segment with matching type."""
        for seg in self.segments:
            if seg.is_type(*seg_type):
                return seg
        return None

    def get_children(self, *seg_type):
        """Retrieve the all of the children of this segment with matching type."""
        buff = []
        for seg in self.segments:
            if seg.is_type(*seg_type):
                buff.append(seg)
        return buff

    def select_children(
        self,
        start_seg: Optional["BaseSegment"] = None,
        stop_seg: Optional["BaseSegment"] = None,
        select_if: Optional[Callable[["BaseSegment"], Any]] = None,
        loop_while: Optional[Callable[["BaseSegment"], Any]] = None,
    ):
        """Retrieve subset of children based on range and filters.

        Often useful by linter rules when generating fixes, e.g. to find
        whitespace segments between two already known segments.
        """
        start_index = self.segments.index(start_seg) if start_seg else -1
        stop_index = self.segments.index(stop_seg) if stop_seg else len(self.segments)
        buff = []
        for seg in self.segments[start_index + 1 : stop_index]:
            if loop_while and not loop_while(seg):
                break
            if not select_if or select_if(seg):
                buff.append(seg)
        return buff

    def recursive_crawl(self, *seg_type, recurse_into=True):
        """Recursively crawl for segments of a given type.

        Args:
            seg_type: :obj:`str`: one or more type of segment
                to look for.
            recurse_into: :obj:`bool`: When an element of type "seg_type" is
                found, whether to recurse into it.
        """
        # Check this segment
        if self.is_type(*seg_type):
            match = True
            yield self
        else:
            match = False
        if recurse_into or not match:
            # Recurse
            for seg in self.segments:
                yield from seg.recursive_crawl(*seg_type, recurse_into=recurse_into)

    def path_to(self, other):
        """Given a segment which is assumed within self, get the intermediate segments.

        Returns:
            :obj:`list` of segments, including the segment we're looking for.
            None if not found.

        """
        # Return self if we've found the segment.
        if self is other:
            return [self]

        # Are we in the right ballpark?
        # NB: Comparisons have a higher precedence than `not`.
        if not self.get_start_loc() <= other.get_start_loc() <= self.get_end_loc():
            return None

        # Do we have any child segments at all?
        if not self.segments:
            return None

        # Check through each of the child segments
        for seg in self.segments:
            res = seg.path_to(other)
            if res:
                return [self] + res
        return None

    def parse(self, parse_context=None, parse_grammar=None):
        """Use the parse grammar to find subsegments within this segment.

        A large chunk of the logic around this can be found in the `expand` method.

        Use the parse setting in the context for testing, mostly to check how deep to go.
        True/False for yes or no, an integer allows a certain number of levels.

        Optionally, this method allows a custom parse grammar to be
        provided which will override any existing parse grammar
        on the segment.
        """
        # Clear the blacklist cache so avoid missteps
        if parse_context:
            parse_context.blacklist.clear()

        # the parse_depth and recurse kwargs control how deep we will recurse for testing.
        if not self.segments:
            # This means we're a root segment, just return an unmutated self
            return self

        # Check the Parse Grammar
        parse_grammar = parse_grammar or self.parse_grammar
        if parse_grammar is None:
            # No parse grammar, go straight to expansion
            parse_context.logger.debug(
                "{}.parse: no grammar. Going straight to expansion".format(
                    self.__class__.__name__
                )
            )
        else:
            # For debugging purposes. Ensure that we don't have non-code elements
            # at the start or end of the segments. They should always in the middle,
            # or in the parent expression.
            segments = self.segments
            if self.can_start_end_non_code:
                pre_nc, segments, post_nc = trim_non_code_segments(segments)
            else:
                pre_nc = ()
                post_nc = ()
                if (not segments[0].is_code) and (not segments[0].is_meta):
                    raise ValueError(
                        "Segment {} starts with non code segment: {!r}.\n{!r}".format(
                            self, segments[0].raw, segments
                        )
                    )
                if (not segments[-1].is_code) and (not segments[-1].is_meta):
                    raise ValueError(
                        "Segment {} ends with non code segment: {!r}.\n{!r}".format(
                            self, segments[-1].raw, segments
                        )
                    )

            # NOTE: No match_depth kwarg, because this is the start of the matching.
            with parse_context.matching_segment(self.__class__.__name__) as ctx:
                m = parse_grammar.match(segments=segments, parse_context=ctx)

            if not isinstance(m, MatchResult):
                raise TypeError(
                    "[PD:{}] {}.match. Result is {}, not a MatchResult!".format(
                        parse_context.parse_depth, self.__class__.__name__, type(m)
                    )
                )

            # Basic Validation, that we haven't dropped anything.
            check_still_complete(segments, m.matched_segments, m.unmatched_segments)

            if m.has_match():
                if m.is_complete():
                    # Complete match, happy days!
                    self.segments = pre_nc + m.matched_segments + post_nc
                else:
                    # Incomplete match.
                    # For now this means the parsing has failed. Lets add the unmatched bit at the
                    # end as something unparsable.
                    # TODO: Do something more intelligent here.
                    self.segments = (
                        pre_nc
                        + m.matched_segments
                        + (
                            UnparsableSegment(
                                segments=m.unmatched_segments + post_nc,
                                expected="Nothing...",
                            ),
                        )
                    )
            elif self.allow_empty and not segments:
                # Very edge case, but some segments are allowed to be empty other than non-code
                self.segments = pre_nc + post_nc
            else:
                # If there's no match at this stage, then it's unparsable. That's
                # a problem at this stage so wrap it in an unparsable segment and carry on.
                self.segments = (
                    pre_nc
                    + (
                        UnparsableSegment(
                            segments=segments,
                            expected=self.name,
                        ),  # NB: tuple
                    )
                    + post_nc
                )

<<<<<<< HEAD
        bencher = BenchIt()  # starts the timer
        bencher(f"Parse complete of {self.__class__.__name__!r}")

=======
>>>>>>> 35673a95
        # Recurse if allowed (using the expand method to deal with the expansion)
        parse_context.logger.debug(
            "{}.parse: Done Parse. Plotting Recursion. Recurse={!r}".format(
                self.__class__.__name__, parse_context.recurse
            )
        )
        parse_depth_msg = "###\n#\n# Beginning Parse Depth {}: {}\n#\n###\nInitial Structure:\n{}".format(
            parse_context.parse_depth + 1, self.__class__.__name__, self.stringify()
        )
        if parse_context.may_recurse():
            parse_context.logger.debug(parse_depth_msg)
            with parse_context.deeper_parse() as ctx:
                self.segments = self.expand(self.segments, parse_context=ctx)

        return self

    def apply_fixes(self, fixes):
        """Apply an iterable of fixes to this segment.

        Used in applying fixes if we're fixing linting errors.
        If anything changes, this should return a new version of the segment
        rather than mutating the original.

        Note: We need to have fixes to apply AND this must have children. In the case
        of raw segments, they will be replaced or removed by their parent and
        so this function should just return self.
        """
        if fixes and not self.is_raw():
            # Get a reference to self to start with, but this will rapidly
            # become a working copy.
            r = self

            # Make a working copy
            seg_buffer = []
            todo_buffer = list(self.segments)
            while True:
                if len(todo_buffer) == 0:
                    break
                else:
                    seg = todo_buffer.pop(0)

                    fix_buff = fixes.copy()
                    unused_fixes = []
                    while fix_buff:
                        f = fix_buff.pop()
                        # Look for identity not just equality.
                        # This handles potential positioning ambiguity.
                        if f.anchor is seg:
                            linter_logger.debug(
                                "Matched fix against segment: %s -> %s", f, seg
                            )
                            if f.edit_type == "delete":
                                # We're just getting rid of this segment.
                                seg = None
                            elif f.edit_type in ("edit", "create"):
                                # We're doing a replacement (it could be a single segment or an iterable)
                                if isinstance(f.edit, BaseSegment):
                                    seg_buffer.append(f.edit)
                                else:
                                    for s in f.edit:
                                        seg_buffer.append(s)

                                if f.edit_type == "create":
                                    # in the case of a creation, also add this segment on the end
                                    seg_buffer.append(seg)
                            else:
                                raise ValueError(
                                    "Unexpected edit_type: {!r} in {!r}".format(
                                        f.edit_type, f
                                    )
                                )
                            # We've applied a fix here. Move on, this also consumes the fix
                            # TODO: Maybe deal with overlapping fixes later.
                            break
                        else:
                            # We've not used the fix so we should keep it in the list for later.
                            unused_fixes.append(f)
                    else:
                        seg_buffer.append(seg)
                # Switch over the the unused list
                fixes = unused_fixes + fix_buff
                # Invalidate any caches
                self.invalidate_caches()

            # Then recurse (i.e. deal with the children) (Requeueing)
            seg_queue = seg_buffer
            seg_buffer = []
            for seg in seg_queue:
                s, fixes = seg.apply_fixes(fixes)
                seg_buffer.append(s)

            # Reform into a new segment
            r = r.__class__(
                # Realign the segments within
                segments=self._position_segments(
                    tuple(seg_buffer), parent_pos=r.pos_marker
                ),
                pos_marker=r.pos_marker,
                # Pass through any additional kwargs
                **{k: getattr(self, k) for k in self.additional_kwargs}
            )
            # Return the new segment with any unused fixes.
            return r, fixes
        else:
            return self, fixes

    def iter_patches(self, templated_str: str) -> Iterator[FixPatch]:
        """Iterate through the segments generating fix patches.

        The patches are generated in TEMPLATED space. This is important
        so that we defer dealing with any loops until later. At this stage
        everything *should* happen in templated order.

        Occasionally we have an insertion around a placeholder, so we also
        return a hint to deal with that.
        """
        # Does it match? If so we can ignore it.
        matches = self.raw == templated_str[self.pos_marker.templated_slice]
        if matches:
            return

        # If we're here, the segment doesn't match the original.

        # If it's all literal, then we don't need to recurse.
        if self.pos_marker.is_literal():
            # Yield the position in the source file and the patch
            yield FixPatch(
                self.pos_marker.templated_slice, self.raw, patch_category="literal"
            )
        # Can we go deeper?
        elif not self.segments:
            # It's not literal, but it's also a raw segment. If were going
            # to yield a change, we would have done it from the parent, so
            # we just abort from here.
            return
        else:
            # This segment isn't a literal, but has changed, we need to go deeper.

            # Iterate through the child segments
            templated_idx = self.pos_marker.templated_slice.start
            insert_buff = ""
            for seg_idx, segment in enumerate(self.segments):

                # First check for insertions.
                # We know it's an insertion if it has length but not in the templated file.
                if segment.raw and segment.pos_marker.is_point():
                    # Add it to the insertion buffer if it has length:
                    if segment.raw:
                        insert_buff += segment.raw
                        linter_logger.debug(
                            "Appending insertion buffer. %r @idx: %s",
                            insert_buff,
                            templated_idx,
                        )
                    continue

                # If we get here, then we know it's an original.
                # Check for deletions at the before this segment (vs the TEMPLATED).
                start_diff = segment.pos_marker.templated_slice.start - templated_idx

                # Check to see whether there's a discontinuity before the current segment
                if start_diff > 0 or insert_buff:
                    # If we have an insert buffer, then it's an edit, otherwise a deletion.
                    yield FixPatch(
                        slice(
                            segment.pos_marker.templated_slice.start
                            - max(start_diff, 0),
                            segment.pos_marker.templated_slice.start,
                        ),
                        insert_buff,
                        patch_category="mid_point",
                    )
                    insert_buff = ""

                # Now we deal with any changes *within* the segment itself.
                yield from segment.iter_patches(templated_str=templated_str)

                # Once we've dealt with any patches from the segment, update
                # our position markers.
                templated_idx = segment.pos_marker.templated_slice.stop

            # After the loop, we check whether there's a trailing deletion
            # or insert. Also valid if we still have an insertion buffer here.
            end_diff = self.pos_marker.templated_slice.stop - templated_idx
            if end_diff or insert_buff:
                yield FixPatch(
                    slice(
                        self.pos_marker.templated_slice.stop - end_diff,
                        self.pos_marker.templated_slice.stop,
                    ),
                    insert_buff,
                    patch_category="end_point",
                )


class BracketedSegment(BaseSegment):
    """A segment containing a bracketed expression."""

    type = "bracketed"
    additional_kwargs = ["start_bracket", "end_bracket"]

    def __init__(
        self,
        *args,
        # These are tuples of segments but we're expecting them to
        # be tuples of length 1. This is because we'll almost always
        # be doing tuple arithmetic with the results and constructing
        # 1-tuples on the fly is very easy to misread.
        start_bracket: Tuple[BaseSegment] = None,
        end_bracket: Tuple[BaseSegment] = None,
        **kwargs
    ):
        """Stash the bracket segments for later."""
        if not start_bracket or not end_bracket:
            raise ValueError(
                "Attempted to construct Bracketed segment without specifying brackets."
            )
        self.start_bracket = start_bracket
        self.end_bracket = end_bracket
        super().__init__(*args, **kwargs)

    @classmethod
    def simple(cls, parse_context: ParseContext) -> Optional[List[str]]:
        """Simple methods for bracketed and the persitent brackets."""
        start_brackets = [
            start_bracket
            for _, start_bracket, _, persistent in parse_context.dialect.sets(
                "bracket_pairs"
            )
            if persistent
        ]
        start_simple = []
        for ref in start_brackets:
            start_simple += parse_context.dialect.ref(ref).simple(parse_context)
        return start_simple

    @classmethod
    def match(
        cls, segments: Tuple["BaseSegment", ...], parse_context: ParseContext
    ) -> MatchResult:
        """Only useful as a terminator."""
        if segments and isinstance(segments[0], cls):
            return MatchResult((segments[0],), segments[1:])
        return MatchResult.from_unmatched(segments)


class UnparsableSegment(BaseSegment):
    """This is a segment which can't be parsed. It indicates a error during parsing."""

    type = "unparsable"
    # From here down, comments are printed separately.
    comment_seperate = True
    _expected = ""

    def __init__(self, *args, expected="", **kwargs):
        self._expected = expected
        super().__init__(*args, **kwargs)

    def _suffix(self):
        """Return any extra output required at the end when logging.

        NB Override this for specific subclasses if we want extra output.
        """
        return f"!! Expected: {self._expected!r}"

    def iter_unparsables(self):
        """Iterate through any unparsables.

        As this is an unparsable, it should yield itself.
        """
        yield self<|MERGE_RESOLUTION|>--- conflicted
+++ resolved
@@ -834,13 +834,6 @@
                     )
                     + post_nc
                 )
-
-<<<<<<< HEAD
-        bencher = BenchIt()  # starts the timer
-        bencher(f"Parse complete of {self.__class__.__name__!r}")
-
-=======
->>>>>>> 35673a95
         # Recurse if allowed (using the expand method to deal with the expansion)
         parse_context.logger.debug(
             "{}.parse: Done Parse. Plotting Recursion. Recurse={!r}".format(
