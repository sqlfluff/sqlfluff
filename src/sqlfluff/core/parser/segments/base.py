"""Base segment definitions.

Here we define:
- BaseSegment. This is the root class for all segments, and is
  designed to hold other subsegments.
- UnparsableSegment. A special wrapper to indicate that the parse
  function failed on this block of segments and to prevent further
  analysis.
"""
# Import annotations for py 3.7 to allow `weakref.ReferenceType["BaseSegment"]`
from __future__ import annotations

import logging
import weakref
from collections import defaultdict
from copy import copy
from dataclasses import dataclass
from io import StringIO
from itertools import chain
from typing import (
    TYPE_CHECKING,
    Any,
    Callable,
    ClassVar,
    Dict,
    Iterator,
    List,
    Optional,
    Sequence,
    Set,
    Tuple,
    Type,
    Union,
    cast,
)
from uuid import UUID, uuid4

from tqdm import tqdm

from sqlfluff.core.cached_property import cached_property
from sqlfluff.core.config import progress_bar_configuration
from sqlfluff.core.parser.context import ParseContext
from sqlfluff.core.parser.helpers import check_still_complete, trim_non_code_segments
from sqlfluff.core.parser.markers import PositionMarker
from sqlfluff.core.parser.match_logging import parse_match_logging
from sqlfluff.core.parser.match_result import MatchResult
from sqlfluff.core.parser.match_wrapper import match_wrapper
from sqlfluff.core.parser.matchable import Matchable
from sqlfluff.core.parser.segments.fix import AnchorEditInfo, FixPatch, SourceFix
from sqlfluff.core.parser.types import SimpleHintType
from sqlfluff.core.string_helpers import curtail_string, frame_msg
from sqlfluff.core.templaters.base import TemplatedFile

if TYPE_CHECKING:  # pragma: no cover
    from sqlfluff.core.dialects import Dialect
    from sqlfluff.core.parser.segments.raw import RawSegment
    from sqlfluff.core.rules import LintFix

# Instantiate the linter logger (only for use in methods involved with fixing.)
linter_logger = logging.getLogger("sqlfluff.linter")

TupleSerialisedSegment = Tuple[str, Union[str, Tuple["TupleSerialisedSegment", ...]]]
RecordSerialisedSegment = Dict[
    str, Union[None, str, "RecordSerialisedSegment", List["RecordSerialisedSegment"]]
]


@dataclass(frozen=True)
class PathStep:
    """An element of the response to BaseSegment.path_to().

    Attributes:
        segment (:obj:`BaseSegment`): The segment in the chain.
        idx (int): The index of the target within its `segment`.
        len (int): The number of children `segment` has.
        code_idxs (:obj:`tuple` of int): The indices which contain code.
    """

    segment: "BaseSegment"
    idx: int
    len: int
    code_idxs: Tuple[int, ...]


class SegmentMetaclass(type):
    """The metaclass for segments.

    This metaclass provides pre-computed class attributes
    based on the defined attributes of specific classes.
    """

    def __new__(
        mcs: Type[type],
        name: str,
        bases: Tuple[Type["BaseSegment"]],
        class_dict: Dict[str, Any],
    ) -> SegmentMetaclass:
        """Generate a new class.

        We use the `type` class attribute for the class
        and it's parent base classes to build up a `set`
        of types on construction to use in type checking
        later in the process. Doing it on construction
        here saves calculating it at runtime for each
        instance of the class.
        """
        # Create a cache uuid on definition.
        # We do it here so every _definition_ of a segment
        # gets a unique UUID regardless of dialect.
        class_dict["_cache_key"] = uuid4().hex

        # Populate the `_class_types` property on creation.
        added_type = class_dict.get("type", None)
        class_types = {added_type} if added_type else set()
        for base in bases:
            class_types.update(base._class_types)
        class_dict["_class_types"] = class_types

        return cast(Type["BaseSegment"], type.__new__(mcs, name, bases, class_dict))


class BaseSegment(metaclass=SegmentMetaclass):
    """The base segment element.

    This defines the base element which drives both Lexing, Parsing and Linting.
    A large chunk of the logic which defines those three operations are centered
    here. Much of what is defined in the BaseSegment is also used by its many
    subclasses rather than directly here.

    For clarity, the `BaseSegment` is mostly centered around a segment which contains
    other subsegments. For segments which don't have *children*, refer to the
    `RawSegment` class (which still inherits from this one).

    Segments are used both as instances to hold chunks of text, but also as classes
    themselves where they function a lot like grammars, and return instances of
    themselves when they match. The many classmethods in this class are usually to serve
    their purpose as a matcher.
    """

    # `type` should be the *category* of this kind of segment
    type: ClassVar[str] = "base"
    _class_types: ClassVar[Set[str]]  # NOTE: Set by SegmentMetaclass
    parse_grammar: Optional[Matchable] = None
    # We define the type here but no value. Subclasses must provide a value.
    match_grammar: Matchable
    comment_separate = False
    optional = False  # NB: See the sequence grammar for details
    is_meta = False
    # Are we able to have non-code at the start or end?
    can_start_end_non_code = False
    # Can we allow it to be empty? Usually used in combination
    # with the can_start_end_non_code.
    allow_empty = False
    # What other kwargs need to be copied when applying fixes.
    additional_kwargs: List[str] = []
    pos_marker: Optional[PositionMarker]
    # NOTE: Cache key is generated by the SegmentMetaclass
    _cache_key: str
    # _preface_modifier used in ._preface()
    _preface_modifier: str = ""
    # Optional reference to the parent. Stored as a weakref.
    _parent: Optional[weakref.ReferenceType["BaseSegment"]] = None

    def __init__(
        self,
        segments: Tuple["BaseSegment", ...],
        pos_marker: Optional[PositionMarker] = None,
        uuid: Optional[UUID] = None,
    ) -> None:
        if len(segments) == 0:  # pragma: no cover
            raise RuntimeError(
                "Setting {} with a zero length segment set. This shouldn't "
                "happen.".format(self.__class__)
            )

        if not pos_marker:
            # If no pos given, work it out from the children.
            if all(seg.pos_marker for seg in segments):
                pos_marker = PositionMarker.from_child_markers(
                    *(seg.pos_marker for seg in segments)
                )

        self.pos_marker = pos_marker
        self.segments: Tuple["BaseSegment", ...] = segments
        # A cache variable for expandable
        self._is_expandable: Optional[bool] = None
        # Tracker for matching when things start moving.
        self.uuid = uuid or uuid4()

        self._recalculate_caches()

    def __setattr__(self, key: str, value: Any) -> None:
        try:
            if key == "segments":
                self._recalculate_caches()

        except (AttributeError, KeyError):  # pragma: no cover
            pass

        super().__setattr__(key, value)

    def __eq__(self, other: Any) -> bool:
        # NB: this should also work for RawSegment
        if not isinstance(other, BaseSegment):
            return False  # pragma: no cover
        # If the uuids match, then we can easily return early.
        if self.uuid == other.uuid:
            return True
        return (
            # Same class NAME. (could be constructed elsewhere)
            self.__class__.__name__ == other.__class__.__name__
            and (self.raw == other.raw)
            # Both must have a non-null position marker to compare.
            and self.pos_marker is not None
            and other.pos_marker is not None
            # We only match that the *start* is the same. This means we can
            # still effectively construct searches look for segments.
            # This is important for .apply_fixes().
            and (
                self.pos_marker.start_point_marker()
                == other.pos_marker.start_point_marker()
            )
        )

    def __hash__(self) -> int:
        return hash(
            (
                self.__class__.__name__,
                self.raw,
                self.pos_marker.source_position() if self.pos_marker else None,
            )
        )

    def __repr__(self) -> str:
        return f"<{self.__class__.__name__}: ({self.pos_marker})>"

    def __getstate__(self) -> Dict[str, Any]:
        """Get the current state to allow pickling."""
        s = self.__dict__.copy()
        # Kill the parent ref. It won't pickle well.
        s["_parent"] = None
        return s

    def __setstate__(self, state: Dict[str, Any]) -> None:
        """Set state during process of unpickling."""
        self.__dict__ = state.copy()
        # Once state is ingested - repopulate, NOT recursing.
        # Child segments will do it for themselves on unpickling.
        self.set_as_parent(recurse=False)

    # ################ PRIVATE PROPERTIES

    @property
    def _comments(self) -> List["BaseSegment"]:
        """Returns only the comment elements of this segment."""
        return [seg for seg in self.segments if seg.is_type("comment")]

    @property
    def _non_comments(self) -> List["BaseSegment"]:  # pragma: no cover TODO?
        """Returns only the non-comment elements of this segment."""
        return [seg for seg in self.segments if not seg.is_type("comment")]

    # ################ PUBLIC PROPERTIES

    @property
    def is_expandable(self) -> bool:
        """Return true if it is meaningful to call `expand` on this segment.

        We need to do this recursively because even if *this* segment doesn't
        need expanding, maybe one of its children does.

        Once a segment is *not* expandable, it can never become so, which is
        why the variable is cached.
        """
        if self._is_expandable is False:
            return self._is_expandable
        elif self.parse_grammar:
            return True
        elif self.segments and any(s.is_expandable for s in self.segments):
            return True
        else:
            # Cache the variable
            self._is_expandable = False
            return False

    @cached_property
    def is_code(self) -> bool:
        """Return True if this segment contains any code."""
        return any(seg.is_code for seg in self.segments)

    @cached_property
    def _code_indices(self) -> Tuple[int, ...]:
        """The indices of code elements.

        This is used in the path_to algorithm for tree traversal.
        """
        return tuple(idx for idx, seg in enumerate(self.segments) if seg.is_code)

    @cached_property
    def is_comment(self) -> bool:  # pragma: no cover TODO?
        """Return True if this is entirely made of comments."""
        return all(seg.is_comment for seg in self.segments)

    @cached_property
    def is_whitespace(self) -> bool:
        """Return True if this segment is entirely whitespace."""
        return all(seg.is_whitespace for seg in self.segments)

    @cached_property
    def raw(self) -> str:
        """Make a string from the segments of this segment."""
        return "".join(seg.raw for seg in self.segments)

    @property
    def class_types(self) -> Set[str]:
        """The set of types for this segment."""
        # NOTE: This version is simple, but some dependent classes
        # (notably RawSegment) override this with something more
        # custom.
        return self._class_types

    @property
    def expected_form(self) -> str:
        """What to return to the user when unparsable."""
        return self.get_type()

    @cached_property
    def descendant_type_set(self) -> Set[str]:
        """The set of all contained types.

        This is used for rule crawling.

        NOTE: Does not include the types of the parent segment itself.
        """
        return set(
            chain.from_iterable(
                seg.descendant_type_set | seg.class_types for seg in self.segments
            )
        )

    @cached_property
    def direct_descendant_type_set(self) -> Set[str]:
        """The set of all directly child types.

        This is used for rule crawling.

        NOTE: Does not include the types of the parent segment itself.
        """
        return set(chain.from_iterable(seg.class_types for seg in self.segments))

    @cached_property
    def raw_upper(self) -> str:
        """Make an uppercase string from the segments of this segment."""
        return self.raw.upper()

    @cached_property
    def matched_length(self) -> int:
        """Return the length of the segment in characters."""
        return sum(seg.matched_length for seg in self.segments)

    @cached_property
    def raw_segments(self) -> List["RawSegment"]:
        """Returns a list of raw segments in this segment."""
        return self.get_raw_segments()

    @cached_property
    def raw_segments_with_ancestors(
        self,
    ) -> List[Tuple["RawSegment", List[PathStep]]]:
        """Returns a list of raw segments in this segment with the ancestors."""
        buffer = []
        code_idxs = tuple(idx for idx, seg in enumerate(self.segments) if seg.is_code)
        for idx, seg in enumerate(self.segments):
            # If it's a raw, yield it with this segment as the parent
            new_step = [PathStep(self, idx, len(self.segments), code_idxs)]
            if seg.is_type("raw"):
                buffer.append((cast("RawSegment", seg), new_step))
            # If it's not, recurse - prepending self to the ancestor stack
            else:
                buffer.extend(
                    [
                        (raw_seg, new_step + stack)
                        for raw_seg, stack in seg.raw_segments_with_ancestors
                    ]
                )
        return buffer

    @cached_property
    def source_fixes(self) -> List[SourceFix]:
        """Return any source fixes as list."""
        return list(chain.from_iterable(s.source_fixes for s in self.segments))

    @cached_property
    def first_non_whitespace_segment_raw_upper(self) -> Optional[str]:
        """Returns the first non-whitespace subsegment of this segment."""
        for seg in self.raw_segments:
            if seg.raw_upper.strip():
                return seg.raw_upper
        return None
        # return [seg.raw_upper for seg in self.raw_segments]

    @cached_property
    def is_templated(self) -> bool:
        """Returns True if the segment includes any templated code.

        This is a simple, very efficient check that doesn't require looking up
        the RawFileSlices for the segment.

        NOTE: A segment returning a True result may still have some literal
        code as well (i.e. a mixture of literal and templated).
        """
        # We check two things:
        # * Source slice not empty: If it's empty, this means it doesn't appear
        #   in the source, e.g. because it is new code generated by a lint fix.
        #   Return False for these.
        # * It's not a literal slice. If it's a literal and has size then it's
        #   not templated.
        assert self.pos_marker
        return (
            self.pos_marker.source_slice.start != self.pos_marker.source_slice.stop
            and not self.pos_marker.is_literal()
        )

    # ################ STATIC METHODS

    def _suffix(self) -> str:
        """Return any extra output required at the end when logging.

        NB Override this for specific subclasses if we want extra output.
        """
        return ""

    @classmethod
    def expand(
        cls, segments: Tuple[BaseSegment, ...], parse_context: ParseContext
    ) -> Tuple[BaseSegment, ...]:
        """Expand the list of child segments using their `parse` methods."""
        expanded_segments: Tuple[BaseSegment, ...] = ()

        # Renders progress bar only for `BaseFileSegments`.
        disable_progress_bar = (
            not cls.class_is_type("file")
            or progress_bar_configuration.disable_progress_bar
        )

        progressbar_segments = tqdm(
            segments,
            desc="parsing",
            miniters=30,
            leave=False,
            disable=disable_progress_bar,
        )

        for stmt in progressbar_segments:
            if not stmt.is_expandable:
                parse_context.logger.info(
                    "[PD:%s] Skipping expansion of %s...",
                    parse_context.parse_depth,
                    stmt,
                )
                expanded_segments += (stmt,)
                continue

            parse_depth_msg = "Parse Depth {}. Expanding: {}: {!r}".format(
                parse_context.parse_depth,
                stmt.__class__.__name__,
                curtail_string(stmt.raw, length=40),
            )
            parse_context.logger.info(frame_msg(parse_depth_msg))
            expanded_segments += stmt.parse(parse_context=parse_context)

        # Basic Validation
        check_still_complete(segments, expanded_segments, ())
        return expanded_segments

    @classmethod
    def _position_segments(
        cls,
        segments: Tuple["BaseSegment", ...],
        parent_pos: Optional[PositionMarker] = None,
        metas_only: bool = False,
    ) -> Tuple["BaseSegment", ...]:
        """Refresh positions of segments within a span.

        This does two things:
        - Assign positions to any segments without them.
        - Updates the working line_no and line_pos for all
          segments during fixing.

        New segments are assumed to be metas or insertions
        and so therefore have a zero-length position in the
        source and templated file.
        """
        # If there are no segments, there's no need to reposition.
        if not segments:
            return segments

        # Work out our starting position for working through
        if parent_pos:
            line_no = parent_pos.working_line_no
            line_pos = parent_pos.working_line_pos
        # If we don't have it, infer it from the first position
        # in this segment that does have a position.
        else:
            for fwd_seg in segments:
                if fwd_seg.pos_marker:
                    line_no = fwd_seg.pos_marker.working_line_no
                    line_pos = fwd_seg.pos_marker.working_line_pos
                    break
            else:  # pragma: no cover
                linter_logger.warning("SEG: %r, POS: %r", segments, parent_pos)
                raise ValueError("Unable to find working position.")

        # Use the index so that we can look forward
        # and backward.
        segment_buffer: Tuple["BaseSegment", ...] = ()
        for idx, segment in enumerate(segments):
            # NOTE: Repositioning can be very compute intensive to do
            # completely (especially because of the copying required
            # to do it safely), but during the parsing phase we may
            # only need to reposition meta segments. Because they have
            # no size in the templated file and also no children - they
            # can be done safely without affecting the rest of the file.
            if metas_only and not segment.is_meta:
                # Assert that the segment already has position. Unless a
                # fix has occured this should already be true.
                assert segment.pos_marker, (
                    "Non-meta segment found without position. Inappropriate "
                    "use of `metas_only`."
                )
                # Add the original segment to the buffer.
                segment_buffer += (segment,)
                # Update working position
                line_no, line_pos = segment.pos_marker.infer_next_position(
                    segment.raw, line_no, line_pos
                )
                continue

            repositioned_seg = segment.copy()
            # Fill any that don't have a position.
            if not repositioned_seg.pos_marker:
                # Can we get a position from the previous?
                start_point = None
                if idx > 0:
                    prev_seg = segment_buffer[idx - 1]
                    # Given we're going back in the buffer we should
                    # have set the position marker for everything already
                    # in there. This is mostly a hint to mypy.
                    assert prev_seg.pos_marker
                    start_point = prev_seg.pos_marker.end_point_marker()
                # Can we get it from the parent?
                elif parent_pos:
                    start_point = parent_pos.start_point_marker()

                # Search forward for the end point.
                end_point = None
                for fwd_seg in segments[idx + 1 :]:
                    if fwd_seg.pos_marker:
                        # NOTE: Use raw segments because it's more reliable.
                        end_point = fwd_seg.raw_segments[
                            0
                        ].pos_marker.start_point_marker()
                        break

                if start_point and end_point and start_point != end_point:
                    # We should construct a wider position marker.
                    repositioned_seg.pos_marker = PositionMarker.from_points(
                        start_point,
                        end_point,
                    )
                # If we have start point (or if they were equal above),
                # just apply start point.
                elif start_point:
                    repositioned_seg.pos_marker = start_point
                # Do we have an end?
                elif end_point:
                    repositioned_seg.pos_marker = end_point
                else:  # pragma: no cover
                    raise ValueError("Unable to position new segment")

            assert repositioned_seg.pos_marker  # hint for mypy
            # Update the working position.
            repositioned_seg.pos_marker = (
                repositioned_seg.pos_marker.with_working_position(
                    line_no,
                    line_pos,
                )
            )
            line_no, line_pos = repositioned_seg.pos_marker.infer_next_position(
                repositioned_seg.raw, line_no, line_pos
            )

            # If this segment has children, recurse and reposition them too.
            if repositioned_seg.segments:
                repositioned_seg.segments = cls._position_segments(
                    repositioned_seg.segments, parent_pos=repositioned_seg.pos_marker
                )

            segment_buffer += (repositioned_seg,)

        return segment_buffer

    # ################ CLASS METHODS

    @classmethod
    def simple(
        cls, parse_context: ParseContext, crumbs: Optional[Tuple[str, ...]] = None
    ) -> Optional["SimpleHintType"]:
        """Does this matcher support an uppercase hash matching route?

        This should be true if the MATCH grammar is simple. Most more
        complicated segments will be assumed to overwrite this method
        if they wish to be considered simple.
        """
        if cls.match_grammar:
            return cls.match_grammar.simple(parse_context=parse_context, crumbs=crumbs)
        else:  # pragma: no cover TODO?
            # Other segments will either override this method, or aren't
            # simple.
            return None

    @classmethod
    def cache_key(cls) -> str:
        """Return the cache key for this segment definition.

        NOTE: The key itself is generated on _definition_ by the metaclass.
        """
        return cls._cache_key

    @classmethod
    def is_optional(cls) -> bool:
        """Return True if this segment is optional.

        This is used primarily in sequence matching, where optional
        segments can be skipped.
        """
        return cls.optional

    @classmethod
    def class_is_type(cls, *seg_type: str) -> bool:
        """Is this segment class (or its parent) of the given type."""
        # Use set intersection
        if cls._class_types.intersection(seg_type):
            return True
        return False

    @classmethod
    def structural_simplify(
        cls, elem: TupleSerialisedSegment
    ) -> RecordSerialisedSegment:
        """Simplify the structure recursively so it serializes nicely in json/yaml.

        This is used in the .as_record() method.
        """
        assert len(elem) == 2
        key, value = elem
        assert isinstance(key, str)
        if isinstance(value, str):
            return {key: value}
        assert isinstance(value, tuple)
        # If it's an empty tuple return a dict with None.
        if not value:
            return {key: None}
        # Otherwise value is a tuple with length.
        # Simplify all the child elements
        contents = [cls.structural_simplify(e) for e in value]

        # Any duplicate elements?
        subkeys: List[str] = []
        for _d in contents:
            subkeys.extend(_d.keys())
        if len(set(subkeys)) != len(subkeys):
            # Yes: use a list of single dicts.
            # Recurse directly.
            return {key: contents}

        # Otherwise there aren't duplicates, un-nest the list into a dict:
        content_dict = {}
        for record in contents:
            for k, v in record.items():
                content_dict[k] = v
        return {key: content_dict}

    @classmethod
    @match_wrapper(v_level=4)
    def match(
        cls, segments: Tuple["BaseSegment", ...], parse_context: ParseContext
    ) -> MatchResult:
        """Match a list of segments against this segment.

        Note: Match for segments is done in the ABSTRACT.
        When dealing with concrete then we're always in parse.
        Parse is what happens during expand.

        Matching can be done from either the raw or the segments.
        This raw function can be overridden, or a grammar defined
        on the underlying class.
        """
        # Edge case, but it's possible that we have *already matched* on
        # a previous cycle. Do should first check whether this is a case
        # of that.
        if len(segments) == 1 and isinstance(segments[0], cls):
            # This has already matched. Winner.
            parse_match_logging(
                cls.__name__,
                "_match",
                "SELF",
                parse_context=parse_context,
                v_level=3,
                symbol="+++",
            )
            return MatchResult.from_matched(segments)
        elif len(segments) > 1 and isinstance(segments[0], cls):
            parse_match_logging(
                cls.__name__,
                "_match",
                "SELF",
                parse_context=parse_context,
                v_level=3,
                symbol="+++",
            )
            # This has already matched, but only partially.
            return MatchResult((segments[0],), segments[1:])

        if cls.match_grammar:
            # Call the private method
            with parse_context.deeper_match(name=cls.__name__) as ctx:
                m = cls.match_grammar.match(segments=segments, parse_context=ctx)

            if m.has_match():
                return MatchResult(
                    # Return result of the match_grammar match, wrapped in a new
                    # instance of this segment. The matched portion of the
                    # MatchResult from the match_grammar, becomes the children
                    # (i.e. the `segments`) of that new segment.
                    (cls(segments=m.matched_segments),),
                    m.unmatched_segments,
                )
            else:
                return MatchResult.from_unmatched(segments)
        else:  # pragma: no cover
            raise NotImplementedError(
                f"{cls.__name__} has no match function implemented"
            )

    # ################ PRIVATE INSTANCE METHODS

    def _recalculate_caches(self) -> None:
        for key in [
            "is_code",
            "is_comment",
            "is_whitespace",
            "raw",
            "raw_upper",
            "matched_length",
            "raw_segments",
            "raw_segments_with_ancestors",
            "first_non_whitespace_segment_raw_upper",
            "source_fixes",
            "full_type_set",
            "descendant_type_set",
            "direct_descendant_type_set",
            "_code_indices",
        ]:
            self.__dict__.pop(key, None)

    def _preface(self, ident: int, tabsize: int) -> str:
        """Returns the preamble to any logging."""
        padded_type = "{padding}{modifier}{type}".format(
            padding=" " * (ident * tabsize),
            modifier=self._preface_modifier,
            type=self.get_type() + ":",
        )
        preface = "{pos:20}|{padded_type:60}  {suffix}".format(
            pos=str(self.pos_marker) if self.pos_marker else "-",
            padded_type=padded_type,
            suffix=self._suffix() or "",
        )
        # Trim unnecessary whitespace before returning
        return preface.rstrip()

    # ################ PUBLIC INSTANCE METHODS

    def set_as_parent(self, recurse: bool = True) -> None:
        """Set this segment as parent for child all segments."""
        for seg in self.segments:
            seg.set_parent(self)
            # Recurse if not disabled
            if recurse:
                seg.set_as_parent(recurse=recurse)

    def set_parent(self, parent: "BaseSegment") -> None:
        """Set the weak reference to the parent.

        NOTE: Don't validate on set, because we might not have fully
        initialised the parent yet (because we call this method during
        the instantiation of the parent).
        """
        self._parent = weakref.ref(parent)

    def get_parent(self) -> Optional["BaseSegment"]:
        """Get the parent segment, with some validation.

        This is provided as a performance optimisation when searching
        through the syntax tree. Any methods which depend on this should
        have an alternative way of assessing position, and ideally also
        set the parent of any segments found without them.

        NOTE: We only store a weak reference to the parent so it might
        not be present. We also validate here that it's _still_ the parent
        and potentially also return None if those checks fail.
        """
        if not self._parent:
            return None
        _parent = self._parent()
        if not _parent or self not in _parent.segments:
            return None
        return _parent

    def get_type(self) -> str:
        """Returns the type of this segment as a string."""
        return self.type

    def count_segments(self, raw_only: bool = False) -> int:
        """Returns the number of segments in this segment."""
        if self.segments:
            self_count = 0 if raw_only else 1
            return self_count + sum(
                seg.count_segments(raw_only=raw_only) for seg in self.segments
            )
        else:
            return 1

    def is_type(self, *seg_type: str) -> bool:
        """Is this segment (or its parent) of the given type."""
        return self.class_is_type(*seg_type)

    def invalidate_caches(self) -> None:
        """Invalidate the cached properties.

        This should be called whenever the segments within this
        segment is mutated.
        """
        for seg in self.segments:
            seg.invalidate_caches()

        self._recalculate_caches()

    def get_start_point_marker(self) -> PositionMarker:  # pragma: no cover
        """Get a point marker at the start of this segment."""
        assert self.pos_marker
        return self.pos_marker.start_point_marker()

    def get_end_point_marker(self) -> PositionMarker:
        """Get a point marker at the end of this segment."""
        assert self.pos_marker
        return self.pos_marker.end_point_marker()

    def get_start_loc(self) -> Tuple[int, int]:
        """Get a location tuple at the start of this segment."""
        assert self.pos_marker
        return self.pos_marker.working_loc

    def get_end_loc(self) -> Tuple[int, int]:
        """Get a location tuple at the end of this segment."""
        assert self.pos_marker
        return self.pos_marker.working_loc_after(
            self.raw,
        )

    def stringify(
        self, ident: int = 0, tabsize: int = 4, code_only: bool = False
    ) -> str:
        """Use indentation to render this segment and its children as a string."""
        buff = StringIO()
        preface = self._preface(ident=ident, tabsize=tabsize)
        buff.write(preface + "\n")
        if not code_only and self.comment_separate and len(self._comments) > 0:
            if self._comments:  # pragma: no cover TODO?
                buff.write((" " * ((ident + 1) * tabsize)) + "Comments:" + "\n")
                for seg in self._comments:
                    buff.write(
                        seg.stringify(
                            ident=ident + 2,
                            tabsize=tabsize,
                            code_only=code_only,
                        )
                    )
            if self._non_comments:  # pragma: no cover TODO?
                buff.write((" " * ((ident + 1) * tabsize)) + "Code:" + "\n")
                for seg in self._non_comments:
                    buff.write(
                        seg.stringify(
                            ident=ident + 2,
                            tabsize=tabsize,
                            code_only=code_only,
                        )
                    )
        else:
            for seg in self.segments:
                # If we're in code_only, only show the code segments, otherwise always
                # true
                if not code_only or seg.is_code:
                    buff.write(
                        seg.stringify(
                            ident=ident + 1,
                            tabsize=tabsize,
                            code_only=code_only,
                        )
                    )
        return buff.getvalue()

    def to_tuple(
        self,
        code_only: bool = False,
        show_raw: bool = False,
        include_meta: bool = False,
    ) -> TupleSerialisedSegment:
        """Return a tuple structure from this segment."""
        # works for both base and raw

        if show_raw and not self.segments:
            return (self.get_type(), self.raw)
        elif code_only:
            return (
                self.get_type(),
                tuple(
                    seg.to_tuple(
                        code_only=code_only,
                        show_raw=show_raw,
                        include_meta=include_meta,
                    )
                    for seg in self.segments
                    if seg.is_code and not seg.is_meta
                ),
            )
        else:
            return (
                self.get_type(),
                tuple(
                    seg.to_tuple(
                        code_only=code_only,
                        show_raw=show_raw,
                        include_meta=include_meta,
                    )
                    for seg in self.segments
                    if include_meta or not seg.is_meta
                ),
            )

    def copy(self) -> "BaseSegment":
        """Copy the segment recursively, with appropriate copying of references."""
        new_seg = copy(self)
        # Position markers are immutable, and it's important that we keep
        # a reference to the same TemplatedFile, so keep the same position
        # marker.
        new_seg.pos_marker = self.pos_marker
        if self.segments:
            new_seg.segments = tuple(seg.copy() for seg in self.segments)
        return new_seg

    def as_record(self, **kwargs: bool) -> Optional[RecordSerialisedSegment]:
        """Return the segment as a structurally simplified record.

        This is useful for serialization to yaml or json.
        kwargs passed to to_tuple
        """
        return self.structural_simplify(self.to_tuple(**kwargs))

    def get_raw_segments(self) -> List["RawSegment"]:
        """Iterate raw segments, mostly for searching."""
        return [item for s in self.segments for item in s.raw_segments]

    def iter_segments(
        self, expanding: Optional[Sequence[str]] = None, pass_through: bool = False
    ) -> Iterator["BaseSegment"]:
        """Iterate segments, optionally expanding some children."""
        for s in self.segments:
            if expanding and s.is_type(*expanding):
                yield from s.iter_segments(
                    expanding=expanding if pass_through else None
                )
            else:
                yield s

    def iter_unparsables(self) -> Iterator["UnparsableSegment"]:
        """Iterate through any unparsables this segment may contain."""
        for s in self.segments:
            yield from s.iter_unparsables()

    def type_set(self) -> Set[str]:
        """Return a set of the types contained, mostly for testing."""
        typs = {self.type}
        for s in self.segments:
            typs |= s.type_set()
        return typs

    def is_raw(self) -> bool:
        """Return True if this segment has no children."""
        return len(self.segments) == 0

    def get_child(self, *seg_type: str) -> Optional[BaseSegment]:
        """Retrieve the first of the children of this segment with matching type."""
        for seg in self.segments:
            if seg.is_type(*seg_type):
                return seg
        return None

    def get_children(self, *seg_type: str) -> List[BaseSegment]:
        """Retrieve the all of the children of this segment with matching type."""
        buff = []
        for seg in self.segments:
            if seg.is_type(*seg_type):
                buff.append(seg)
        return buff

    def select_children(
        self,
        start_seg: Optional["BaseSegment"] = None,
        stop_seg: Optional["BaseSegment"] = None,
        select_if: Optional[Callable[["BaseSegment"], Any]] = None,
        loop_while: Optional[Callable[["BaseSegment"], Any]] = None,
    ) -> List["BaseSegment"]:
        """Retrieve subset of children based on range and filters.

        Often useful by linter rules when generating fixes, e.g. to find
        whitespace segments between two already known segments.
        """
        start_index = self.segments.index(start_seg) if start_seg else -1
        stop_index = self.segments.index(stop_seg) if stop_seg else len(self.segments)
        buff = []
        for seg in self.segments[start_index + 1 : stop_index]:
            if loop_while and not loop_while(seg):
                break
            if not select_if or select_if(seg):
                buff.append(seg)
        return buff

    def recursive_crawl_all(self, reverse: bool = False) -> Iterator[BaseSegment]:
        """Recursively crawl all descendant segments."""
        if reverse:
            for seg in reversed(self.segments):
                yield from seg.recursive_crawl_all(reverse=reverse)
        yield self
        if not reverse:
            for seg in self.segments:
                yield from seg.recursive_crawl_all(reverse=reverse)

    def recursive_crawl(
        self,
        *seg_type: str,
        recurse_into: bool = True,
        no_recursive_seg_type: Optional[str] = None,
    ) -> Iterator[BaseSegment]:
        """Recursively crawl for segments of a given type.

        Args:
            seg_type: :obj:`str`: one or more type of segment
                to look for.
            recurse_into: :obj:`bool`: When an element of type "seg_type" is
                found, whether to recurse into it.
            no_recursive_seg_type: obj: `str`: a type of segment
                not to recurse further into. It is highly recommended
                to set this argument where possible, as it can significantly
                narrow the search pattern.
        """
        # Assuming there is a segment to be found, first check self.
        if self.is_type(*seg_type):
            match = True
            yield self
        else:
            match = False

        # Check whether the types we're looking for are in this segment
        # at all. If not, exit early.
        if not self.descendant_type_set.intersection(seg_type):
            # Terminate iteration.
            return None

        # Then handle any recursion.
        if recurse_into or not match:
            for seg in self.segments:
<<<<<<< HEAD
                if not no_recursive_seg_type or not seg.is_type(no_recursive_seg_type):
=======
                # Don't recurse if the segment is of a type we shouldn't
                # recurse into.
                # NOTE: Setting no_recursive_seg_type can significantly
                # improve performance in many cases.
                if not seg.is_type(no_recursive_seg_type):
>>>>>>> 3b625648
                    yield from seg.recursive_crawl(
                        *seg_type,
                        recurse_into=recurse_into,
                        no_recursive_seg_type=no_recursive_seg_type,
                    )

    def path_to(self, other: "BaseSegment") -> List[PathStep]:
        """Given a segment which is assumed within self, get the intermediate segments.

        Returns:
            :obj:`list` of :obj:`PathStep`, not including the segment we're looking
                for. If `other` is not found, then empty list. This includes if
                called on self.

        The result of this should be interpreted as *the path from `self` to `other`*.
        If the return value is `[]` (an empty list), that implies there is no path
        from `self` to `other`. This would include the case where the two are the same
        segment, as there is no path from a segment to itself.

        Technically this could be seen as a "half open interval" of the path between
        two segments: in that it includes the root segment, but not the leaf.

        We first use any existing parent references to work upward, and then if that
        doesn't take us far enough we fill in from the top (setting any missing
        references as we go). This tries to be as efficient in that process as
        possible.
        """
        # Return empty if they are the same segment.
        if self is other:
            return []  # pragma: no cover

        # Do we have any child segments at all?
        if not self.segments:
            return []

        # Identifying the highest parent we can using any preset parent values.
        midpoint = other
        lower_path = []
        while True:
            _higher = midpoint.get_parent()
            # If we've run out of parents, stop for now.
            if not _higher:
                break
            lower_path.append(
                PathStep(
                    _higher,
                    _higher.segments.index(midpoint),
                    len(_higher.segments),
                    _higher._code_indices,
                )
            )
            midpoint = _higher
            # If we're found the target segment we can also stop.
            if midpoint == self:
                break

        # Reverse the path so far
        lower_path.reverse()

        # Have we already found the parent?
        if midpoint == self:
            return lower_path
        # Have we gone all the way up to the file segment?
        elif midpoint.class_is_type("file"):
            return []  # pragma: no cover
        # Are we in the right ballpark?
        # NOTE: Comparisons have a higher precedence than `not`.
        elif not self.get_start_loc() <= midpoint.get_start_loc() <= self.get_end_loc():
            return []

        # From here, we've worked "up" as far as we can, we now work "down".
        # When working down, we only need to go as far as the `midpoint`.

        # Check through each of the child segments
        for idx, seg in enumerate(self.segments):
            # Set the parent if it's not already set.
            seg.set_parent(self)
            # Build the step.
            step = PathStep(self, idx, len(self.segments), self._code_indices)
            # Have we found the target?
            # NOTE: Check for _equality_ not _identity_ here as that's most reliable.
            if seg == midpoint:
                return [step] + lower_path
            # Is there a path to the target?
            res = seg.path_to(midpoint)
            if res:
                return [step] + res + lower_path

        # Not found.
        return []  # pragma: no cover

    def parse(
        self,
        parse_context: ParseContext,
        parse_grammar: Optional[Matchable] = None,
    ) -> Tuple["BaseSegment", ...]:
        """Use the parse grammar to find subsegments within this segment.

        A large chunk of the logic around this can be found in the `expand` method.

        Use the parse setting in the context for testing, mostly to check how deep to
        go. True/False for yes or no, an integer allows a certain number of levels.

        Optionally, this method allows a custom parse grammar to be
        provided which will override any existing parse grammar
        on the segment.
        """
        # the parse_depth and recurse kwargs control how deep we will recurse for
        # testing.
        if not self.segments:  # pragma: no cover
            # This means we're a leaf segment, just return an unchanged self.
            # NOTE: This is uncovered in tests, because typically, the `expand()`
            # method of the parent will filter out any segments which aren't
            # expandable.
            return (self,)

        # Check the Parse Grammar
        parse_grammar = parse_grammar or self.parse_grammar
        if parse_grammar is None:
            # No parse grammar, go straight to expansion
            parse_context.logger.debug(
                "{}.parse: no grammar. Going straight to expansion".format(
                    self.__class__.__name__
                )
            )
        else:
            # For debugging purposes. Ensure that we don't have non-code elements
            # at the start or end of the segments. They should always in the middle,
            # or in the parent expression.
            segments = self.segments
            if self.can_start_end_non_code:
                pre_nc, segments, post_nc = trim_non_code_segments(segments)
            else:
                pre_nc = ()
                post_nc = ()
                idx_non_code = self._find_start_or_end_non_code(segments)
                if idx_non_code is not None:  # pragma: no cover
                    raise ValueError(
                        f"Segment {self} {'starts' if idx_non_code == 0 else 'ends'} "
                        f"with non code segment: "
                        f"{segments[idx_non_code].raw!r}.\n{segments!r}"
                    )

            # NOTE: No match_depth kwarg, because this is the start of the matching.
            with parse_context.deeper_match(name=self.__class__.__name__) as ctx:
                m = parse_grammar.match(segments=segments, parse_context=ctx)

            # Basic Validation, that we haven't dropped anything.
            check_still_complete(segments, m.matched_segments, m.unmatched_segments)

            if m.has_match():
                if m.is_complete():
                    # Complete match, happy days!
                    self.segments = pre_nc + m.matched_segments + post_nc
                else:
                    # Incomplete match.
                    # For now this means the parsing has failed. Lets add the unmatched
                    # bit at the end as something unparsable.
                    # TODO: Do something more intelligent here.
                    self.segments = (
                        pre_nc
                        + m.matched_segments
                        + (
                            UnparsableSegment(
                                segments=m.unmatched_segments + post_nc,
                                expected="Nothing...",
                            ),
                        )
                    )
            elif self.allow_empty and not segments:
                # Very edge case, but some segments are allowed to be empty other than
                # non-code
                self.segments = pre_nc + post_nc
            else:
                # If there's no match at this stage, then it's unparsable. That's
                # a problem at this stage so wrap it in an unparsable segment and carry
                # on.
                self.segments = (
                    pre_nc
                    + (
                        UnparsableSegment(
                            segments=segments,
                            expected=self.expected_form,
                        ),  # NB: tuple
                    )
                    + post_nc
                )

        parse_depth_msg = (
            "###\n#\n# Beginning Parse Depth {}: {}\n#\n###\nInitial Structure:\n"
            "{}".format(
                parse_context.parse_depth + 1, self.__class__.__name__, self.stringify()
            )
        )
        parse_context.logger.debug(parse_depth_msg)
        with parse_context.deeper_parse(name=self.__class__.__name__) as ctx:
            self.segments = self.expand(
                self.segments,
                parse_context=ctx,
            )
        # Once parsed, populate any parent relationships.
        for _seg in self.segments:
            _seg.set_as_parent()

        return (self,)

    @staticmethod
    def _is_code_or_meta(segment: "BaseSegment") -> bool:
        return segment.is_code or segment.is_meta

    @classmethod
    def _find_start_or_end_non_code(
        cls, segments: Sequence[BaseSegment]
    ) -> Optional[int]:
        """If segment's first/last child is non-code, return index."""
        if segments:
            for idx in [0, -1]:
                if not cls._is_code_or_meta(segments[idx]):
                    return idx
        return None

    def apply_fixes(
        self, dialect: "Dialect", rule_code: str, fixes: Dict[UUID, AnchorEditInfo]
    ) -> Tuple["BaseSegment", List["BaseSegment"], List["BaseSegment"]]:
        """Apply an iterable of fixes to this segment.

        Used in applying fixes if we're fixing linting errors.
        If anything changes, this should return a new version of the segment
        rather than mutating the original.

        Note: We need to have fixes to apply AND this must have children. In the case
        of raw segments, they will be replaced or removed by their parent and
        so this function should just return self.
        """
        if fixes and not self.is_raw():
            # Get a reference to self to start with, but this will rapidly
            # become a working copy.
            r = self

            # Make a working copy
            seg_buffer = []
            fixes_applied: List[LintFix] = []
            todo_buffer = list(self.segments)
            while True:
                if len(todo_buffer) == 0:
                    break
                else:
                    seg = todo_buffer.pop(0)

                    # Look for uuid match.
                    # This handles potential positioning ambiguity.
                    anchor_info: Optional[AnchorEditInfo] = fixes.pop(seg.uuid, None)
                    if anchor_info is not None:
                        seg_fixes = anchor_info.fixes
                        if (
                            len(seg_fixes) == 2
                            and seg_fixes[0].edit_type == "create_after"
                        ):  # pragma: no cover
                            # Must be create_before & create_after. Swap so the
                            # "before" comes first.
                            seg_fixes.reverse()

                        for f in anchor_info.fixes:
                            assert f.anchor.uuid == seg.uuid
                            fixes_applied.append(f)
                            linter_logger.debug(
                                "Matched fix for %s against segment: %s -> %s",
                                rule_code,
                                f,
                                seg,
                            )
                            if f.edit_type == "delete":
                                # We're just getting rid of this segment.
                                pass
                            elif f.edit_type in (
                                "replace",
                                "create_before",
                                "create_after",
                            ):
                                if (
                                    f.edit_type == "create_after"
                                    and len(anchor_info.fixes) == 1
                                ):
                                    # in the case of a creation after that is not part
                                    # of a create_before/create_after pair, also add
                                    # this segment before the edit.
                                    seg_buffer.append(seg)
                                    seg.set_parent(self)

                                # We're doing a replacement (it could be a single
                                # segment or an iterable)
                                assert f.edit, f"Edit {f.edit_type!r} requires `edit`."
                                consumed_pos = False
                                for s in f.edit:
                                    seg_buffer.append(s)
                                    s.set_parent(self)
                                    # If one of them has the same raw representation
                                    # then the first that matches gets to take the
                                    # original position marker.
                                    if (
                                        f.edit_type == "replace"
                                        and s.raw == seg.raw
                                        and not consumed_pos
                                    ):
                                        seg_buffer[-1].pos_marker = seg.pos_marker
                                        consumed_pos = True

                                if f.edit_type == "create_before":
                                    # in the case of a creation before, also add this
                                    # segment on the end
                                    seg_buffer.append(seg)
                                    seg.set_parent(self)

                            else:  # pragma: no cover
                                raise ValueError(
                                    "Unexpected edit_type: {!r} in {!r}".format(
                                        f.edit_type, f
                                    )
                                )
                    else:
                        seg_buffer.append(seg)
                        seg.set_parent(self)
                # Invalidate any caches
                self.invalidate_caches()

            # If any fixes applied, do an intermediate reposition. When applying
            # fixes to children and then trying to reposition them, that recursion
            # may rely on the parent having already populated positions for any
            # of the fixes applied there first. This ensures those segments have
            # working positions to work with.
            if fixes_applied:
                seg_buffer = list(
                    self._position_segments(tuple(seg_buffer), parent_pos=r.pos_marker)
                )

            # Then recurse (i.e. deal with the children) (Requeueing)
            seg_queue = seg_buffer
            seg_buffer = []
            for seg in seg_queue:
                s, before, after = seg.apply_fixes(dialect, rule_code, fixes)
                # 'before' and 'after' will usually be empty. Only used when
                # lower-level fixes left 'seg' with non-code (usually
                # whitespace) segments as the first or last children. This is
                # generally not allowed (see the can_start_end_non_code field),
                # and these segments need to be "bubbled up" the tree.
                seg_buffer.extend(before)
                seg_buffer.append(s)
                seg_buffer.extend(after)

            # After fixing we should be able to rely on whitespace being
            # inserted in appropriate places. That logic now lives in
            # `BaseRule._choose_anchor_segment()`, rather than here.

            # Rather than fix that here, we simply assert that it has been
            # done. This will raise issues in testing, but shouldn't in use.
            if r.parse_grammar and not r.can_start_end_non_code and seg_buffer:
                assert not self._find_start_or_end_non_code(seg_buffer), (
                    "Found inappropriate fix application: inappropriate "
                    "whitespace positioning. Post `_choose_anchor_segment`. "
                    "Please report this issue on GitHub with your SQL query. "
                )

            # Reform into a new segment
            r = r.__class__(
                # Realign the segments within
                segments=self._position_segments(
                    tuple(seg_buffer), parent_pos=r.pos_marker
                ),
                pos_marker=r.pos_marker,
                # Pass through any additional kwargs
                **{k: getattr(self, k) for k in self.additional_kwargs},
            )
            if fixes_applied:
                self._validate_segment_after_fixes(rule_code, dialect, fixes_applied, r)
            # Return the new segment and any non-code that needs to bubble up
            # the tree.
            return r, before, after
        else:
            return self, [], []

    @classmethod
    def compute_anchor_edit_info(
        cls, fixes: List["LintFix"]
    ) -> Dict[UUID, AnchorEditInfo]:
        """Group and count fixes by anchor, return dictionary."""
        anchor_info = defaultdict(AnchorEditInfo)  # type: ignore
        for fix in fixes:
            # :TRICKY: Use segment uuid as the dictionary key since
            # different segments may compare as equal.
            anchor_id = fix.anchor.uuid
            anchor_info[anchor_id].add(fix)
        return dict(anchor_info)

    def _validate_segment_after_fixes(
        self,
        rule_code: str,
        dialect: "Dialect",
        fixes_applied: List[LintFix],
        segment: BaseSegment,
    ) -> None:
        """Checks correctness of new segment against match or parse grammar."""
        ctx = ParseContext(dialect=dialect)
        try:
            # :HACK: Calling parse() corrupts the segment 'r'
            # in some cases, e.g. adding additional Dedent child
            # segments. Here, we work around this by calling
            # parse() on a "backup copy" of the segment.
            segment_copy = segment.copy()
            segment_copy.parse(ctx)
        except ValueError:  # pragma: no cover
            self._log_apply_fixes_check_issue(
                "After %s fixes were applied, segment %r failed the "
                "parse() check. Fixes: %r",
                rule_code,
                segment_copy,
                fixes_applied,
            )

    @staticmethod
    def _log_apply_fixes_check_issue(
        message: str, *args: Any
    ) -> None:  # pragma: no cover
        linter_logger.critical(message, exc_info=True, *args)

    def _iter_source_fix_patches(
        self, templated_file: TemplatedFile
    ) -> Iterator[FixPatch]:
        """Yield any source patches as fixes now.

        NOTE: This yields source fixes for the segment and any of its
        children, so it's important to call it at the right point in
        the recursion to avoid yielding duplicates.
        """
        for source_fix in self.source_fixes:
            yield FixPatch(
                source_fix.templated_slice,
                source_fix.edit,
                patch_category="source",
                source_slice=source_fix.source_slice,
                templated_str=templated_file.templated_str[source_fix.templated_slice],
                source_str=templated_file.source_str[source_fix.source_slice],
            )

    def iter_patches(self, templated_file: TemplatedFile) -> Iterator[FixPatch]:
        """Iterate through the segments generating fix patches.

        The patches are generated in TEMPLATED space. This is important
        so that we defer dealing with any loops until later. At this stage
        everything *should* happen in templated order.

        Occasionally we have an insertion around a placeholder, so we also
        return a hint to deal with that.
        """
        # Does it match? If so we can ignore it.
        assert self.pos_marker
        templated_raw = templated_file.templated_str[self.pos_marker.templated_slice]
        matches = self.raw == templated_raw
        if matches:
            # First yield any source fixes
            yield from self._iter_source_fix_patches(templated_file)
            # Then return.
            return

        # If we're here, the segment doesn't match the original.
        linter_logger.debug(
            "# Changed Segment Found: %s at %s: Original: [%r] Fixed: [%r]",
            type(self).__name__,
            self.pos_marker.templated_slice,
            templated_raw,
            self.raw,
        )

        # If it's all literal, then we don't need to recurse.
        if self.pos_marker.is_literal():
            # First yield any source fixes
            yield from self._iter_source_fix_patches(templated_file)
            # Then yield the position in the source file and the patch
            yield FixPatch(
                source_slice=self.pos_marker.source_slice,
                templated_slice=self.pos_marker.templated_slice,
                patch_category="literal",
                fixed_raw=self.raw,
                templated_str=templated_file.templated_str[
                    self.pos_marker.templated_slice
                ],
                source_str=templated_file.source_str[self.pos_marker.source_slice],
            )
        # Can we go deeper?
        elif not self.segments:
            # It's not literal, but it's also a raw segment. If we're going
            # to yield a change, we would have done it from the parent, so
            # we just abort from here.
            return  # pragma: no cover TODO?
        else:
            # This segment isn't a literal, but has changed, we need to go deeper.

            # If there's an end of file segment or indent, ignore them just for the
            # purposes of patch iteration.
            # NOTE: This doesn't mutate the underlying `self.segments`.
            segments = self.segments
            while segments and segments[-1].is_type("end_of_file", "indent"):
                segments = segments[:-1]

            # Iterate through the child segments
            source_idx = self.pos_marker.source_slice.start
            templated_idx = self.pos_marker.templated_slice.start
            insert_buff = ""
            for segment in segments:
                # First check for insertions.
                # At this stage, everything should have a position.
                assert segment.pos_marker
                # We know it's an insertion if it has length but not in the templated
                # file.
                if segment.raw and segment.pos_marker.is_point():
                    # Add it to the insertion buffer if it has length:
                    if segment.raw:
                        insert_buff += segment.raw
                        linter_logger.debug(
                            "Appending insertion buffer. %r @idx: %s",
                            insert_buff,
                            templated_idx,
                        )
                    continue

                # If we get here, then we know it's an original. Check for deletions at
                # the point before this segment (vs the TEMPLATED).
                # Deletions in this sense could also mean source consumption.
                start_diff = segment.pos_marker.templated_slice.start - templated_idx

                # Check to see whether there's a discontinuity before the current
                # segment
                if start_diff > 0 or insert_buff:
                    # If we have an insert buffer, then it's an edit, otherwise a
                    # deletion.

                    # For the start of the next segment, we need the position of the
                    # first raw, not the pos marker of the whole thing. That accounts
                    # better for loops.
                    first_segment_pos = segment.raw_segments[0].pos_marker
                    yield FixPatch(
                        # Whether the source slice is zero depends on the start_diff.
                        # A non-zero start diff implies a deletion, or more likely
                        # a consumed element of the source. We can use the tracking
                        # markers from the last segment to recreate where this element
                        # should be inserted in both source and template.
                        source_slice=slice(
                            source_idx,
                            first_segment_pos.source_slice.start,
                        ),
                        templated_slice=slice(
                            templated_idx,
                            first_segment_pos.templated_slice.start,
                        ),
                        patch_category="mid_point",
                        fixed_raw=insert_buff,
                        templated_str="",
                        source_str="",
                    )

                    insert_buff = ""

                # Now we deal with any changes *within* the segment itself.
                yield from segment.iter_patches(templated_file=templated_file)

                # Once we've dealt with any patches from the segment, update
                # our position markers.
                source_idx = segment.pos_marker.source_slice.stop
                templated_idx = segment.pos_marker.templated_slice.stop

            # After the loop, we check whether there's a trailing deletion
            # or insert. Also valid if we still have an insertion buffer here.
            end_diff = self.pos_marker.templated_slice.stop - templated_idx
            if end_diff or insert_buff:
                source_slice = slice(
                    source_idx,
                    self.pos_marker.source_slice.stop,
                )
                templated_slice = slice(
                    templated_idx,
                    self.pos_marker.templated_slice.stop,
                )
                # We determine the source_slice directly rather than
                # inferring it so that we can be very specific that
                # we ensure that fixes adjacent to source-only slices
                # (e.g. {% endif %}) are placed appropriately relative
                # to source-only slices.
                yield FixPatch(
                    source_slice=source_slice,
                    templated_slice=templated_slice,
                    patch_category="end_point",
                    fixed_raw=insert_buff,
                    templated_str=templated_file.templated_str[templated_slice],
                    source_str=templated_file.source_str[source_slice],
                )

    def edit(
        self, raw: Optional[str] = None, source_fixes: Optional[List[SourceFix]] = None
    ) -> BaseSegment:
        """Stub."""
        raise NotImplementedError()


class UnparsableSegment(BaseSegment):
    """This is a segment which can't be parsed. It indicates a error during parsing."""

    type = "unparsable"
    # From here down, comments are printed separately.
    comment_separate = True
    _expected = ""

    def __init__(self, segments: Tuple[BaseSegment, ...], expected: str = "") -> None:
        self._expected = expected
        super().__init__(segments=segments)

    def _suffix(self) -> str:
        """Return any extra output required at the end when logging.

        NB Override this for specific subclasses if we want extra output.
        """
        return f"!! Expected: {self._expected!r}"

    def iter_unparsables(self) -> Iterator["UnparsableSegment"]:
        """Iterate through any unparsables.

        As this is an unparsable, it should yield itself.
        """
        yield self<|MERGE_RESOLUTION|>--- conflicted
+++ resolved
@@ -1080,15 +1080,11 @@
         # Then handle any recursion.
         if recurse_into or not match:
             for seg in self.segments:
-<<<<<<< HEAD
-                if not no_recursive_seg_type or not seg.is_type(no_recursive_seg_type):
-=======
                 # Don't recurse if the segment is of a type we shouldn't
                 # recurse into.
                 # NOTE: Setting no_recursive_seg_type can significantly
                 # improve performance in many cases.
-                if not seg.is_type(no_recursive_seg_type):
->>>>>>> 3b625648
+                if not no_recursive_seg_type or not seg.is_type(no_recursive_seg_type):
                     yield from seg.recursive_crawl(
                         *seg_type,
                         recurse_into=recurse_into,
