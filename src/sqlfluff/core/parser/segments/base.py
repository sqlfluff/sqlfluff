--- conflicted
+++ resolved
@@ -1249,22 +1249,13 @@
                 parse_context.parse_depth + 1, self.__class__.__name__, self.stringify()
             )
         )
-<<<<<<< HEAD
+
         parse_context.logger.debug(parse_depth_msg)
-        with parse_context.deeper_parse() as ctx:
+        with parse_context.deeper_parse(name=self.__class__.__name__) as ctx:
             self.segments = self.expand(
                 self.segments,
                 parse_context=ctx,
             )
-=======
-        if parse_context.may_recurse():
-            parse_context.logger.debug(parse_depth_msg)
-            with parse_context.deeper_parse(name=self.__class__.__name__) as ctx:
-                self.segments = self.expand(
-                    self.segments,
-                    parse_context=ctx,
-                )
->>>>>>> fc91dcd9
 
         return (self,)
 
