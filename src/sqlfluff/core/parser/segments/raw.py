--- conflicted
+++ resolved
@@ -4,13 +4,8 @@
 any children, and the output of the lexer.
 """
 
-<<<<<<< HEAD
-from typing import Any, List, Optional, Set, Tuple
+from typing import Any, FrozenSet, List, Optional, Tuple
 from uuid import uuid4
-=======
-from typing import Any, FrozenSet, List, Optional, Tuple
-from uuid import UUID, uuid4
->>>>>>> c694d05b
 
 from sqlfluff.core.parser.markers import PositionMarker
 from sqlfluff.core.parser.segments.base import BaseSegment, SourceFix
