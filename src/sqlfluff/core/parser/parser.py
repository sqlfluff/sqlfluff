--- conflicted
+++ resolved
@@ -1,38 +1,3 @@
-<<<<<<< HEAD
-"""Defines the Parser class."""
-
-from typing import Optional, Tuple, TYPE_CHECKING
-
-from .context import RootParseContext
-from ..config import FluffConfig
-
-if TYPE_CHECKING:
-    from .segments import BaseSegment
-
-
-class Parser:
-    """Instantiates parsed queries from a sequence of lexed raw segments."""
-
-    def __init__(
-        self, config: Optional[FluffConfig] = None, dialect: Optional[str] = None
-    ):
-        # Allow optional config and dialect
-        self.config = FluffConfig.from_kwargs(config=config, dialect=dialect)
-        self.RootSegment = self.config.get("dialect_obj").get_root_segment()
-
-    def parse(
-        self, segments: Tuple["BaseSegment", ...], recurse=True
-    ) -> Optional["BaseSegment"]:
-        """Parse a series of lexed tokens using the current dialect."""
-        if not segments:
-            return None
-        # Instantiate the root segment
-        root_segment = self.RootSegment(segments=segments)
-        # Call .parse() on that segment
-        with RootParseContext.from_config(config=self.config, recurse=recurse) as ctx:
-            parsed = root_segment.parse(parse_context=ctx)
-        return parsed
-=======
 """Defines the Parser class."""
 
 from typing import Optional, Tuple, TYPE_CHECKING
@@ -57,11 +22,10 @@
     def parse(self, segments: Tuple["BaseSegment", ...], recurse=True) -> "BaseSegment":
         """Parse a series of lexed tokens using the current dialect."""
         if not segments:
-            raise ValueError("Cannot parse an empty iterable of segments.")
+            return None
         # Instantiate the root segment
         root_segment = self.RootSegment(segments=segments)
         # Call .parse() on that segment
         with RootParseContext.from_config(config=self.config, recurse=recurse) as ctx:
             parsed = root_segment.parse(parse_context=ctx)
-        return parsed
->>>>>>> 0c67e700
+        return parsed