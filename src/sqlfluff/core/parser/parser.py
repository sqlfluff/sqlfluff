--- conflicted
+++ resolved
@@ -47,19 +47,11 @@
         # Kick off parsing with the root segment. The BaseFileSegment has
         # a unique entry point to facilitate exactly this. All other segments
         # will use the standard .match() route.
-<<<<<<< HEAD
-        print("root parsing")
-        root = self.RootSegment.root_parse(
-            tuple(segments), fname=fname, parse_context=ctx
-        )
-        print("end root parsing")
-=======
         # print("root parsing")
         root = self.RootSegment.root_parse(
             tuple(segments), fname=fname, parse_context=ctx
         )
         # print("end root parsing")
->>>>>>> 1ca1d702
 
         # Basic Validation, that we haven't dropped anything.
         check_still_complete(tuple(segments), (root,), ())
