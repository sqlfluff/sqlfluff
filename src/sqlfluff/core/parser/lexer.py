--- conflicted
+++ resolved
@@ -12,11 +12,7 @@
 from sqlfluff.core.helpers.slice import is_zero_slice, offset_slice, to_tuple
 from sqlfluff.core.parser.markers import PositionMarker
 
-<<<<<<< HEAD
-# from rsqlfluff import PositionMarker
-=======
 # from rsqlfluff import RsPositionMarker
->>>>>>> 1ca1d702
 from sqlfluff.core.parser.segments import (
     BaseSegment,
     Dedent,
@@ -896,27 +892,14 @@
 
 
 try:
-<<<<<<< HEAD
-    from rsqlfluff import Lexer as RSLexer, Token
-
-    RSLexer.lex_ = RSLexer.lex
-=======
     from rsqlfluff import RsLexer
 
     RsLexer.lex_ = RsLexer.lex
->>>>>>> 1ca1d702
 
     def lex(
         self, raw: Union[str, TemplatedFile]
     ) -> tuple[tuple[BaseSegment, ...], list[SQLLexError]]:
         """Take a string or TemplatedFile and return segments."""
-<<<<<<< HEAD
-        tokens, errors = RSLexer.lex_(self, raw)
-        return [RawSegment.from_rstoken(token) for token in tokens], errors
-
-    RSLexer.lex = lex
-    Lexer = RSLexer
-=======
         tokens, errors = RsLexer.lex_(self, raw)
         first_token = tokens[0]
         assert first_token
@@ -932,7 +915,6 @@
 
     RsLexer.lex = lex
     Lexer = RsLexer
->>>>>>> 1ca1d702
     lexer_logger.info("Using rsqlfluff lexer.")
 except ImportError:
     pass