"""Contains SQL Dialects.

Note that individual dialects are only imported as needed at runtime.
This avoids circular references in python 3.6.

To enable this, any modules outside of .dialects cannot import dialects
directly. They should import `dialect_selector` and use that to fetch
dialects.

Within .dialects, each dialect is free to depend on other dialects as
required. Any dependent dialects will be loaded as needed.
"""

from typing import NamedTuple
from importlib import import_module


# Eventually it would be a good to dynamically discover dialects
# from any module beginning with "dialect_" within this folder.
_dialect_lookup = {
    "ansi": ("dialect_ansi", "ansi_dialect"),
    "bigquery": ("dialect_bigquery", "bigquery_dialect"),
    "mysql": ("dialect_mysql", "mysql_dialect"),
    "teradata": ("dialect_teradata", "teradata_dialect"),
    "postgres": ("dialect_postgres", "postgres_dialect"),
    "snowflake": ("dialect_snowflake", "snowflake_dialect"),
    "exasol": ("dialect_exasol", "exasol_dialect"),
    "exasol_fs": ("dialect_exasol_fs", "exasol_fs_dialect"),
    "tsql": ("dialect_tsql", "tsql_dialect"),
    "hive": ("dialect_hive", "hive_dialect"),
<<<<<<< HEAD
    "tsql_asa": ("dialect_tsql_asa", "tsql_asa_dialect"),
=======
    "sqlite": ("dialect_sqlite", "sqlite_dialect"),
>>>>>>> 5da4cac3
}


def load_raw_dialect(label, base_module="sqlfluff.dialects"):
    """Dynamically load a dialect."""
    module, name = _dialect_lookup[label]
    return getattr(import_module(f"{base_module}.{module}"), name)


class DialectTuple(NamedTuple):
    """Dialect Tuple object for describing dialects."""

    label: str
    name: str
    inherits_from: str


def dialect_readout():
    """Generate a readout of available dialects."""
    for dialect_label in sorted(_dialect_lookup):
        dialect = load_raw_dialect(dialect_label)
        yield DialectTuple(
            label=dialect_label,
            name=dialect.name,
            inherits_from=dialect.inherits_from or "nothing",
        )


def dialect_selector(s):
    """Return a dialect given its name."""
    dialect = load_raw_dialect(s or "ansi")
    # Expand any callable references at this point.
    # NOTE: The result of .expand() is a new class.
    return dialect.expand()<|MERGE_RESOLUTION|>--- conflicted
+++ resolved
@@ -28,11 +28,8 @@
     "exasol_fs": ("dialect_exasol_fs", "exasol_fs_dialect"),
     "tsql": ("dialect_tsql", "tsql_dialect"),
     "hive": ("dialect_hive", "hive_dialect"),
-<<<<<<< HEAD
+    "sqlite": ("dialect_sqlite", "sqlite_dialect"),
     "tsql_asa": ("dialect_tsql_asa", "tsql_asa_dialect"),
-=======
-    "sqlite": ("dialect_sqlite", "sqlite_dialect"),
->>>>>>> 5da4cac3
 }
 
 
