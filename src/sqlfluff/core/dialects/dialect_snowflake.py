--- conflicted
+++ resolved
@@ -66,11 +66,7 @@
         "PIPES",
         "QUERIES",
         "REGIONS",
-<<<<<<< HEAD
-        "REMOVE",
-=======
         "SECURE",
->>>>>>> d4da92a8
         "SEED",
         "TERSE",
         "UNSET",
