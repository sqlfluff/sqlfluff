"""Defines the LintedFile class.

This holds linting results for a single file, and also
contains all of the routines to apply fixes to that file
post linting.
"""

import os
import logging
import shutil
import stat
import tempfile
from typing import (
    Any,
    Iterable,
    List,
    NamedTuple,
    Optional,
    Tuple,
    Union,
    cast,
    Type,
)

from sqlfluff.core.errors import (
    SQLBaseError,
    SQLLintError,
    CheckTuple,
)
from sqlfluff.core.string_helpers import findall
from sqlfluff.core.templaters import TemplatedFile, RawFileSlice

# Classes needed only for type checking
from sqlfluff.core.parser.segments.base import BaseSegment, FixPatch

from sqlfluff.core.linter.common import NoQaDirective

# Instantiate the linter logger
linter_logger: logging.Logger = logging.getLogger("sqlfluff.linter")


class LintedFile(NamedTuple):
    """A class to store the idea of a linted file."""

    path: str
    violations: List[SQLBaseError]
    time_dict: dict
    tree: Optional[BaseSegment]
    ignore_mask: List[NoQaDirective]
    templated_file: TemplatedFile
    encoding: str

    def check_tuples(self, raise_on_non_linting_violations=True) -> List[CheckTuple]:
        """Make a list of check_tuples.

        This assumes that all the violations found are
        linting violations (and therefore implement `check_tuple()`).
        If they don't then this function raises that error.
        """
        vs: List[CheckTuple] = []
        v: SQLLintError
        for v in self.get_violations():
            if hasattr(v, "check_tuple"):
                vs.append(v.check_tuple())
            elif raise_on_non_linting_violations:
                raise v
        return vs

    def get_violations(
        self,
        rules: Optional[Union[str, Tuple[str, ...]]] = None,
        types: Optional[Union[Type[SQLBaseError], Iterable[Type[SQLBaseError]]]] = None,
        filter_ignore: bool = True,
        fixable: bool = None,
    ) -> list:
        """Get a list of violations, respecting filters and ignore options.

        Optionally now with filters.
        """
        violations = self.violations
        # Filter types
        if types:
            # If it's a singular type, make it a single item in a tuple
            # otherwise coerce to tuple normally so that we can use it with
            # isinstance.
            if isinstance(types, type) and issubclass(types, SQLBaseError):
                types = (types,)
            else:
                types = tuple(types)  # pragma: no cover TODO?
            violations = [v for v in violations if isinstance(v, types)]
        # Filter rules
        if rules:
            if isinstance(rules, str):
                rules = (rules,)
            else:
                rules = tuple(rules)
            violations = [v for v in violations if v.rule_code() in rules]
        # Filter fixable
        if fixable is not None:
            # Assume that fixable is true or false if not None
            violations = [v for v in violations if v.fixable is fixable]
        # Filter ignorable violations
        if filter_ignore:
            violations = [v for v in violations if not v.ignore]
            # Ignore any rules in the ignore mask
            if self.ignore_mask:
                violations = self.ignore_masked_violations(violations, self.ignore_mask)
        return violations

    @staticmethod
    def _ignore_masked_violations_single_line(
        violations: List[SQLBaseError], ignore_mask: List[NoQaDirective]
    ):
        """Returns whether to ignore error for line-specific directives.

        The "ignore" list is assumed to ONLY contain NoQaDirectives with
        action=None.
        """
        for ignore in ignore_mask:
            violations = [
                v
                for v in violations
                if not (
                    v.line_no == ignore.line_no
                    and (ignore.rules is None or v.rule_code() in ignore.rules)
                )
            ]
        return violations

    @staticmethod
    def _should_ignore_violation_line_range(
        line_no: int, ignore_rule: List[NoQaDirective]
    ):
        """Returns whether to ignore a violation at line_no."""
        # Loop through the NoQaDirectives to find the state of things at
        # line_no. Assumptions about "ignore_rule":
        # - Contains directives for only ONE RULE, i.e. the rule that was
        #   violated at line_no
        # - Sorted in ascending order by line number
        disable = False
        for ignore in ignore_rule:
            if ignore.line_no > line_no:
                break
            disable = ignore.action == "disable"
        return disable

    @classmethod
    def _ignore_masked_violations_line_range(
        cls, violations: List[SQLBaseError], ignore_mask: List[NoQaDirective]
    ):
        """Returns whether to ignore error for line-range directives.

        The "ignore" list is assumed to ONLY contain NoQaDirectives where
        action is "enable" or "disable".
        """
        result = []
        for v in violations:
            # Find the directives that affect the violated rule "v", either
            # because they specifically reference it or because they don't
            # specify a list of rules, thus affecting ALL rules.
            ignore_rule = sorted(
                (
                    ignore
                    for ignore in ignore_mask
                    if not ignore.rules
                    or (v.rule_code() in cast(Tuple[str, ...], ignore.rules))
                ),
                key=lambda ignore: ignore.line_no,
            )
            # Determine whether to ignore the violation, based on the relevant
            # enable/disable directives.
            if not cls._should_ignore_violation_line_range(v.line_no, ignore_rule):
                result.append(v)
        return result

    @classmethod
    def ignore_masked_violations(
        cls, violations: List[SQLBaseError], ignore_mask: List[NoQaDirective]
    ) -> List[SQLBaseError]:
        """Remove any violations specified by ignore_mask.

        This involves two steps:
        1. Filter out violations affected by single-line "noqa" directives.
        2. Filter out violations affected by disable/enable "noqa" directives.
        """
        ignore_specific = [ignore for ignore in ignore_mask if not ignore.action]
        ignore_range = [ignore for ignore in ignore_mask if ignore.action]
        violations = cls._ignore_masked_violations_single_line(
            violations, ignore_specific
        )
        violations = cls._ignore_masked_violations_line_range(violations, ignore_range)
        return violations

    def num_violations(self, **kwargs) -> int:
        """Count the number of violations.

        Optionally now with filters.
        """
        violations = self.get_violations(**kwargs)
        return len(violations)

    def is_clean(self) -> bool:
        """Return True if there are no ignorable violations."""
        return not any(self.get_violations(filter_ignore=True))

    @staticmethod
    def _log_hints(patch: FixPatch, templated_file: TemplatedFile):
        """Log hints for debugging during patch generation."""
        # This next bit is ALL FOR LOGGING AND DEBUGGING
        max_log_length = 10
        if patch.templated_slice.start >= max_log_length:
            pre_hint = templated_file.templated_str[
                patch.templated_slice.start
                - max_log_length : patch.templated_slice.start
            ]
        else:
            pre_hint = templated_file.templated_str[: patch.templated_slice.start]
        if patch.templated_slice.stop + max_log_length < len(
            templated_file.templated_str
        ):
            post_hint = templated_file.templated_str[
                patch.templated_slice.stop : patch.templated_slice.stop + max_log_length
            ]
        else:
            post_hint = templated_file.templated_str[patch.templated_slice.stop :]
        linter_logger.debug(
            "        Templated Hint: ...%r <> %r...", pre_hint, post_hint
        )

    def fix_string(self) -> Tuple[Any, bool]:
        """Obtain the changes to a path as a string.

        We use the source mapping features of TemplatedFile
        to generate a list of "patches" which cover the non
        templated parts of the file and refer back to the locations
        in the original file.

        NB: This is MUCH FASTER than the original approach
        using difflib in pre 0.4.0.

        There is an important distinction here between Slices and
        Segments. A Slice is a portion of a file which is determined
        by the templater based on which portions of the source file
        are templated or not, and therefore before Lexing and so is
        completely dialect agnostic. A Segment is determined by the
        Lexer from portions of strings after templating.
        """
        linter_logger.debug("Original Tree: %r", self.templated_file.templated_str)
        assert self.tree
        linter_logger.debug("Fixed Tree: %r", self.tree.raw)

        # The sliced file is contiguous in the TEMPLATED space.
        # NB: It has gaps and repeats in the source space.
        # It's also not the FIXED file either.
        linter_logger.debug("### Templated File.")
        for idx, file_slice in enumerate(self.templated_file.sliced_file):
            t_str = self.templated_file.templated_str[file_slice.templated_slice]
            s_str = self.templated_file.source_str[file_slice.source_slice]
            if t_str == s_str:
                linter_logger.debug(
                    "    File slice: %s %r [invariant]", idx, file_slice
                )
            else:
                linter_logger.debug("    File slice: %s %r", idx, file_slice)
                linter_logger.debug("    \t\t\ttemplated: %r\tsource: %r", t_str, s_str)

        original_source = self.templated_file.source_str

        # Generate patches from the fixed tree. In the process we sort
        # and deduplicate them so that the resultant list is in the
        # the right order for the source file without any duplicates.
        # TODO: Requires a mechanism for generating patches for source only
        # fixes.
        filtered_source_patches = self._generate_source_patches(
            self.tree, self.templated_file
        )

        # Any Template tags in the source file are off limits, unless
        # we're explicitly fixing the source file.
        source_only_slices = self.templated_file.source_only_slices()
        linter_logger.debug("Source-only slices: %s", source_only_slices)

        # We now slice up the file using the patches and any source only slices.
        # This gives us regions to apply changes to.
        # TODO: This is the last hurdle for source only fixes.
        slice_buff = self._slice_source_file_using_patches(
            filtered_source_patches, source_only_slices, self.templated_file.source_str
        )

        linter_logger.debug("Final slice buffer: %s", slice_buff)

        # Iterate through the patches, building up the new string.
        fixed_source_string = self._build_up_fixed_source_string(
            slice_buff, filtered_source_patches, self.templated_file.source_str
        )

        # The success metric here is whether anything ACTUALLY changed.
        return fixed_source_string, fixed_source_string != original_source

    @classmethod
    def _generate_source_patches(
        cls, tree: BaseSegment, templated_file: TemplatedFile
    ) -> List[FixPatch]:
        """Use the fixed tree to generate source patches.

        Importantly here we deduplicate and sort the patches
        from their position in the templated file into their
        intended order in the source file.
        """
        # Iterate patches, filtering and translating as we go:
        linter_logger.debug("### Beginning Patch Iteration.")
        filtered_source_patches = []
        dedupe_buffer = []
        # We use enumerate so that we get an index for each patch. This is entirely
        # so when debugging logs we can find a given patch again!
<<<<<<< HEAD
        for idx, patch in enumerate(tree.iter_patches(templated_file=templated_file)):
            linter_logger.debug("  %s Yielded patch: %s", idx, patch)
            cls._log_hints(patch, templated_file)
=======
        for idx, patch in enumerate(
            self.tree.iter_patches(templated_file=self.templated_file)
        ):
            linter_logger.debug("  %s Yielded patch: %s", idx, patch)
            self._log_hints(patch, self.templated_file)
>>>>>>> f6b65825

            # Check for duplicates
            if patch.dedupe_tuple() in dedupe_buffer:
                linter_logger.info(
                    "      - Skipping. Source space Duplicate: %s",
                    patch.dedupe_tuple(),
                )
                continue

            # We now evaluate patches in the source-space for whether they overlap
            # or disrupt any templated sections.
            # The intent here is that unless explicitly stated, a fix should never
            # disrupt a templated section.
            # NOTE: We rely here on the patches being generated in order.
            # TODO: Implement a mechanism for doing templated section fixes. Given
            # these patches are currently generated from fixed segments, there will
            # likely need to be an entirely different mechanism

            # Get the affected raw slices.
<<<<<<< HEAD
            local_raw_slices = templated_file.raw_slices_spanning_source_slice(
=======
            local_raw_slices = self.templated_file.raw_slices_spanning_source_slice(
>>>>>>> f6b65825
                patch.source_slice
            )
            local_type_list = [slc.slice_type for slc in local_raw_slices]

            # Deal with the easy cases of 1) New code at end 2) only literals
            if not local_type_list or set(local_type_list) == {"literal"}:
                linter_logger.info(
                    "      * Keeping patch on new or literal-only section: %s",
                    patch,
                )
                filtered_source_patches.append(patch)
                dedupe_buffer.append(patch.dedupe_tuple())
            # Is it a zero length patch.
            elif (
                patch.source_slice.start == patch.source_slice.stop
                and patch.source_slice.start == local_raw_slices[0].source_idx
            ):
                linter_logger.info(
                    "      * Keeping insertion patch on slice boundary: %s",
                    patch,
                )
                filtered_source_patches.append(patch)
                dedupe_buffer.append(patch.dedupe_tuple())
            else:
                # We've got a situation where the ends of our patch need to be
                # more carefully mapped. Likely because we're greedily including
                # a section of source templating with our fix and we need to work
                # around it gracefully.

                # Identify all the places the string appears in the source content.
                positions = list(findall(patch.templated_str, patch.source_str))
                if len(positions) != 1:
                    # NOTE: This section is not covered in tests. While we
                    # don't have an example of it's use (we should), the
                    # code after this relies on there being only one
                    # instance found - so the safety check remains.
                    linter_logger.debug(  # pragma: no cover
                        "        - Skipping edit patch on non-unique templated "
                        "content: %s",
                        patch,
                    )
                    continue  # pragma: no cover

                # We have a single occurrence of the thing we want to patch. This
                # means we can use its position to place our patch.
                new_source_slice = slice(
                    patch.source_slice.start + positions[0],
                    patch.source_slice.start + positions[0] + len(patch.templated_str),
                )
                linter_logger.debug(
                    "      * Keeping Tricky Case. Positions: %s, New Slice: %s, "
                    "Patch: %s",
                    positions,
                    new_source_slice,
                    patch,
                )
                patch.source_slice = new_source_slice
                filtered_source_patches.append(patch)
                dedupe_buffer.append(patch.dedupe_tuple())
                continue

        # Sort the patches before building up the file.
        return sorted(filtered_source_patches, key=lambda x: x.source_slice.start)

    @staticmethod
    def _slice_source_file_using_patches(
        source_patches: List[FixPatch],
        source_only_slices: List[RawFileSlice],
        raw_source_string: str,
    ) -> List[slice]:
        """Use patches to safely slice up the file before fixing.

        This uses source only slices to avoid overwriting sections
        of templated code in the source file (when we don't want to).

        We assume that the source patches have already been
        sorted and deduplicated. Sorting is important. If the slices
        aren't sorted then this function will miss chunks.
        If there are overlaps or duplicates then this function
        may produce strange results.
        """
        # We now slice up the file using the patches and any source only slices.
        # This gives us regions to apply changes to.
        slice_buff = []
        source_idx = 0
        for patch in source_patches:
            # Are there templated slices at or before the start of this patch?
            # TODO: We'll need to explicit handling for template fixes here, because
            # they ARE source only slices. If we can get handling to work properly
            # here then this is the last hurdle and it will flow through
            # smoothly from here.
            while (
                source_only_slices
                and source_only_slices[0].source_idx < patch.source_slice.start
            ):
                next_so_slice = source_only_slices.pop(0).source_slice()
                # Add a pre-slice before the next templated slices if needed.
                if next_so_slice.start > source_idx:
                    slice_buff.append(slice(source_idx, next_so_slice.start))
                # Add the templated slice.
                slice_buff.append(next_so_slice)
                source_idx = next_so_slice.stop

            # Is there a gap between current position and this patch?
            if patch.source_slice.start > source_idx:
                # Add a slice up to this patch.
                slice_buff.append(slice(source_idx, patch.source_slice.start))

            # Is this patch covering an area we've already covered?
            if patch.source_slice.start < source_idx:
                linter_logger.info(
                    "Skipping overlapping patch at Index %s, Patch: %s",
                    source_idx,
                    patch,
                )
                # Ignore the patch for now...
                continue

            # Add this patch.
            slice_buff.append(patch.source_slice)
            source_idx = patch.source_slice.stop
        # Add a tail slice.
        if source_idx < len(raw_source_string):
            slice_buff.append(slice(source_idx, len(raw_source_string)))

        return slice_buff

    @staticmethod
    def _build_up_fixed_source_string(
        source_file_slices: List[slice],
        source_patches: List[FixPatch],
        raw_source_string: str,
    ) -> str:
        """Use patches and raw file to fix the source file.

        This assumes that patches and slices have already
        been coordinated. If they haven't then this will
        fail because we rely on patches having a corresponding
        slice of exactly the right file in the list of file
        slices.
        """
        # Iterate through the patches, building up the new string.
        str_buff = ""
        for source_slice in source_file_slices:
            # Is it one in the patch buffer:
            for patch in source_patches:
                if patch.source_slice == source_slice:
                    # Use the patched version
                    linter_logger.debug(
                        "%-30s    %s    %r > %r",
                        f"Appending {patch.patch_category} Patch:",
                        patch.source_slice,
                        patch.source_str,
                        patch.fixed_raw,
                    )
                    str_buff += patch.fixed_raw
                    break
            else:
                # Use the raw string
                linter_logger.debug(
                    "Appending Raw:                    %s     %r",
                    source_slice,
                    raw_source_string[source_slice],
                )
                str_buff += raw_source_string[source_slice]
        return str_buff

    def persist_tree(self, suffix: str = "") -> bool:
        """Persist changes to the given path."""
        write_buff, success = self.fix_string()

        if success:
            fname = self.path
            # If there is a suffix specified, then use it.s
            if suffix:
                root, ext = os.path.splitext(fname)
                fname = root + suffix + ext
            self._safe_create_replace_file(self.path, fname, write_buff, self.encoding)
        return success

    @staticmethod
    def _safe_create_replace_file(
        input_path: str, output_path: str, write_buff: str, encoding: str
    ):
        # Write to a temporary file first, so in case of encoding or other
        # issues, we don't delete or corrupt the user's existing file.

        # Get file mode (i.e. permissions) on existing file. We'll preserve the
        # same permissions on the output file.
        mode = None
        try:
            status = os.stat(input_path)
        except FileNotFoundError:
            pass
        else:
            if stat.S_ISREG(status.st_mode):
                mode = stat.S_IMODE(status.st_mode)
        dirname, basename = os.path.split(output_path)
        with tempfile.NamedTemporaryFile(
            mode="w",
            encoding=encoding,
            prefix=basename,
            dir=dirname,
            suffix=os.path.splitext(output_path)[1],
            delete=False,
        ) as tmp:
            tmp.file.write(write_buff)
            tmp.flush()
            os.fsync(tmp.fileno())
        # Once the temp file is safely written, replace the existing file.
        if mode is not None:
            os.chmod(tmp.name, mode)
        shutil.move(tmp.name, output_path)<|MERGE_RESOLUTION|>--- conflicted
+++ resolved
@@ -313,17 +313,11 @@
         dedupe_buffer = []
         # We use enumerate so that we get an index for each patch. This is entirely
         # so when debugging logs we can find a given patch again!
-<<<<<<< HEAD
-        for idx, patch in enumerate(tree.iter_patches(templated_file=templated_file)):
-            linter_logger.debug("  %s Yielded patch: %s", idx, patch)
-            cls._log_hints(patch, templated_file)
-=======
         for idx, patch in enumerate(
-            self.tree.iter_patches(templated_file=self.templated_file)
+            self.tree.iter_patches(templated_file=templated_file)
         ):
             linter_logger.debug("  %s Yielded patch: %s", idx, patch)
             self._log_hints(patch, self.templated_file)
->>>>>>> f6b65825
 
             # Check for duplicates
             if patch.dedupe_tuple() in dedupe_buffer:
@@ -343,11 +337,7 @@
             # likely need to be an entirely different mechanism
 
             # Get the affected raw slices.
-<<<<<<< HEAD
             local_raw_slices = templated_file.raw_slices_spanning_source_slice(
-=======
-            local_raw_slices = self.templated_file.raw_slices_spanning_source_slice(
->>>>>>> f6b65825
                 patch.source_slice
             )
             local_type_list = [slc.slice_type for slc in local_raw_slices]
