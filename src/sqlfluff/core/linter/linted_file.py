--- conflicted
+++ resolved
@@ -361,13 +361,6 @@
                 filtered_source_patches.append(patch)
                 dedupe_buffer.append(patch.dedupe_tuple())
             else:
-<<<<<<< HEAD
-                NotImplementedError(  # pragma: no cover
-                    "Template tracing logic means that this situation should "
-                    "never occur. Please report this as an issue on GitHub "
-                    "with a version of your query which triggers this "
-                    "error"
-=======
                 # We've got a situation where the ends of our patch need to be
                 # more carefully mapped. Likely because we're greedily including
                 # a section of source templating with our fix and we need to work
@@ -388,7 +381,6 @@
                 new_source_slice = slice(
                     patch.source_slice.start + positions[0],
                     patch.source_slice.start + positions[0] + len(patch.templated_str),
->>>>>>> bf680330
                 )
                 linter_logger.debug(
                     "      * Keeping Tricky Case. Positions: %s, New Slice: %s, "
