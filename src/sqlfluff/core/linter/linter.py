--- conflicted
+++ resolved
@@ -498,19 +498,6 @@
             ignore_buff = []
 
         save_tree = tree
-<<<<<<< HEAD
-        # There are two phases of rule running. The main loop is for most rules.
-        # These rules are assumed to interact and cause a cascade of fixes
-        # requiring multiple passes. The post loop is for post-processing rules,
-        # not expected to trigger any downstream rules, e.g. capitalization fixes.
-        for phase in ["main", "post"]:
-            rules_this_phase = [rule for rule in rule_set if rule.lint_phase == phase]
-            for loop in range(loop_limit if phase == "main" else 2):
-                linter_logger.info(f"Linter phase {phase}, loop {loop+1}/{loop_limit}")
-                changed = False
-
-                if phase == "main" and loop == 0:
-=======
         # There are two phases of rule running.
         # 1. The main loop is for most rules. These rules are assumed to
         # interact and cause a cascade of fixes requiring multiple passes.
@@ -538,7 +525,6 @@
                 changed = False
 
                 if is_first_linter_pass():
->>>>>>> c4f5f8b5
                     # In order to compute initial_linting_errors correctly, need
                     # to run all rules on the first loop of the main phase.
                     rules_this_phase = rule_set
@@ -552,10 +538,6 @@
                 for crawler in progress_bar_crawler:
                     # Performance: After first loop pass, skip rules that don't
                     # do fixes. Any results returned won't be seen by the user
-<<<<<<< HEAD
-                    # anyway, so there's absolutely no reason to run them.
-                    if fix and loop > 0 and not is_fix_compatible(crawler):
-=======
                     # anyway (linting errors ADDED by rules changing SQL, are
                     # not reported back to the user - only initial linting errors),
                     # so there's absolutely no reason to run them.
@@ -564,7 +546,6 @@
                         and not is_first_linter_pass()
                         and not is_fix_compatible(crawler)
                     ):
->>>>>>> c4f5f8b5
                         continue
 
                     progress_bar_crawler.set_description(f"rule {crawler.code}")
@@ -582,13 +563,8 @@
                         ignore_mask=ignore_buff,
                         fname=fname,
                     )
-<<<<<<< HEAD
-                    all_linting_errors += linting_errors
-=======
                     if is_first_linter_pass():
                         initial_linting_errors += linting_errors
->>>>>>> c4f5f8b5
-
                     if fix and fixes:
                         linter_logger.info(f"Applying Fixes [{crawler.code}]: {fixes}")
                         # Do some sanity checks on the fixes before applying.
@@ -632,13 +608,6 @@
                                 # we want to stop.
                                 cls._warn_unfixable(crawler.code)
 
-<<<<<<< HEAD
-                if phase == "main" and loop == 0:
-                    # Keep track of initial errors for reporting.
-                    initial_linting_errors = all_linting_errors.copy()
-
-=======
->>>>>>> c4f5f8b5
                 if fix and not changed:
                     # We did not change the file. Either the file is clean (no
                     # fixes), or any fixes which are present will take us back
