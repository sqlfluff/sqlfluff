"""Defines the linter class."""

import fnmatch
import logging
import os
import time
<<<<<<< HEAD
from typing import TYPE_CHECKING, Iterator, Optional, Sequence, cast
=======
from collections.abc import Iterator, Sequence
from typing import TYPE_CHECKING, Any, Optional, cast
>>>>>>> 9259c4b9

import regex
from tqdm import tqdm

from sqlfluff.core.config import FluffConfig, progress_bar_configuration
from sqlfluff.core.errors import (
    SQLBaseError,
    SQLFluffSkipFile,
    SQLLexError,
    SQLLintError,
    SQLParseError,
    SQLTemplaterError,
)
from sqlfluff.core.formatter import FormatterInterface
from sqlfluff.core.helpers.file import get_encoding
from sqlfluff.core.linter.common import (
    ParsedString,
    ParsedVariant,
    RenderedFile,
    RuleTuple,
)
from sqlfluff.core.linter.discovery import paths_from_path
from sqlfluff.core.linter.fix import apply_fixes, compute_anchor_edit_info
from sqlfluff.core.linter.linted_dir import LintedDir
from sqlfluff.core.linter.linted_file import (
    TMP_PRS_ERROR_TYPES,
    FileTimings,
    LintedFile,
)
from sqlfluff.core.linter.linting_result import LintingResult
from sqlfluff.core.parser import Lexer, Parser
from sqlfluff.core.parser.segments.base import BaseSegment, SourceFix
from sqlfluff.core.rules import BaseRule, RulePack, get_ruleset
from sqlfluff.core.rules.fix import LintFix
from sqlfluff.core.rules.noqa import IgnoreMask

if TYPE_CHECKING:  # pragma: no cover
    from sqlfluff.core.dialects import Dialect
    from sqlfluff.core.parser.segments.meta import MetaSegment
    from sqlfluff.core.templaters import RawTemplater, TemplatedFile


RuleTimingsType = list[tuple[str, str, float]]

# Instantiate the linter logger
linter_logger: logging.Logger = logging.getLogger("sqlfluff.linter")


class Linter:
    """The interface class to interact with the linter."""

    # Default to allowing process parallelism
    allow_process_parallelism = True

    def __init__(
        self,
        config: Optional[FluffConfig] = None,
        formatter: Optional[FormatterInterface] = None,
        dialect: Optional[str] = None,
        rules: Optional[list[str]] = None,
        user_rules: Optional[list[type[BaseRule]]] = None,
        exclude_rules: Optional[list[str]] = None,
    ) -> None:
        if config and (dialect or rules or exclude_rules):
            raise ValueError(  # pragma: no cover
                "Linter does not support setting both `config` and any of "
                "`dialect`, `rules` or `exclude_rules`. The latter are "
                "provided as convenience methods to avoid needing to "
                "set the `config` object. If using `config`, please "
                "provide all the other values within that object."
            )
        # Use the provided config or create one from the kwargs.
        self.config = config or FluffConfig.from_kwargs(
            dialect=dialect,
            rules=rules,
            exclude_rules=exclude_rules,
            # Don't require a dialect to be provided yet. Defer this until we
            # are actually linting something, since the directory we are linting
            # from may provide additional configuration, including a dialect.
            require_dialect=False,
        )
        # Get the dialect and templater
        self.dialect: "Dialect" = cast("Dialect", self.config.get("dialect_obj"))
        self.templater: "RawTemplater" = cast(
            "RawTemplater", self.config.get("templater_obj")
        )
        # Store the formatter for output
        self.formatter = formatter
        # Store references to user rule classes
        self.user_rules = user_rules or []

    def get_rulepack(self, config: Optional[FluffConfig] = None) -> RulePack:
        """Get hold of a set of rules."""
        rs = get_ruleset()
        # Register any user rules
        for rule in self.user_rules:
            rs.register(rule)
        cfg = config or self.config
        return rs.get_rulepack(config=cfg)

    def rule_tuples(self) -> list[RuleTuple]:
        """A simple pass through to access the rule tuples of the rule set."""
        rs = self.get_rulepack()
        return [
            RuleTuple(rule.code, rule.name, rule.description, rule.groups, rule.aliases)
            for rule in rs.rules
        ]

    # #### Static methods
    # These are the building blocks of the linting process.

    @staticmethod
    def load_raw_file_and_config(
        fname: str, root_config: FluffConfig
    ) -> tuple[str, FluffConfig, str]:
        """Load a raw file and the associated config."""
        file_config = root_config.make_child_from_path(fname)
        config_encoding: str = file_config.get("encoding", default="autodetect")
        encoding = get_encoding(fname=fname, config_encoding=config_encoding)
        # Check file size before loading.
        limit = file_config.get("large_file_skip_byte_limit")
        if limit:
            # Get the file size
            file_size = os.path.getsize(fname)
            if file_size > limit:
                raise SQLFluffSkipFile(
                    f"Length of file {fname!r} is {file_size} bytes which is over "
                    f"the limit of {limit} bytes. Skipping to avoid parser lock. "
                    "Users can increase this limit in their config by setting the "
                    "'large_file_skip_byte_limit' value, or disable by setting it "
                    "to zero."
                )
        with open(fname, encoding=encoding, errors="backslashreplace") as target_file:
            raw_file = target_file.read()
        # Scan the raw file for config commands.
        file_config.process_raw_file_for_config(raw_file, fname)
        # Return the raw file and config
        return raw_file, file_config, encoding

    @staticmethod
    def _normalise_newlines(string: str) -> str:
        """Normalise newlines to unix-style line endings."""
        return regex.sub(r"\r\n|\r", "\n", string)

    @staticmethod
    def _lex_templated_file(
        templated_file: "TemplatedFile", config: FluffConfig
    ) -> tuple[Optional[Sequence[BaseSegment]], list[SQLLexError]]:
        """Lex a templated file."""
        violations = []
        linter_logger.info("LEXING RAW (%s)", templated_file.fname)
        # Get the lexer
        lexer = Lexer(config=config)
        # Lex the file and log any problems
        try:
            segments, lex_vs = lexer.lex(templated_file)
            # NOTE: There will always be segments, even if it's
            # just an end of file marker.
            assert segments, "The token sequence should never be empty."
            # We might just get the violations as a list
            violations += lex_vs
            linter_logger.info("Lexed segments: %s", [seg.raw for seg in segments])
        except SQLLexError as err:  # pragma: no cover
            linter_logger.info("LEXING FAILED! (%s): %s", templated_file.fname, err)
            violations.append(err)
            return None, violations

        # Check that we've got sensible indentation from the lexer.
        # We might need to suppress if it's a complicated file.
        templating_blocks_indent = config.get("template_blocks_indent", "indentation")
        if isinstance(templating_blocks_indent, str):
            force_block_indent = templating_blocks_indent.lower().strip() == "force"
        else:
            force_block_indent = False
        templating_blocks_indent = bool(templating_blocks_indent)
        # If we're forcing it through we don't check.
        if templating_blocks_indent and not force_block_indent:
            indent_balance = sum(getattr(elem, "indent_val", 0) for elem in segments)
            if indent_balance != 0:  # pragma: no cover
                linter_logger.debug(
                    "Indent balance test failed for %r. Template indents will not be "
                    "linted for this file.",
                    templated_file.fname,
                )
                # Don't enable the templating blocks.
                templating_blocks_indent = False

        # The file will have been lexed without config, so check all indents
        # are enabled.
        new_segments = []
        for segment in segments:
            if segment.is_meta:
                meta_segment = cast("MetaSegment", segment)
                if meta_segment.indent_val != 0:
                    # Don't allow it if we're not linting templating block indents.
                    if not templating_blocks_indent:
                        continue  # pragma: no cover
            new_segments.append(segment)

        # Return new buffer
        return new_segments, violations

    @staticmethod
    def _parse_tokens(
        tokens: Sequence[BaseSegment],
        config: FluffConfig,
        fname: Optional[str] = None,
        parse_statistics: bool = False,
    ) -> tuple[Optional[BaseSegment], list[SQLParseError]]:
        parser = Parser(config=config)
        violations = []
        # Parse the file and log any problems
        try:
            parsed: Optional[BaseSegment] = parser.parse(
                # Regardless of how the sequence was passed in, we should
                # coerce it to a tuple here, before we head deeper into
                # the parsing process.
                tuple(tokens),
                fname=fname,
                parse_statistics=parse_statistics,
            )
        except SQLParseError as err:
            linter_logger.info("PARSING FAILED! : %s", err)
            violations.append(err)
            return None, violations

        if parsed is None:  # pragma: no cover
            return None, violations

        linter_logger.info("\n###\n#\n# {}\n#\n###".format("Parsed Tree:"))
        linter_logger.info("\n" + parsed.stringify())
        # We may succeed parsing, but still have unparsable segments. Extract them
        # here.
        for unparsable in parsed.iter_unparsables():
            # No exception has been raised explicitly, but we still create one here
            # so that we can use the common interface
            assert unparsable.pos_marker
            violations.append(
                SQLParseError(
                    "Line {0[0]}, Position {0[1]}: Found unparsable section: "
                    "{1!r}".format(
                        unparsable.pos_marker.working_loc,
                        (
                            unparsable.raw
                            if len(unparsable.raw) < 40
                            else unparsable.raw[:40] + "..."
                        ),
                    ),
                    segment=unparsable,
                )
            )
            linter_logger.info("Found unparsable segment...")
            linter_logger.info(unparsable.stringify())
        return parsed, violations

    @staticmethod
    def remove_templated_errors(
        linting_errors: list[SQLBaseError],
    ) -> list[SQLBaseError]:
        """Filter a list of lint errors, removing those from the templated slices."""
        # Filter out any linting errors in templated sections if relevant.
        result: list[SQLBaseError] = []
        for e in linting_errors:
            if isinstance(e, SQLLintError):
                assert e.segment.pos_marker
                if (
                    # Is it in a literal section?
                    e.segment.pos_marker.is_literal()
                    # Is it a rule that is designed to work on templated sections?
                    or e.rule.targets_templated
                ):
                    result.append(e)
            else:
                # If it's another type, just keep it. (E.g. SQLParseError from
                # malformed "noqa" comment).
                result.append(e)
        return result

    @staticmethod
    def _report_conflicting_fixes_same_anchor(message: str) -> None:  # pragma: no cover
        # This function exists primarily in order to let us monkeypatch it at
        # runtime (replacing it with a function that raises an exception).
        linter_logger.critical(message)

    @staticmethod
    def _warn_unfixable(code: str) -> None:
        linter_logger.warning(
            f"One fix for {code} not applied, it would re-cause the same error."
        )

    # ### Class Methods
    # These compose the base static methods into useful recipes.

    @classmethod
    def parse_rendered(
        cls,
        rendered: RenderedFile,
        parse_statistics: bool = False,
    ) -> ParsedString:
        """Parse a rendered file."""
        tokens: Optional[Sequence[BaseSegment]]
        parsed_variants: list[ParsedVariant] = []
        _lexing_time = 0.0
        _parsing_time = 0.0

        for idx, variant in enumerate(rendered.templated_variants):
            t0 = time.monotonic()
            linter_logger.info("Parse Rendered. Lexing Variant %s", idx)
            tokens, lex_errors = cls._lex_templated_file(variant, rendered.config)
            t1 = time.monotonic()
            linter_logger.info("Parse Rendered. Parsing Variant %s", idx)
            if tokens:
                parsed, parse_errors = cls._parse_tokens(
                    tokens,
                    rendered.config,
                    fname=rendered.fname,
                    parse_statistics=parse_statistics,
                )
            else:  # pragma: no cover
                parsed = None
                parse_errors = []
            _lt = t1 - t0
            _pt = time.monotonic() - t1
            linter_logger.info(
                "Parse Rendered. Variant %s. Lex in %s. Parse in %s.", idx, _lt, _pt
            )
            parsed_variants.append(
                ParsedVariant(
                    variant,
                    parsed,
                    lex_errors,
                    parse_errors,
                )
            )
            _lexing_time += _lt
            _parsing_time += _pt

        time_dict = {
            **rendered.time_dict,
            "lexing": _lexing_time,
            "parsing": _parsing_time,
        }
        return ParsedString(
            parsed_variants=parsed_variants,
            templating_violations=rendered.templater_violations,
            time_dict=time_dict,
            config=rendered.config,
            fname=rendered.fname,
            source_str=rendered.source_str,
        )

    @classmethod
    def lint_fix_parsed(
        cls,
        tree: BaseSegment,
        config: FluffConfig,
        rule_pack: RulePack,
        fix: bool = False,
        fname: Optional[str] = None,
        templated_file: Optional["TemplatedFile"] = None,
        formatter: Optional[FormatterInterface] = None,
    ) -> tuple[BaseSegment, list[SQLBaseError], Optional[IgnoreMask], RuleTimingsType]:
        """Lint and optionally fix a tree object."""
        # Keep track of the linting errors on the very first linter pass. The
        # list of issues output by "lint" and "fix" only includes issues present
        # in the initial SQL code, EXCLUDING any issues that may be created by
        # the fixes themselves.
        initial_linting_errors = []
        # A placeholder for the fixes we had on the previous loop
        last_fixes: Optional[list[LintFix]] = None
        # Keep a set of previous versions to catch infinite loops.
        previous_versions: set[tuple[str, tuple["SourceFix", ...]]] = {(tree.raw, ())}
        # Keep a buffer for recording rule timings.
        rule_timings: RuleTimingsType = []

        # If we are fixing then we want to loop up to the runaway_limit, otherwise just
        # once for linting.
        loop_limit = config.get("runaway_limit") if fix else 1

        # Dispatch the output for the lint header
        if formatter:
            formatter.dispatch_lint_header(
                fname or "<filename>", sorted(rule_pack.codes())
            )

        # Look for comment segments which might indicate lines to ignore.
        disable_noqa_except: Optional[str] = config.get("disable_noqa_except")
        if not config.get("disable_noqa") or disable_noqa_except:
            allowed_rules_ref_map = cls.allowed_rule_ref_map(
                rule_pack.reference_map, disable_noqa_except
            )
            ignore_mask, ivs = IgnoreMask.from_tree(tree, allowed_rules_ref_map)
            initial_linting_errors += ivs
        else:
            ignore_mask = None

        save_tree = tree
        # There are two phases of rule running.
        # 1. The main loop is for most rules. These rules are assumed to
        # interact and cause a cascade of fixes requiring multiple passes.
        # These are run the `runaway_limit` number of times (default 10).
        # 2. The post loop is for post-processing rules, not expected to trigger
        # any downstream rules, e.g. capitalization fixes. They are run on the
        # first loop and then twice at the end (once to fix, and once again to
        # check result of fixes), but not in the intervening loops.
        phases = ["main"]
        if fix:
            phases.append("post")
        for phase in phases:
            if len(phases) > 1:
                rules_this_phase = [
                    rule for rule in rule_pack.rules if rule.lint_phase == phase
                ]
            else:
                rules_this_phase = rule_pack.rules
            for loop in range(loop_limit if phase == "main" else 2):

                def is_first_linter_pass() -> bool:
                    return phase == phases[0] and loop == 0

                # Additional newlines are to assist in scanning linting loops
                # during debugging.
                linter_logger.info(
                    f"\n\nEntering linter phase {phase}, loop {loop + 1}/{loop_limit}\n"
                )
                changed = False

                if is_first_linter_pass():
                    # In order to compute initial_linting_errors correctly, need
                    # to run all rules on the first loop of the main phase.
                    rules_this_phase = rule_pack.rules
                progress_bar_crawler = tqdm(
                    rules_this_phase,
                    desc="lint by rules",
                    leave=False,
                    disable=progress_bar_configuration.disable_progress_bar,
                )

                for crawler in progress_bar_crawler:
                    # Performance: After first loop pass, skip rules that don't
                    # do fixes. Any results returned won't be seen by the user
                    # anyway (linting errors ADDED by rules changing SQL, are
                    # not reported back to the user - only initial linting errors),
                    # so there's absolutely no reason to run them.
                    if (
                        fix
                        and not is_first_linter_pass()
                        and not crawler.is_fix_compatible
                    ):
                        continue

                    progress_bar_crawler.set_description(f"rule {crawler.code}")
                    t0 = time.monotonic()

                    # fixes should be a dict {} with keys edit, delete, create
                    # delete is just a list of segments to delete
                    # edit and create are list of tuples. The first element is
                    # the "anchor", the segment to look for either to edit or to
                    # insert BEFORE. The second is the element to insert or create.
                    linting_errors, _, fixes, _ = crawler.crawl(
                        tree,
                        dialect=config.get("dialect_obj"),
                        fix=fix,
                        templated_file=templated_file,
                        ignore_mask=ignore_mask,
                        fname=fname,
                        config=config,
                    )
                    if is_first_linter_pass():
                        initial_linting_errors += linting_errors

                    if fix and fixes:
                        linter_logger.info(f"Applying Fixes [{crawler.code}]: {fixes}")
                        # Do some sanity checks on the fixes before applying.
                        anchor_info = compute_anchor_edit_info(fixes)
                        if any(
                            not info.is_valid for info in anchor_info.values()
                        ):  # pragma: no cover
                            message = (
                                f"Rule {crawler.code} returned conflicting "
                                "fixes with the same anchor. This is only "
                                "supported for create_before+create_after, so "
                                "the fixes will not be applied. "
                            )
                            for uuid, info in anchor_info.items():
                                if not info.is_valid:
                                    message += f"\n{uuid}:"
                                    for _fix in info.fixes:
                                        message += f"\n    {_fix}"
                            cls._report_conflicting_fixes_same_anchor(message)
                            for lint_result in linting_errors:
                                lint_result.fixes = []
                        elif fixes == last_fixes:
                            # If we generate the same fixes two times in a row,
                            # that means we're in a loop, and we want to stop.
                            # (Fixes should address issues, hence different
                            # and/or fewer fixes next time.)
                            # This is most likely because fixes could not be safely
                            # applied last time, so we should stop gracefully.
                            linter_logger.debug(
                                f"Fixes generated for {crawler.code} are the same as "
                                "the previous pass. Assuming that we cannot apply them "
                                "safely. Passing gracefully."
                            )
                        else:
                            # This is the happy path. We have fixes, now we want to
                            # apply them.
                            last_fixes = fixes
                            new_tree, _, _, _valid = apply_fixes(
                                tree,
                                config.get("dialect_obj"),
                                crawler.code,
                                anchor_info,
                                fix_even_unparsable=config.get("fix_even_unparsable"),
                            )

                            # Check for infinite loops. We use a combination of the
                            # fixed templated file and the list of source fixes to
                            # apply.
                            loop_check_tuple = (
                                new_tree.raw,
                                tuple(new_tree.source_fixes),
                            )
                            # Was anything actually applied? If not, then the fixes we
                            # had cannot be safely applied and we should stop trying.
                            if loop_check_tuple == (tree.raw, tuple(tree.source_fixes)):
                                linter_logger.debug(
                                    f"Fixes for {crawler.code} could not be safely be "
                                    "applied. Likely due to initially unparsable file."
                                )
                            elif not _valid:
                                # The fixes result in an invalid file. Don't apply
                                # the fix and skip onward. Show a warning.
                                linter_logger.warning(
                                    f"Fixes for {crawler.code} not applied, as it "
                                    "would result in an unparsable file. Please "
                                    "report this as a bug with a minimal query "
                                    "which demonstrates this warning."
                                )
                            elif loop_check_tuple not in previous_versions:
                                # We've not seen this version of the file so
                                # far. Continue.
                                tree = new_tree
                                previous_versions.add(loop_check_tuple)
                                changed = True
                                continue
                            else:
                                # Applying these fixes took us back to a state
                                # which we've seen before. We're in a loop, so
                                # we want to stop.
                                cls._warn_unfixable(crawler.code)

                    # Record rule timing
                    rule_timings.append(
                        (crawler.code, crawler.name, time.monotonic() - t0)
                    )

                if fix and not changed:
                    # We did not change the file. Either the file is clean (no
                    # fixes), or any fixes which are present will take us back
                    # to a previous state.
                    linter_logger.info(
                        f"Fix loop complete for {phase} phase. Stability "
                        f"achieved after {loop}/{loop_limit} loops."
                    )
                    break
            else:
                if fix:
                    # The linter loop hit the limit before reaching a stable point
                    # (i.e. free of lint errors). If this happens, it's usually
                    # because one or more rules produced fixes which did not address
                    # the original issue **or** created new issues.
                    linter_logger.warning(
                        f"Loop limit on fixes reached [{loop_limit}]."
                    )

                    # Discard any fixes for the linting errors, since they caused a
                    # loop. IMPORTANT: By doing this, we are telling SQLFluff that
                    # these linting errors are "unfixable". This is important,
                    # because when "sqlfluff fix" encounters unfixable lint errors,
                    # it exits with a "failure" exit code, which is exactly what we
                    # want in this situation. (Reason: Although this is more of an
                    # internal SQLFluff issue, users deserve to know about it,
                    # because it means their file(s) weren't fixed.
                    for violation in initial_linting_errors:
                        if isinstance(violation, SQLLintError):
                            violation.fixes = []

                    # Return the original parse tree, before any fixes were applied.
                    # Reason: When the linter hits the loop limit, the file is often
                    # messy, e.g. some of the fixes were applied repeatedly, possibly
                    # other weird things. We don't want the user to see this junk!
                    return save_tree, initial_linting_errors, ignore_mask, rule_timings

        if config.get("ignore_templated_areas", default=True):
            initial_linting_errors = cls.remove_templated_errors(initial_linting_errors)

        linter_logger.info("\n###\n#\n# {}\n#\n###".format("Fixed Tree:"))
        linter_logger.info("\n" + tree.stringify())

        return tree, initial_linting_errors, ignore_mask, rule_timings

    @classmethod
    def lint_parsed(
        cls,
        parsed: ParsedString,
        rule_pack: RulePack,
        fix: bool = False,
        formatter: Optional[FormatterInterface] = None,
        encoding: str = "utf8",
    ) -> LintedFile:
        """Lint a ParsedString and return a LintedFile."""
        violations = parsed.violations
        time_dict = parsed.time_dict
        tree: Optional[BaseSegment] = None
        templated_file: Optional[TemplatedFile] = None
        t0 = time.monotonic()

        # First identify the root variant. That's the first variant
        # that successfully parsed.
        root_variant: Optional[ParsedVariant] = None
        for variant in parsed.parsed_variants:
            if variant.tree:
                root_variant = variant
                break
        else:
            linter_logger.info(
                "lint_parsed found no valid root variant for %s", parsed.fname
            )

        # If there is a root variant, handle that first.
        if root_variant:
            linter_logger.info("lint_parsed - linting root variant (%s)", parsed.fname)
            assert root_variant.tree  # We just checked this.
            (
                fixed_tree,
                initial_linting_errors,
                ignore_mask,
                rule_timings,
            ) = cls.lint_fix_parsed(
                root_variant.tree,
                config=parsed.config,
                rule_pack=rule_pack,
                fix=fix,
                fname=parsed.fname,
                templated_file=variant.templated_file,
                formatter=formatter,
            )

            # Set legacy variables for now
            # TODO: Revise this
            templated_file = variant.templated_file
            tree = fixed_tree

            # We're only going to return the *initial* errors, rather
            # than any generated during the fixing cycle.
            violations += initial_linting_errors

            # Attempt to lint other variants if they exist.
            # TODO: Revise whether this is sensible...
            for idx, alternate_variant in enumerate(parsed.parsed_variants):
                if alternate_variant is variant or not alternate_variant.tree:
                    continue
                linter_logger.info("lint_parsed - linting alt variant (%s)", idx)
                (
                    _,  # Fixed Tree
                    alt_linting_errors,
                    _,  # Ignore Mask
                    _,  # Timings
                ) = cls.lint_fix_parsed(
                    alternate_variant.tree,
                    config=parsed.config,
                    rule_pack=rule_pack,
                    fix=fix,
                    fname=parsed.fname,
                    templated_file=alternate_variant.templated_file,
                    formatter=formatter,
                )
                violations += alt_linting_errors

        # If no root variant, we should still apply ignores to any parsing
        # or templating fails.
        else:
            rule_timings = []
            disable_noqa_except: Optional[str] = parsed.config.get(
                "disable_noqa_except"
            )
            if parsed.config.get("disable_noqa") and not disable_noqa_except:
                # NOTE: This path is only accessible if there is no valid `tree`
                # which implies that there was a fatal templating fail. Even an
                # unparsable file will still have a valid tree.
                ignore_mask = None
            else:
                # Templating and/or parsing have failed. Look for "noqa"
                # comments (the normal path for identifying these comments
                # requires access to the parse tree, and because of the failure,
                # we don't have a parse tree).
                allowed_rules_ref_map = cls.allowed_rule_ref_map(
                    rule_pack.reference_map, disable_noqa_except
                )
                ignore_mask, ignore_violations = IgnoreMask.from_source(
                    parsed.source_str,
                    [
                        lm
                        for lm in parsed.config.get("dialect_obj").lexer_matchers
                        if lm.name == "inline_comment"
                    ][0],
                    allowed_rules_ref_map,
                )
                violations += ignore_violations

        # Update the timing dict
        time_dict["linting"] = time.monotonic() - t0

        # We process the ignore config here if appropriate
        for violation in violations:
            violation.ignore_if_in(parsed.config.get("ignore"))
            violation.warning_if_in(parsed.config.get("warnings"))

        linted_file = LintedFile(
            parsed.fname,
            # Deduplicate violations
            LintedFile.deduplicate_in_source_space(violations),
            FileTimings(time_dict, rule_timings),
            tree,
            ignore_mask=ignore_mask,
            templated_file=templated_file,
            encoding=encoding,
        )

        # This is the main command line output from linting.
        if formatter:
            formatter.dispatch_file_violations(
                parsed.fname,
                linted_file,
                only_fixable=fix,
                warn_unused_ignores=parsed.config.get("warn_unused_ignores"),
            )

        # Safety flag for unset dialects
        if linted_file.get_violations(
            fixable=True if fix else None, types=SQLParseError
        ):
            if formatter:  # pragma: no cover TODO?
                formatter.dispatch_dialect_warning(
                    # The dialect property is the string, not the dialect object
                    cast(str, parsed.config.get("dialect"))
                )

        return linted_file

    @classmethod
    def allowed_rule_ref_map(
        cls, reference_map: dict[str, set[str]], disable_noqa_except: Optional[str]
    ) -> dict[str, set[str]]:
        """Generate a noqa rule reference map."""
        # disable_noqa_except is not set, return the entire map.
        if not disable_noqa_except:
            return reference_map
        output_map = reference_map
        # Add the special rules so they can be excluded for `disable_noqa_except` usage
        for special_rule in ["PRS", "LXR", "TMP"]:
            output_map[special_rule] = {special_rule}
        # Expand glob usage of rules
        unexpanded_rules = tuple(r.strip() for r in disable_noqa_except.split(","))
        noqa_set = set()
        for r in unexpanded_rules:
            for x in fnmatch.filter(output_map.keys(), r):
                noqa_set |= output_map.get(x, set())
        # Return a new map with only the excluded rules
        return {k: v.intersection(noqa_set) for k, v in output_map.items()}

    @classmethod
    def lint_rendered(
        cls,
        rendered: RenderedFile,
        rule_pack: RulePack,
        fix: bool = False,
        formatter: Optional[FormatterInterface] = None,
    ) -> LintedFile:
        """Take a RenderedFile and return a LintedFile."""
        parsed = cls.parse_rendered(rendered)
        return cls.lint_parsed(
            parsed,
            rule_pack=rule_pack,
            fix=fix,
            formatter=formatter,
            encoding=rendered.encoding,
        )

    # ### Instance Methods
    # These are tied to a specific instance and so are not necessarily
    # safe to use in parallel operations.

    def render_string(
        self, in_str: str, fname: str, config: FluffConfig, encoding: str
    ) -> RenderedFile:
        """Template the file."""
        linter_logger.info("Rendering String [%s] (%s)", self.templater.name, fname)

        # Start the templating timer
        t0 = time.monotonic()

        # Newlines are normalised to unix-style line endings (\n).
        # The motivation is that Jinja normalises newlines during templating and
        # we want consistent mapping between the raw and templated slices.
        in_str = self._normalise_newlines(in_str)

        # Since Linter.__init__() does not require a dialect to be specified,
        # check for one now. (We're processing a string, not a file, so we're
        # not going to pick up a .sqlfluff or other config file to provide a
        # missing dialect at this point.)
        config.verify_dialect_specified()
        if not config.get("templater_obj") == self.templater:
            linter_logger.warning(
                f"Attempt to set templater to {config.get('templater_obj').name} "
                f"failed. Using {self.templater.name} templater. Templater cannot "
                "be set in a .sqlfluff file in a subdirectory of the current "
                "working directory. It can be set in a .sqlfluff in the current "
                "working directory. See Nesting section of the docs for more "
                "details."
            )

        variant_limit = config.get("render_variant_limit")
        templated_variants: list[TemplatedFile] = []
        templater_violations: list[SQLTemplaterError] = []

        try:
            for variant, templater_errs in self.templater.process_with_variants(
                in_str=in_str, fname=fname, config=config, formatter=self.formatter
            ):
                if variant:
                    templated_variants.append(variant)
                # NOTE: We could very easily end up with duplicate errors between
                # different variants and this code doesn't currently do any
                # deduplication between them. That will be resolved in further
                # testing.
                # TODO: Resolve potential duplicate templater violations between
                # variants before we enable jinja variant linting by default.
                templater_violations += templater_errs
                if len(templated_variants) >= variant_limit:
                    # Stop if we hit the limit.
                    break
        except SQLTemplaterError as templater_err:
            # Fatal templating error. Capture it and don't generate a variant.
            templater_violations.append(templater_err)
        except SQLFluffSkipFile as skip_file_err:  # pragma: no cover
            linter_logger.warning(str(skip_file_err))

        if not templated_variants:
            linter_logger.info("TEMPLATING FAILED: %s", templater_violations)

        linter_logger.info("Rendered %s variants", len(templated_variants))

        # Record time
        time_dict = {"templating": time.monotonic() - t0}

        return RenderedFile(
            templated_variants,
            templater_violations,
            config,
            time_dict,
            fname,
            encoding,
            in_str,
        )

    def render_file(self, fname: str, root_config: FluffConfig) -> RenderedFile:
        """Load and render a file with relevant config."""
        # Load the raw file.
        raw_file, config, encoding = self.load_raw_file_and_config(fname, root_config)
        # Render the file
        return self.render_string(raw_file, fname, config, encoding)

    def parse_string(
        self,
        in_str: str,
        fname: str = "<string>",
        config: Optional[FluffConfig] = None,
        encoding: str = "utf-8",
        parse_statistics: bool = False,
    ) -> ParsedString:
        """Parse a string."""
        violations: list[SQLBaseError] = []

        # Dispatch the output for the template header (including the config diff)
        if self.formatter:
            self.formatter.dispatch_template_header(fname, self.config, config)

        # Just use the local config from here:
        config = (config or self.config).copy()

        # Scan the raw file for config commands.
        config.process_raw_file_for_config(in_str, fname)
        rendered = self.render_string(in_str, fname, config, encoding)
        violations += rendered.templater_violations

        # Dispatch the output for the parse header
        if self.formatter:
            self.formatter.dispatch_parse_header(fname)

        return self.parse_rendered(rendered, parse_statistics=parse_statistics)

    def fix(
        self,
        tree: BaseSegment,
        config: Optional[FluffConfig] = None,
        fname: Optional[str] = None,
        templated_file: Optional["TemplatedFile"] = None,
    ) -> tuple[BaseSegment, list[SQLBaseError]]:
        """Return the fixed tree and violations from lintfix when we're fixing."""
        config = config or self.config
        rule_pack = self.get_rulepack(config=config)
        fixed_tree, violations, _, _ = self.lint_fix_parsed(
            tree,
            config,
            rule_pack,
            fix=True,
            fname=fname,
            templated_file=templated_file,
            formatter=self.formatter,
        )
        return fixed_tree, violations

    def lint(
        self,
        tree: BaseSegment,
        config: Optional[FluffConfig] = None,
        fname: Optional[str] = None,
        templated_file: Optional["TemplatedFile"] = None,
    ) -> list[SQLBaseError]:
        """Return just the violations from lintfix when we're only linting."""
        config = config or self.config
        rule_pack = self.get_rulepack(config=config)
        _, violations, _, _ = self.lint_fix_parsed(
            tree,
            config,
            rule_pack,
            fix=False,
            fname=fname,
            templated_file=templated_file,
            formatter=self.formatter,
        )
        return violations

    def lint_string(
        self,
        in_str: str = "",
        fname: str = "<string input>",
        fix: bool = False,
        config: Optional[FluffConfig] = None,
        encoding: str = "utf8",
    ) -> LintedFile:
        """Lint a string.

        Returns:
            :obj:`LintedFile`: an object representing that linted file.

        """
        # Sort out config, defaulting to the built in config if no override
        config = config or self.config
        # Parse the string.
        parsed = self.parse_string(
            in_str=in_str,
            fname=fname,
            config=config,
        )
        # Get rules as appropriate
        rule_pack = self.get_rulepack(config=config)
        # Lint the file and return the LintedFile
        return self.lint_parsed(
            parsed,
            rule_pack,
            fix=fix,
            formatter=self.formatter,
            encoding=encoding,
        )

    def lint_string_wrapped(
        self,
        string: str,
        fname: str = "<string input>",
        fix: bool = False,
    ) -> LintingResult:
        """Lint strings directly."""
        result = LintingResult()
        linted_path = LintedDir(fname)
        linted_path.add(self.lint_string(string, fname=fname, fix=fix))
        result.add(linted_path)
        result.stop_timer()
        return result

    def lint_path(
        self,
        path: str,
        fix: bool = False,
        ignore_non_existent_files: bool = False,
        ignore_files: bool = True,
        processes: Optional[int] = None,
    ) -> LintedDir:
        """Lint a path."""
        return self.lint_paths(
            (path,), fix, ignore_non_existent_files, ignore_files, processes
        ).paths[0]

    def lint_paths(
        self,
        paths: tuple[str, ...],
        fix: bool = False,
        ignore_non_existent_files: bool = False,
        ignore_files: bool = True,
        processes: Optional[int] = None,
        apply_fixes: bool = False,
        fixed_file_suffix: str = "",
        fix_even_unparsable: bool = False,
        retain_files: bool = True,
    ) -> LintingResult:
        """Lint an iterable of paths."""
        # If no paths specified - assume local
        if not paths:  # pragma: no cover
            paths = (os.getcwd(),)
        # Set up the result to hold what we get back
        result = LintingResult()

        expanded_paths: list[str] = []
        expanded_path_to_linted_dir = {}
        sql_exts = self.config.get("sql_file_exts", default=".sql").lower().split(",")

        for path in paths:
            linted_dir = LintedDir(path, retain_files=retain_files)
            result.add(linted_dir)
            for fname in paths_from_path(
                path,
                ignore_non_existent_files=ignore_non_existent_files,
                ignore_files=ignore_files,
                target_file_exts=sql_exts,
            ):
                expanded_paths.append(fname)
                expanded_path_to_linted_dir[fname] = linted_dir

        files_count = len(expanded_paths)
        if processes is None:
            processes = self.config.get("processes", default=1)
        assert processes is not None
        # Hard set processes to 1 if only 1 file is queued.
        # The overhead will never be worth it with one file.
        if files_count == 1:
            processes = 1

        # to avoid circular import
        from sqlfluff.core.linter.runner import get_runner

        runner, effective_processes = get_runner(
            self,
            self.config,
            processes=processes,
            allow_process_parallelism=self.allow_process_parallelism,
        )

        if self.formatter and effective_processes != 1:
            self.formatter.dispatch_processing_header(effective_processes)

        # Show files progress bar only when there is more than one.
        first_path = expanded_paths[0] if expanded_paths else ""
        progress_bar_files = tqdm(
            total=files_count,
            desc=f"file {first_path}",
            leave=False,
            disable=files_count <= 1 or progress_bar_configuration.disable_progress_bar,
        )

        for i, linted_file in enumerate(runner.run(expanded_paths, fix), start=1):
            linted_dir = expanded_path_to_linted_dir[linted_file.path]
            linted_dir.add(linted_file)
            # If any fatal errors, then stop iteration.
            if any(v.fatal for v in linted_file.violations):  # pragma: no cover
                linter_logger.error("Fatal linting error. Halting further linting.")
                break

            # If we're applying fixes, then do that here.
            if apply_fixes:
                num_tmp_prs_errors = linted_file.num_violations(
                    types=TMP_PRS_ERROR_TYPES,
                    filter_ignore=False,
                    filter_warning=False,
                )
                if fix_even_unparsable or num_tmp_prs_errors == 0:
                    linted_file.persist_tree(
                        suffix=fixed_file_suffix, formatter=self.formatter
                    )

            # Progress bar for files is rendered only when there is more than one file.
            # Additionally, as it's updated after each loop, we need to get file name
            # from the next loop. This is why `enumerate` starts with `1` and there
            # is `i < len` to not exceed files list length.
            progress_bar_files.update(n=1)
            if i < len(expanded_paths):
                progress_bar_files.set_description(f"file {expanded_paths[i]}")

        result.stop_timer()
        return result

    def parse_path(
        self,
        path: str,
        parse_statistics: bool = False,
    ) -> Iterator[ParsedString]:
        """Parse a path of sql files.

        NB: This a generator which will yield the result of each file
        within the path iteratively.
        """
        sql_exts = self.config.get("sql_file_exts", default=".sql").lower().split(",")
        for fname in paths_from_path(
            path,
            target_file_exts=sql_exts,
        ):
            if self.formatter:
                self.formatter.dispatch_path(path)
            # Load the file with the config and yield the result.
            try:
                raw_file, config, encoding = self.load_raw_file_and_config(
                    fname, self.config
                )
            except SQLFluffSkipFile as s:
                linter_logger.warning(str(s))
                continue
            yield self.parse_string(
                raw_file,
                fname=fname,
                config=config,
                encoding=encoding,
                parse_statistics=parse_statistics,
            )<|MERGE_RESOLUTION|>--- conflicted
+++ resolved
@@ -4,12 +4,9 @@
 import logging
 import os
 import time
-<<<<<<< HEAD
-from typing import TYPE_CHECKING, Iterator, Optional, Sequence, cast
-=======
+
 from collections.abc import Iterator, Sequence
 from typing import TYPE_CHECKING, Any, Optional, cast
->>>>>>> 9259c4b9
 
 import regex
 from tqdm import tqdm
