--- conflicted
+++ resolved
@@ -8,10 +8,8 @@
 """
 
 from contextvars import ContextVar
-<<<<<<< HEAD
-=======
 from typing import Optional
->>>>>>> a66da908
+
 
 import pluggy
 
