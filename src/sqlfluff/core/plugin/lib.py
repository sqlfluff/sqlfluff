"""Base implementation for the plugin."""

from typing import Any

from sqlfluff.core.config import load_config_resource
from sqlfluff.core.plugin import hookimpl
from sqlfluff.core.rules import BaseRule, ConfigInfo
from sqlfluff.core.rules.config_info import STANDARD_CONFIG_INFO_DICT
from sqlfluff.core.rules.loader import get_rules_from_path
from sqlfluff.core.templaters import RawTemplater, core_templaters


@hookimpl
def get_rules() -> list[type[BaseRule]]:
    """Get plugin rules.

    NOTE: All standard rules will eventually be loaded as
    plugins and so before 2.0.0, once all legacy plugin definitions
    are migrated, this function will be amended to return no rules.
    """
    return get_rules_from_path()


@hookimpl
def get_templaters() -> list[type[RawTemplater]]:
    """Get templaters."""
    templaters = list(t for t in core_templaters())
    return templaters


@hookimpl
def load_default_config() -> dict[str, Any]:
    """Loads the default configuration for the plugin."""
    return load_config_resource(
        package="sqlfluff.core",
        file_name="default_config.cfg",
    )


@hookimpl
<<<<<<< HEAD
def get_configs_info() -> Dict[str, ConfigInfo]:
=======
def get_configs_info() -> dict[str, Any]:
>>>>>>> 978e4669
    """Get rule config validations and descriptions."""
    return STANDARD_CONFIG_INFO_DICT<|MERGE_RESOLUTION|>--- conflicted
+++ resolved
@@ -38,10 +38,6 @@
 
 
 @hookimpl
-<<<<<<< HEAD
-def get_configs_info() -> Dict[str, ConfigInfo]:
-=======
-def get_configs_info() -> dict[str, Any]:
->>>>>>> 978e4669
+def get_configs_info() -> dict[str, ConfigInfo]:
     """Get rule config validations and descriptions."""
     return STANDARD_CONFIG_INFO_DICT