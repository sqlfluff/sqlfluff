"""Defines the templaters."""

import ast
from string import Formatter
from typing import Iterable, Dict, Tuple, List, Iterator, Optional, NamedTuple

from sqlfluff.core.errors import SQLTemplaterError
from sqlfluff.core.string_helpers import findall

from sqlfluff.core.templaters.base import (
    RawTemplater,
    TemplatedFile,
    templater_logger,
    RawFileSlice,
    TemplatedFileSlice,
)


class IntermediateFileSlice(NamedTuple):
    """An intermediate representation of a partially sliced File."""

    intermediate_type: str
    source_slice: slice
    templated_slice: slice
    slice_buffer: List[RawFileSlice]

    def _trim_end(
        self, templated_str: str, target_end: str = "head"
    ) -> Tuple["IntermediateFileSlice", List[TemplatedFileSlice]]:
        """Trim the ends of a intermediate segment."""
        target_idx = 0 if target_end == "head" else -1
        terminator_types = ("block_start") if target_end == "head" else ("block_end")
        main_source_slice = self.source_slice
        main_templated_slice = self.templated_slice
        slice_buffer = self.slice_buffer

        end_buffer = []

        # Yield any leading literals, comments or blocks.
        while len(slice_buffer) > 0 and slice_buffer[target_idx].slice_type in (
            "literal",
            "block_start",
            "block_end",
            "comment",
        ):
            focus = slice_buffer[target_idx]
            templater_logger.debug("            %s Focus: %s", target_end, focus)
            # Is it a zero length item?
            if focus.slice_type in ("block_start", "block_end", "comment"):
                # Only add the length in the source space.
                templated_len = 0
            else:
                # Assume it's a literal, check the literal actually matches.
                templated_len = len(focus.raw)
                if target_end == "head":
                    check_slice = slice(
                        main_templated_slice.start,
                        main_templated_slice.start + templated_len,
                    )
                else:
                    check_slice = slice(
                        main_templated_slice.stop - templated_len,
                        main_templated_slice.stop,
                    )

                if templated_str[check_slice] != focus.raw:
                    # It doesn't match, we can't use it. break
                    templater_logger.debug("                Nope")
                    break

            # If it does match, set up the new slices
            if target_end == "head":
                division = (
                    main_source_slice.start + len(focus.raw),
                    main_templated_slice.start + templated_len,
                )
                new_slice = TemplatedFileSlice(
                    focus.slice_type,
                    slice(main_source_slice.start, division[0]),
                    slice(main_templated_slice.start, division[1]),
                )
                end_buffer.append(new_slice)
                main_source_slice = slice(division[0], main_source_slice.stop)
                main_templated_slice = slice(division[1], main_templated_slice.stop)
            else:
                division = (
                    main_source_slice.stop - len(focus.raw),
                    main_templated_slice.stop - templated_len,
                )
                new_slice = TemplatedFileSlice(
                    focus.slice_type,
                    slice(division[0], main_source_slice.stop),
                    slice(division[1], main_templated_slice.stop),
                )
                end_buffer.insert(0, new_slice)
                main_source_slice = slice(main_source_slice.start, division[0])
                main_templated_slice = slice(main_templated_slice.start, division[1])

            slice_buffer.pop(target_idx)
            if focus.slice_type in terminator_types:
                break
        # Return a new Intermediate slice and the buffer.
        # NB: Don't check size of slice buffer here. We can do that later.
        new_intermediate = self.__class__(
            "compound", main_source_slice, main_templated_slice, slice_buffer
        )
        return new_intermediate, end_buffer

    def trim_ends(
        self, templated_str: str
    ) -> Tuple[
        List[TemplatedFileSlice], "IntermediateFileSlice", List[TemplatedFileSlice]
    ]:
        """Trim both ends of an intermediate slice."""
        # Trim start:
        new_slice, head_buffer = self._trim_end(
            templated_str=templated_str, target_end="head"
        )
        # Trim end:
        new_slice, tail_buffer = new_slice._trim_end(
            templated_str=templated_str, target_end="tail"
        )
        # Return
        return head_buffer, new_slice, tail_buffer

    def try_simple(self):
        """Try to turn this intermediate slice into a simple slice."""
        # Yield anything simple
        if len(self.slice_buffer) == 1:
            return TemplatedFileSlice(
                self.slice_buffer[0].slice_type,
                self.source_slice,
                self.templated_slice,
            )
        else:
            raise ValueError("IntermediateFileSlice is not simple!")

    def coalesce(self):
        """Coalesce this whole slice into a single one. Brutally."""
        return TemplatedFileSlice(
            PythonTemplater._coalesce_types(self.slice_buffer),
            self.source_slice,
            self.templated_slice,
        )


class PythonTemplater(RawTemplater):
    """A templater using python format strings.

    See: https://docs.python.org/3/library/string.html#format-string-syntax

    For the python templater we don't allow functions or macros because there isn't
    a good way of doing it securely. Use the jinja templater for this.

    The python templater also defines a lot of the logic for how
    to allow fixing and translation in a templated file.
    """

    name = "python"

    def __init__(self, override_context=None, **kwargs):
        self.default_context = dict(test_value="__test__")
        self.override_context = override_context or {}

    @staticmethod
    def infer_type(s):
        """Infer a python type from a string and convert.

        Given a string value, convert it to a more specific built-in Python type
        (e.g. int, float, list, dictionary) if possible.

        """
        try:
            return ast.literal_eval(s)
        except (SyntaxError, ValueError):
            return s

    def get_context(self, fname=None, config=None) -> Dict:
        """Get the templating context from the config."""
        # TODO: The config loading should be done outside the templater code. Here
        # is a silly place.
        if config:
            # This is now a nested section
            loaded_context = (
                config.get_section((self.templater_selector, self.name, "context"))
                or {}
            )
        else:
            loaded_context = {}
        live_context = {}
        live_context.update(self.default_context)
        live_context.update(loaded_context)
        live_context.update(self.override_context)

        # Infer types
        for k in loaded_context:
            live_context[k] = self.infer_type(live_context[k])
        return live_context

    def process(
        self, *, in_str: str, fname: str, config=None, formatter=None
    ) -> Tuple[Optional[TemplatedFile], list]:
        """Process a string and return a TemplatedFile.

        Note that the arguments are enforced as keywords
        because Templaters can have differences in their
        `process` method signature.
        A Templater that only supports reading from a file
        would need the following signature:
            process(*, fname, in_str=None, config=None)
        (arguments are swapped)

        Args:
            in_str (:obj:`str`): The input string.
            fname (:obj:`str`, optional): The filename of this string. This is
                mostly for loading config files at runtime.
            config (:obj:`FluffConfig`): A specific config to use for this
                templating operation. Only necessary for some templaters.
            formatter (:obj:`CallbackFormatter`): Optional object for output.

        """
        live_context = self.get_context(fname=fname, config=config)
        try:
            new_str = in_str.format(**live_context)
        except KeyError as err:
            # TODO: Add a url here so people can get more help.
            raise SQLTemplaterError(
                "Failure in Python templating: {}. Have you configured your variables?".format(
                    err
                )
            )
        raw_sliced, sliced_file, new_str = self.slice_file(
            in_str, new_str, config=config
        )
        return (
            TemplatedFile(
                source_str=in_str,
                templated_str=new_str,
                fname=fname,
                sliced_file=sliced_file,
                raw_sliced=raw_sliced,
            ),
            [],
        )

    @classmethod
    def slice_file(
        cls, raw_str: str, templated_str: str, config=None, **kwargs
    ) -> Tuple[List[RawFileSlice], List[TemplatedFileSlice], str]:
        """Slice the file to determine regions where we can fix."""
        templater_logger.info("Slicing File Template")
        templater_logger.debug("    Raw String: %r", raw_str)
        templater_logger.debug("    Templated String: %r", templated_str)
        # Slice the raw file
        raw_sliced = list(cls._slice_template(raw_str))
        templater_logger.debug("    Raw Sliced:")
        for idx, raw_slice in enumerate(raw_sliced):
            templater_logger.debug("        %s: %r", idx, raw_slice)
        # Find the literals
        literals = [
            raw_slice.raw
            for raw_slice in raw_sliced
            if raw_slice.slice_type == "literal"
        ]
        templater_logger.debug("    Literals: %s", literals)
        for loop_idx in range(2):
            templater_logger.debug("    # Slice Loop %s", loop_idx)
            # Calculate occurrences
            raw_occurrences = cls._substring_occurrences(raw_str, literals)
            templated_occurrences = cls._substring_occurrences(templated_str, literals)
            templater_logger.debug(
                "    Occurrences: Raw: %s, Templated: %s",
                raw_occurrences,
                templated_occurrences,
            )
            # Split on invariants
            split_sliced = list(
                cls._split_invariants(
                    raw_sliced,
                    literals,
                    raw_occurrences,
                    templated_occurrences,
                    templated_str,
                )
            )
            templater_logger.debug("    Split Sliced:")
            for idx, split_slice in enumerate(split_sliced):
                templater_logger.debug("        %s: %r", idx, split_slice)
            # Deal with uniques and coalesce the rest
            sliced_file = list(
                cls._split_uniques_coalesce_rest(
                    split_sliced, raw_occurrences, templated_occurrences, templated_str
                )
            )
            templater_logger.debug("    Fully Sliced:")
            for idx, templ_slice in enumerate(sliced_file):
                templater_logger.debug("        %s: %r", idx, templ_slice)
            unwrap_wrapped = (
                True
                if config is None
                else config.get(
                    "unwrap_wrapped_queries", section="templater", default=True
                )
            )
            sliced_file, new_templated_str = cls._check_for_wrapped(
                sliced_file, templated_str, unwrap_wrapped=unwrap_wrapped
            )
            if new_templated_str == templated_str:
                # If we didn't change it then we're done.
                break
            else:
                # If it's not equal, loop around
                templated_str = new_templated_str
        return raw_sliced, sliced_file, new_templated_str

    @classmethod
    def _check_for_wrapped(
        cls,
        slices: List[TemplatedFileSlice],
        templated_str: str,
        unwrap_wrapped: bool = True,
    ) -> Tuple[List[TemplatedFileSlice], str]:
        """Identify a wrapped query (e.g. dbt test) and handle it.

        If unwrap_wrapped is true, we trim the wrapping from the templated file.
        If unwrap_wrapped is false, we add a slice at start and end.
        """
        if not slices:
            # If there are no slices, return
            return slices, templated_str
        first_slice = slices[0]
        last_slice = slices[-1]

        if unwrap_wrapped:
            # If we're unwrapping, there is no need to edit the slices, but we do need to trim
            # the templated string. We should expect that the template will need to be re-sliced
            # but we should assume that the function calling this one will deal with that
            # eventuality.
            return (
                slices,
                templated_str[
                    first_slice.templated_slice.start : last_slice.templated_slice.stop
                ],
            )

        if (
            first_slice.source_slice.start == 0
            and first_slice.templated_slice.start != 0
        ):
            # This means that there is text at the start of the templated file which doesn't exist
            # in the raw file. Handle this by adding a templated slice (though it's not really templated)
            # between 0 and 0 in the raw, and 0 and the current first slice start index in the templated.
            slices.insert(
                0,
                TemplatedFileSlice(
                    "templated",
                    slice(0, 0),
                    slice(0, first_slice.templated_slice.start),
                ),
            )
        if last_slice.templated_slice.stop != len(templated_str):
            #  This means that there is text at the end of the templated file which doesn't exist
            #  in the raw file. Handle this by adding a templated slice beginning and ending at the
            #  end of the raw, and the current last slice stop and file end in the templated.
            slices.append(
                TemplatedFileSlice(
                    "templated",
                    slice(last_slice.source_slice.stop, last_slice.source_slice.stop),
                    slice(last_slice.templated_slice.stop, len(templated_str)),
                )
            )
        return slices, templated_str

    @classmethod
    def _substring_occurrences(
        cls, in_str: str, substrings: Iterable[str]
    ) -> Dict[str, List[int]]:
        """Find every occurrence of the given substrings."""
        occurrences = {}
        for substring in substrings:
            occurrences[substring] = list(findall(substring, in_str))
        return occurrences

    @staticmethod
    def _sorted_occurrence_tuples(
        occurrences: Dict[str, List[int]]
    ) -> List[Tuple[str, int]]:
        """Sort a dict of occurrences into a sorted list of tuples."""
        return sorted(
            ((raw, idx) for raw in occurrences.keys() for idx in occurrences[raw]),
            # Sort first by position, then by lexical (for stability)
            key=lambda x: (x[1], x[0]),
        )

    @classmethod
    def _slice_template(cls, in_str: str) -> Iterator[RawFileSlice]:
        """Slice a templated python string into token tuples.

        This uses Formatter() as per:
        https://docs.python.org/3/library/string.html#string.Formatter
        """
        fmt = Formatter()
        in_idx = 0
        for literal_text, field_name, format_spec, conversion in fmt.parse(in_str):
            if literal_text:
                escape_chars = cls._sorted_occurrence_tuples(
                    cls._substring_occurrences(literal_text, ["}", "{"])
                )
                idx = 0
                while escape_chars:
                    first_char = escape_chars.pop()
                    # Is there a literal first?
                    if first_char[1] > idx:
                        yield RawFileSlice(
                            literal_text[idx : first_char[1]], "literal", in_idx
                        )
                        in_idx += first_char[1] - idx
                    # Add the escaped
                    idx = first_char[1] + len(first_char[0])
                    # We double them here to make the raw
                    yield RawFileSlice(
                        literal_text[first_char[1] : idx] * 2, "escaped", in_idx
                    )
                    # Will always be 2 in this case.
                    # This is because ALL escape sequences in the python formatter
                    # are two characters which reduce to one.
                    in_idx += 2
                # Deal with last one (if present)
                if literal_text[idx:]:
                    yield RawFileSlice(literal_text[idx:], "literal", in_idx)
                    in_idx += len(literal_text) - idx
            # Deal with fields
            if field_name:
                constructed_token = "{{{field_name}{conv}{spec}}}".format(
                    field_name=field_name,
                    conv=f"!{conversion}" if conversion else "",
                    spec=f":{format_spec}" if format_spec else "",
                )
                yield RawFileSlice(constructed_token, "templated", in_idx)
                in_idx += len(constructed_token)

    @classmethod
    def _split_invariants(
        cls,
        raw_sliced: List[RawFileSlice],
        literals: List[str],
        raw_occurrences: Dict[str, List[int]],
        templated_occurrences: Dict[str, List[int]],
        templated_str: str,
    ) -> Iterator[IntermediateFileSlice]:
        """Split a sliced file on its invariant literals.

        We prioritise the _longest_ invariants first as they
        are more likely to the the anchors.
        """
        # Calculate invariants
        invariants = [
            literal
            for literal in literals
            if len(raw_occurrences[literal]) == 1
            and len(templated_occurrences[literal]) == 1
        ]
        # Work through the invariants and make sure they appear
        # in order.
        for linv in sorted(invariants, key=len, reverse=True):
            # Any invariants which have templated positions, relative
            # to source positions, which aren't in order, should be
            # ignored.

            # Is this one still relevant?
            if linv not in invariants:
                continue  # pragma: no cover

            source_pos, templ_pos = raw_occurrences[linv], templated_occurrences[linv]
            # Copy the list before iterating because we're going to edit it.
            for tinv in invariants.copy():
                if tinv != linv:
                    src_dir = source_pos > raw_occurrences[tinv]
                    tmp_dir = templ_pos > templated_occurrences[tinv]
                    # If it's not in the same direction in the source and template remove it.
                    if src_dir != tmp_dir:  # pragma: no cover
                        templater_logger.debug(
                            "          Invariant found out of order: %r", tinv
                        )
                        invariants.remove(tinv)

        # Set up some buffers
        buffer: List[RawFileSlice] = []
        idx: Optional[int] = None
        templ_idx = 0
        # Loop through
        for raw_file_slice in raw_sliced:
            if raw_file_slice.raw in invariants:
                if buffer:
                    yield IntermediateFileSlice(
                        "compound",
                        slice(idx, raw_file_slice.source_idx),
                        slice(templ_idx, templated_occurrences[raw_file_slice.raw][0]),
                        buffer,
                    )
                buffer = []
                idx = None
                yield IntermediateFileSlice(
                    "invariant",
                    slice(
                        raw_file_slice.source_idx,
                        raw_file_slice.source_idx + len(raw_file_slice.raw),
<<<<<<< HEAD
                    ),
                    slice(
                        templated_occurrences[raw_file_slice.raw][0],
                        templated_occurrences[raw_file_slice.raw][0]
                        + len(raw_file_slice.raw),
                    ),
=======
                    ),
                    slice(
                        templated_occurrences[raw_file_slice.raw][0],
                        templated_occurrences[raw_file_slice.raw][0]
                        + len(raw_file_slice.raw),
                    ),
>>>>>>> cce95ffa
                    [
                        RawFileSlice(
                            raw_file_slice.raw,
                            raw_file_slice.slice_type,
                            templated_occurrences[raw_file_slice.raw][0],
                        )
                    ],
                )
                templ_idx = templated_occurrences[raw_file_slice.raw][0] + len(
                    raw_file_slice.raw
                )
            else:
                buffer.append(
                    RawFileSlice(
                        raw_file_slice.raw,
                        raw_file_slice.slice_type,
                        raw_file_slice.source_idx,
                    )
                )
                if idx is None:
                    idx = raw_file_slice.source_idx
        # If we have a final buffer, yield it
        if buffer:
            yield IntermediateFileSlice(
                "compound",
                slice((idx or 0), (idx or 0) + sum(len(slc.raw) for slc in buffer)),
                slice(templ_idx, len(templated_str)),
                buffer,
            )

    @staticmethod
    def _filter_occurrences(
        file_slice: slice, occurrences: Dict[str, List[int]]
    ) -> Dict[str, List[int]]:
        """Filter a dict of occurrences to just those within a slice."""
        filtered = {
            key: [
                pos
                for pos in occurrences[key]
                if pos >= file_slice.start and pos < file_slice.stop
            ]
            for key in occurrences.keys()
        }
        return {key: filtered[key] for key in filtered.keys() if filtered[key]}

    @staticmethod
    def _coalesce_types(elems: List[RawFileSlice]) -> str:
        """Coalesce to the priority type."""
        # Make a set of types
        types = {elem.slice_type for elem in elems}
        # Replace block types with templated
        for typ in list(types):
            if typ.startswith("block_"):  # pragma: no cover
                types.remove(typ)
                types.add("templated")
        # Take the easy route if they're all the same type
        if len(types) == 1:
            return types.pop()
        # Then deal with priority
        priority = ["templated", "escaped", "literal"]
        for p in priority:
            if p in types:
                return p
        raise RuntimeError(
            f"Exhausted priorities in _coalesce_types! {types!r}"
        )  # pragma: no cover

    @classmethod
    def _split_uniques_coalesce_rest(
        cls,
        split_file: List[IntermediateFileSlice],
        raw_occurrences: Dict[str, List[int]],
        templ_occurrences: Dict[str, List[int]],
        templated_str: str,
    ) -> Iterator[TemplatedFileSlice]:
        """Within each of the compound sections split on unique literals.

        For everything else we coalesce to the dominant type.

        Returns:
            Iterable of the type of segment, the slice in the raw file
                and the slice in the templated file.

        """
        # A buffer to capture tail segments
        tail_buffer: List[TemplatedFileSlice] = []

        templater_logger.debug("    _split_uniques_coalesce_rest: %s", split_file)

        for int_file_slice in split_file:
            # Yield anything from the tail buffer
            if tail_buffer:  # pragma: no cover
                templater_logger.debug(
                    "        Yielding Tail Buffer [start]: %s", tail_buffer
                )
                yield from tail_buffer
                tail_buffer = []

            # Check whether we're handling a zero length slice.
            if (
                int_file_slice.templated_slice.stop
                - int_file_slice.templated_slice.start
                == 0
            ):  # pragma: no cover
                point_combo = int_file_slice.coalesce()
                templater_logger.debug(
                    "        Yielding Point Combination: %s", point_combo
                )
                yield point_combo
                continue

            # Yield anything simple
            try:
                simple_elem = int_file_slice.try_simple()
                templater_logger.debug("        Yielding Simple: %s", simple_elem)
                yield simple_elem
                continue
            except ValueError:
                pass

            # Trim ends and overwrite the current working copy.
            head_buffer, int_file_slice, tail_buffer = int_file_slice.trim_ends(
                templated_str=templated_str
            )
            if head_buffer:
                yield from head_buffer  # pragma: no cover
            # Have we consumed the whole thing?
            if not int_file_slice.slice_buffer:
                continue  # pragma: no cover

            # Try to yield simply again (post trim)
            try:  # pragma: no cover
                simple_elem = int_file_slice.try_simple()
                templater_logger.debug("        Yielding Simple: %s", simple_elem)
                yield simple_elem
                continue
            except ValueError:
                pass

            templater_logger.debug("        Intermediate Slice: %s", int_file_slice)
            # Generate the coalesced version in case we need it
            coalesced = int_file_slice.coalesce()

            # Look for anchors
            raw_occs = cls._filter_occurrences(
                int_file_slice.source_slice, raw_occurrences
            )
            templ_occs = cls._filter_occurrences(
                int_file_slice.templated_slice, templ_occurrences
            )
            # Do we have any uniques to split on?
            # NB: We use `get` on the templated occurrences, because it's possible
            # that because of an if statement, something is in the source, but
            # not in the templated at all. In that case, we shouldn't use it.
            one_way_uniques = [
                key
                for key in raw_occs.keys()
                if len(raw_occs[key]) == 1 and len(templ_occs.get(key, [])) >= 1
            ]
            two_way_uniques = [
                key for key in one_way_uniques if len(templ_occs[key]) == 1
            ]
            # if we don't have anything to anchor on, then just return (coalescing types)
            if not raw_occs or not templ_occs or not one_way_uniques:
                templater_logger.debug(
                    "        No Anchors or Uniques. Yielding Whole: %s", coalesced
                )
                yield coalesced
                continue

            # Deal with the inner segment itself.
            templater_logger.debug(
                "        Intermediate Slice [post trim]: %s: %r",
                int_file_slice,
                templated_str[int_file_slice.templated_slice],
            )
            templater_logger.debug("        One Way Uniques: %s", one_way_uniques)
            templater_logger.debug("        Two Way Uniques: %s", two_way_uniques)

            # Hang onto the starting position, which we'll advance as we go.
            starts = (
                int_file_slice.source_slice.start,
                int_file_slice.templated_slice.start,
            )

            # Deal with two way uniques first, because they are easier.
            # If we do find any we use recursion, because we'll want to do
            # all of the above checks again.
            if two_way_uniques:
                # Yield the uniques and coalesce anything between.
                bookmark_idx = 0
                for idx, raw_slice in enumerate(int_file_slice.slice_buffer):
                    pos = 0
                    unq: Optional[str] = None
                    # Does this element contain one of our uniques? If so, where?
                    for unique in two_way_uniques:
                        if unique in raw_slice.raw:
                            pos = raw_slice.raw.index(unique)
                            unq = unique

                    if unq:
                        # Yes it does. Handle it.

                        # Get the position of the unique section.
                        unique_position = (
                            raw_occs[unq][0],
                            templ_occs[unq][0],
                        )
                        templater_logger.debug(
                            "            Handling Unique: %r, %s, %s, %r",
                            unq,
                            pos,
                            unique_position,
                            raw_slice,
                        )

                        # Handle full slices up to this one
                        if idx > bookmark_idx:
                            # Recurse to deal with any loops separately
                            yield from cls._split_uniques_coalesce_rest(
                                [
                                    IntermediateFileSlice(
                                        "compound",
                                        # slice up to this unique
                                        slice(starts[0], unique_position[0] - pos),
                                        slice(starts[1], unique_position[1] - pos),
                                        int_file_slice.slice_buffer[bookmark_idx:idx],
                                    )
                                ],
                                raw_occs,
                                templ_occs,
                                templated_str,
                            )

                        # Handle any potential partial slice if we're part way through this one.
                        if pos > 0:
                            yield TemplatedFileSlice(
                                raw_slice.slice_type,
                                slice(unique_position[0] - pos, unique_position[0]),
                                slice(unique_position[1] - pos, unique_position[1]),
                            )

                        # Handle the unique itself and update the bookmark
                        starts = (
                            unique_position[0] + len(unq),
                            unique_position[1] + len(unq),
                        )
                        yield TemplatedFileSlice(
                            raw_slice.slice_type,
                            slice(unique_position[0], starts[0]),
                            slice(unique_position[1], starts[1]),
                        )
                        # Move the bookmark after this position
                        bookmark_idx = idx + 1

                        # Handle any remnant after the unique.
                        if raw_slice.raw[pos + len(unq) :]:
                            remnant_length = len(raw_slice.raw) - (len(unq) + pos)
                            _starts = starts
                            starts = (
                                starts[0] + remnant_length,
                                starts[1] + remnant_length,
                            )
                            yield TemplatedFileSlice(
                                raw_slice.slice_type,
                                slice(_starts[0], starts[0]),
                                slice(_starts[1], starts[1]),
                            )

                if bookmark_idx == 0:  # pragma: no cover
                    # This is a SAFETY VALVE. In Theory we should never be here
                    # and if we are it implies an error elsewhere. This clause
                    # should stop any potential infinite recursion in its tracks
                    # by simply classifying the whole of the current block as
                    # templated and just stopping here.
                    # Bugs triggering this eventuality have been observed in 0.4.0.
                    templater_logger.info(
                        "        Safety Value Info: %s, %r",
                        two_way_uniques,
                        templated_str[int_file_slice.templated_slice],
                    )
                    templater_logger.warning(
                        "        Python templater safety value unexpectedly triggered. "
                        "Please report your raw and compiled query on github for debugging."
                    )
                    # NOTE: If a bug is reported here, this will incorrectly
                    # classify more of the query as "templated" than it should.
                    yield coalesced
                    continue

                # At the end of the loop deal with any remaining slices.
                # The above "Safety Valve"TM should keep us safe from infinite
                # recursion.
                if len(int_file_slice.slice_buffer) > bookmark_idx:
                    # Recurse to deal with any loops separately
                    yield from cls._split_uniques_coalesce_rest(
                        [
                            IntermediateFileSlice(
                                "compound",
                                # Slicing is easy here, we have no choice
                                slice(starts[0], int_file_slice.source_slice.stop),
                                slice(starts[1], int_file_slice.templated_slice.stop),
                                # Calculate the subsection to deal with.
                                int_file_slice.slice_buffer[
                                    bookmark_idx : len(int_file_slice.slice_buffer)
                                ],
                            )
                        ],
                        raw_occs,
                        templ_occs,
                        templated_str,
                    )
                # We continue here because the buffer should be exhausted,
                # and if there's more to do we'll do it in the recursion.
                continue

            # If we get here, then there ARE uniques, but they are only ONE WAY.
            # This means loops. Loops are tricky.
            # We're very unlikely to get here (impossible?) with just python
            # formatting, but this class is also the base for the jinja templater
            # (and others?) so it may be used there.
            # One way uniques give us landmarks to try and estimate what to do with them.
            owu_templ_tuples = cls._sorted_occurrence_tuples(  # pragma: no cover
                {key: templ_occs[key] for key in one_way_uniques}
            )

            templater_logger.debug(  # pragma: no cover
                "        Handling One Way Uniques: %s", owu_templ_tuples
            )

            # Hang onto out *ending* position too from here.
            stops = (  # pragma: no cover
                int_file_slice.source_slice.stop,
                int_file_slice.templated_slice.stop,
            )

            # OWU in this context refers to "One Way Unique"
            this_owu_idx: Optional[int] = None  # pragma: no cover
            last_owu_idx: Optional[int] = None  # pragma: no cover
            # Iterate through occurrence tuples of the one-way uniques.
            for raw, template_idx in owu_templ_tuples:  # pragma: no cover
                raw_idx = raw_occs[raw][0]
                raw_len = len(raw)

                # Find the index of this owu in the slice_buffer, store the previous
                last_owu_idx = this_owu_idx
                try:
                    this_owu_idx = next(
                        idx
                        for idx, slc in enumerate(int_file_slice.slice_buffer)
                        if slc.raw == raw
                    )
                except StopIteration:  # pragma: no cover
                    # This can happen if the unique was detected, but was introduced
                    # by a templater step. This is a false positive. Skip and move on.
                    templater_logger.info(
                        "One Way Unique %r not found in slice buffer. Skipping...", raw
                    )
                    continue

                templater_logger.debug(
                    "        Handling OWU: %r @%s (raw @%s) [this_owu_idx: %s, last_owu_dx: %s]",
                    raw,
                    template_idx,
                    raw_idx,
                    this_owu_idx,
                    last_owu_idx,
                )

                if template_idx > starts[1]:
                    # Yield the bit before this literal. We yield it
                    # all as a tuple, because if we could do any better
                    # we would have done it by now.

                    # Can we identify a meaningful portion of the patch
                    # to recurse a split?
                    sub_section: Optional[List[RawFileSlice]] = None
                    # If it's the start, the slicing is easy
                    if (
                        starts[1] == int_file_slice.templated_slice.stop
                    ):  # pragma: no cover TODO?
                        sub_section = int_file_slice.slice_buffer[:this_owu_idx]
                    # If we are AFTER the previous in the template, then it's
                    # also easy. [assuming it's not the same owu]
                    elif (
                        raw_idx > starts[0] and last_owu_idx != this_owu_idx
                    ):  # pragma: no cover
                        if last_owu_idx:
                            sub_section = int_file_slice.slice_buffer[
                                last_owu_idx + 1 : this_owu_idx
                            ]
                        else:
                            sub_section = int_file_slice.slice_buffer[:this_owu_idx]

                    # If we succeeded in one of the above, we can also recurse
                    # and be more intelligent with the other sections.
<<<<<<< HEAD
                    if sub_section:
=======
                    if sub_section:  # pragma: no cover
                        # This assertion makes MyPy happy. In this case, we
                        # never set source_slice without also setting
                        # subsection.
>>>>>>> cce95ffa
                        templater_logger.debug(
                            "        Attempting Subsplit [pre]: %s, %r",
                            sub_section,
                            templated_str[slice(starts[1], template_idx)],
                        )
                        yield from cls._split_uniques_coalesce_rest(
                            [
                                IntermediateFileSlice(
                                    "compound",
                                    # Slicing is easy here, we have no choice
                                    slice(starts[0], raw_idx),
                                    slice(starts[1], template_idx),
                                    sub_section,
                                )
                            ],
                            raw_occs,
                            templ_occs,
                            templated_str,
                        )
                    # Otherwise, it's the tricky case.
                    else:
                        # In this case we've found a literal, coming AFTER another
                        # in the templated version, but BEFORE (or the same) in the
                        # raw version. This only happens during loops, but it means
                        # that identifying exactly what the intervening bit refers
                        # to is a bit arbitrary. In this case we're going to OVER
                        # estimate and refer to the whole loop segment.

                        # TODO: Maybe this should make two chunks instead, one
                        # working backward, and one working forward. But that's
                        # a job for another day.

                        # First find where we are starting this remainder
                        # in the template (as an index in the buffer).
                        # Any segments *after* cur_idx are involved.
                        if last_owu_idx is None or last_owu_idx + 1 >= len(
                            int_file_slice.slice_buffer
                        ):
                            cur_idx = 0
                        else:
                            cur_idx = last_owu_idx + 1

                        # We need to know how many block_ends are after this.
                        block_ends = sum(
                            slc.slice_type == "block_end"
                            for slc in int_file_slice.slice_buffer[cur_idx:]
                        )
                        # We can allow up to this number of preceding block starts
                        block_start_indices = [
                            idx
                            for idx, slc in enumerate(
                                int_file_slice.slice_buffer[:cur_idx]
                            )
                            if slc.slice_type == "block_start"
                        ]

                        # Trim anything which we're not allowed to use.
                        if len(block_start_indices) > block_ends:  # pragma: no cover
                            offset = block_start_indices[-1 - block_ends] + 1
                            elem_sub_buffer = int_file_slice.slice_buffer[offset:]
                            cur_idx -= offset
                        else:
                            elem_sub_buffer = int_file_slice.slice_buffer

                        # We also need to know whether any of the *starting*
                        # segments are involved.
                        # Anything up to start_idx (exclusive) is included.
                        include_start = raw_idx > elem_sub_buffer[0].source_idx

                        # The ending point of this slice, is already decided.
                        end_point = elem_sub_buffer[-1].end_source_idx()

                        # If start_idx is None, we're in luck. We don't need to include the beginning.
                        if include_start:
                            start_point = elem_sub_buffer[0].source_idx
                        # Otherwise we know it's looped round, we need to include the whole slice.
                        else:  # pragma: no cover
                            start_point = elem_sub_buffer[cur_idx].source_idx

                        tricky = TemplatedFileSlice(
                            "templated",
                            slice(start_point, end_point),
                            slice(starts[1], template_idx),
                        )

                        templater_logger.debug(
                            "        Yielding Tricky Case : %s",
                            tricky,
                        )

                        yield tricky

                # Yield the literal
                owu_literal_slice = TemplatedFileSlice(
                    "literal",
                    slice(raw_idx, raw_idx + raw_len),
                    slice(template_idx, template_idx + raw_len),
                )
                templater_logger.debug(
                    "    Yielding Unique: %r, %s",
                    raw,
                    owu_literal_slice,
                )
                yield owu_literal_slice
                # Update our bookmark
                starts = (
                    raw_idx + raw_len,
                    template_idx + raw_len,
                )

            if starts[1] < stops[1] and last_owu_idx is not None:  # pragma: no cover
                # Yield the end bit
                templater_logger.debug("        Attempting Subsplit [post].")
                yield from cls._split_uniques_coalesce_rest(
                    [
                        IntermediateFileSlice(
                            "compound",
                            # Slicing is easy here, we have no choice
                            slice(raw_idx + raw_len, stops[0]),
                            slice(starts[1], stops[1]),
                            int_file_slice.slice_buffer[last_owu_idx + 1 :],
                        )
                    ],
                    raw_occs,
                    templ_occs,
                    templated_str,
                )

        # Yield anything from the tail buffer
        if tail_buffer:  # pragma: no cover
            templater_logger.debug(
                "        Yielding Tail Buffer [end]: %s", tail_buffer
            )
            yield from tail_buffer<|MERGE_RESOLUTION|>--- conflicted
+++ resolved
@@ -505,21 +505,12 @@
                     slice(
                         raw_file_slice.source_idx,
                         raw_file_slice.source_idx + len(raw_file_slice.raw),
-<<<<<<< HEAD
                     ),
                     slice(
                         templated_occurrences[raw_file_slice.raw][0],
                         templated_occurrences[raw_file_slice.raw][0]
                         + len(raw_file_slice.raw),
                     ),
-=======
-                    ),
-                    slice(
-                        templated_occurrences[raw_file_slice.raw][0],
-                        templated_occurrences[raw_file_slice.raw][0]
-                        + len(raw_file_slice.raw),
-                    ),
->>>>>>> cce95ffa
                     [
                         RawFileSlice(
                             raw_file_slice.raw,
@@ -916,14 +907,7 @@
 
                     # If we succeeded in one of the above, we can also recurse
                     # and be more intelligent with the other sections.
-<<<<<<< HEAD
                     if sub_section:
-=======
-                    if sub_section:  # pragma: no cover
-                        # This assertion makes MyPy happy. In this case, we
-                        # never set source_slice without also setting
-                        # subsection.
->>>>>>> cce95ffa
                         templater_logger.debug(
                             "        Attempting Subsplit [pre]: %s, %r",
                             sub_section,
