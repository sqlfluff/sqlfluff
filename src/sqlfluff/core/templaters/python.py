"""Defines the templaters."""

import ast
from string import Formatter
<<<<<<< HEAD
from typing import Iterable, Dict, Tuple, List, Iterator, Optional, NamedTuple, Callable
=======
from typing import Any, Iterable, Dict, Tuple, List, Iterator, Optional, NamedTuple
>>>>>>> fff3e1ab

from sqlfluff.core.errors import SQLTemplaterError
from sqlfluff.core.string_helpers import findall
from sqlfluff.core.slice_helpers import offset_slice, zero_slice

from sqlfluff.core.templaters.base import (
    RawTemplater,
    TemplatedFile,
    templater_logger,
    RawFileSlice,
    TemplatedFileSlice,
    large_file_check,
)


class IntermediateFileSlice(NamedTuple):
    """An intermediate representation of a partially sliced File."""

    intermediate_type: str
    source_slice: slice
    templated_slice: slice
    slice_buffer: List[RawFileSlice]

    def _trim_end(
        self, templated_str: str, target_end: str = "head"
    ) -> Tuple["IntermediateFileSlice", List[TemplatedFileSlice]]:
        """Trim the ends of a intermediate segment."""
        target_idx = 0 if target_end == "head" else -1
        terminator_types = ("block_start") if target_end == "head" else ("block_end")
        main_source_slice = self.source_slice
        main_templated_slice = self.templated_slice
        slice_buffer = self.slice_buffer

        end_buffer = []

        # Yield any leading literals, comments or blocks.
        while len(slice_buffer) > 0 and slice_buffer[target_idx].slice_type in (
            "literal",
            "block_start",
            "block_end",
            "comment",
        ):
            focus = slice_buffer[target_idx]
            templater_logger.debug("            %s Focus: %s", target_end, focus)
            # Is it a zero length item?
            if focus.slice_type in ("block_start", "block_end", "comment"):
                # Only add the length in the source space.
                templated_len = 0
            else:
                # Assume it's a literal, check the literal actually matches.
                templated_len = len(focus.raw)
                if target_end == "head":
                    check_slice = offset_slice(
                        main_templated_slice.start,
                        templated_len,
                    )
                else:
                    check_slice = slice(
                        main_templated_slice.stop - templated_len,
                        main_templated_slice.stop,
                    )

                if templated_str[check_slice] != focus.raw:
                    # It doesn't match, we can't use it. break
                    templater_logger.debug("                Nope")
                    break

            # If it does match, set up the new slices
            if target_end == "head":
                division = (
                    main_source_slice.start + len(focus.raw),
                    main_templated_slice.start + templated_len,
                )
                new_slice = TemplatedFileSlice(
                    focus.slice_type,
                    slice(main_source_slice.start, division[0]),
                    slice(main_templated_slice.start, division[1]),
                )
                end_buffer.append(new_slice)
                main_source_slice = slice(division[0], main_source_slice.stop)
                main_templated_slice = slice(division[1], main_templated_slice.stop)
            else:
                division = (
                    main_source_slice.stop - len(focus.raw),
                    main_templated_slice.stop - templated_len,
                )
                new_slice = TemplatedFileSlice(
                    focus.slice_type,
                    slice(division[0], main_source_slice.stop),
                    slice(division[1], main_templated_slice.stop),
                )
                end_buffer.insert(0, new_slice)
                main_source_slice = slice(main_source_slice.start, division[0])
                main_templated_slice = slice(main_templated_slice.start, division[1])

            slice_buffer.pop(target_idx)
            if focus.slice_type in terminator_types:
                break
        # Return a new Intermediate slice and the buffer.
        # NB: Don't check size of slice buffer here. We can do that later.
        new_intermediate = self.__class__(
            "compound", main_source_slice, main_templated_slice, slice_buffer
        )
        return new_intermediate, end_buffer

    def trim_ends(
        self, templated_str: str
    ) -> Tuple[
        List[TemplatedFileSlice], "IntermediateFileSlice", List[TemplatedFileSlice]
    ]:
        """Trim both ends of an intermediate slice."""
        # Trim start:
        new_slice, head_buffer = self._trim_end(
            templated_str=templated_str, target_end="head"
        )
        # Trim end:
        new_slice, tail_buffer = new_slice._trim_end(
            templated_str=templated_str, target_end="tail"
        )
        # Return
        return head_buffer, new_slice, tail_buffer

    def try_simple(self) -> TemplatedFileSlice:
        """Try to turn this intermediate slice into a simple slice."""
        # Yield anything simple
        if len(self.slice_buffer) == 1:
            return TemplatedFileSlice(
                self.slice_buffer[0].slice_type,
                self.source_slice,
                self.templated_slice,
            )
        else:
            raise ValueError("IntermediateFileSlice is not simple!")

    def coalesce(self) -> TemplatedFileSlice:
        """Coalesce this whole slice into a single one. Brutally."""
        return TemplatedFileSlice(
            PythonTemplater._coalesce_types(self.slice_buffer),
            self.source_slice,
            self.templated_slice,
        )


class PythonTemplater(RawTemplater):
    """A templater using python format strings.

    See: https://docs.python.org/3/library/string.html#format-string-syntax

    For the python templater we don't allow functions or macros because there isn't
    a good way of doing it securely. Use the jinja templater for this.

    The python templater also defines a lot of the logic for how
    to allow fixing and translation in a templated file.
    """

    name = "python"

    def __init__(self, override_context=None, **kwargs) -> None:
        self.default_context = dict(test_value="__test__")
        self.override_context = override_context or {}

    @staticmethod
    def infer_type(s) -> Any:
        """Infer a python type from a string and convert.

        Given a string value, convert it to a more specific built-in Python type
        (e.g. int, float, list, dictionary) if possible.

        """
        try:
            return ast.literal_eval(s)
        except (SyntaxError, ValueError):
            return s

    def get_context(self, fname=None, config=None, **kw) -> Dict:
        """Get the templating context from the config."""
        # TODO: The config loading should be done outside the templater code. Here
        # is a silly place.
        if config:
            # This is now a nested section
            loaded_context = (
                config.get_section((self.templater_selector, self.name, "context"))
                or {}
            )
        else:
            loaded_context = {}
        live_context = {}
        live_context.update(self.default_context)
        live_context.update(loaded_context)
        live_context.update(self.override_context)

        # Infer types
        for k in loaded_context:
            live_context[k] = self.infer_type(live_context[k])
        return live_context

    @large_file_check
    def process(
        self, *, in_str: str, fname: str, config=None, formatter=None
    ) -> Tuple[Optional[TemplatedFile], list]:
        """Process a string and return a TemplatedFile.

        Note that the arguments are enforced as keywords
        because Templaters can have differences in their
        `process` method signature.
        A Templater that only supports reading from a file
        would need the following signature:
            process(*, fname, in_str=None, config=None)
        (arguments are swapped)

        Args:
            in_str (:obj:`str`): The input string.
            fname (:obj:`str`, optional): The filename of this string. This is
                mostly for loading config files at runtime.
            config (:obj:`FluffConfig`): A specific config to use for this
                templating operation. Only necessary for some templaters.
            formatter (:obj:`CallbackFormatter`): Optional object for output.

        """
        live_context = self.get_context(fname=fname, config=config)

        def render_func(raw_str: str) -> str:
            """Render the string using the captured live_context."""
            try:
                rendered_str = raw_str.format(**live_context)
            except KeyError as err:
                raise SQLTemplaterError(
                    "Failure in Python templating: {}. Have you configured your "
                    "variables? https://docs.sqlfluff.com/en/stable/"
                    "configuration.html#templating-configuration".format(err)
                )
            return rendered_str

        raw_sliced, sliced_file, new_str = self.slice_file(
            in_str,
            render_func=render_func,
            config=config,
        )
        return (
            TemplatedFile(
                source_str=in_str,
                templated_str=new_str,
                fname=fname,
                sliced_file=sliced_file,
                raw_sliced=raw_sliced,
            ),
            [],
        )

    def slice_file(
        self, raw_str: str, render_func: Callable[[str], str], config=None, **kwargs
    ) -> Tuple[List[RawFileSlice], List[TemplatedFileSlice], str]:
        """Slice the file to determine regions where we can fix."""
        templater_logger.info("Slicing File Template")
        templater_logger.debug("    Raw String: %r", raw_str)
        # Render the templated string.
        # NOTE: This seems excessive in this simple example, but for other templating
        # engines we need more control over the rendering so may need to call this
        # method more than once.
        templated_str = render_func(raw_str)
        templater_logger.debug("    Templated String: %r", templated_str)
        # Slice the raw file
        raw_sliced = list(self._slice_template(raw_str))
        templater_logger.debug("    Raw Sliced:")
        for idx, raw_slice in enumerate(raw_sliced):
            templater_logger.debug("        %s: %r", idx, raw_slice)
        # Find the literals
        literals = [
            raw_slice.raw
            for raw_slice in raw_sliced
            if raw_slice.slice_type == "literal"
        ]
        templater_logger.debug("    Literals: %s", literals)
        for loop_idx in range(2):
            templater_logger.debug("    # Slice Loop %s", loop_idx)
            # Calculate occurrences
            raw_occurrences = self._substring_occurrences(raw_str, literals)
            templated_occurrences = self._substring_occurrences(templated_str, literals)
            templater_logger.debug(
                "    Occurrences: Raw: %s, Templated: %s",
                raw_occurrences,
                templated_occurrences,
            )
            # Split on invariants
            split_sliced = list(
                self._split_invariants(
                    raw_sliced,
                    literals,
                    raw_occurrences,
                    templated_occurrences,
                    templated_str,
                )
            )
            templater_logger.debug("    Split Sliced:")
            for idx, split_slice in enumerate(split_sliced):
                templater_logger.debug("        %s: %r", idx, split_slice)
            # Deal with uniques and coalesce the rest
            sliced_file = list(
                self._split_uniques_coalesce_rest(
                    split_sliced, raw_occurrences, templated_occurrences, templated_str
                )
            )
            templater_logger.debug("    Fully Sliced:")
            for idx, templ_slice in enumerate(sliced_file):
                templater_logger.debug("        %s: %r", idx, templ_slice)
            unwrap_wrapped = (
                True
                if config is None
                else config.get(
                    "unwrap_wrapped_queries", section="templater", default=True
                )
            )
            sliced_file, new_templated_str = self._check_for_wrapped(
                sliced_file, templated_str, unwrap_wrapped=unwrap_wrapped
            )
            if new_templated_str == templated_str:
                # If we didn't change it then we're done.
                break
            else:
                # If it's not equal, loop around
                templated_str = new_templated_str
        return raw_sliced, sliced_file, new_templated_str

    @classmethod
    def _check_for_wrapped(
        cls,
        slices: List[TemplatedFileSlice],
        templated_str: str,
        unwrap_wrapped: bool = True,
    ) -> Tuple[List[TemplatedFileSlice], str]:
        """Identify a wrapped query (e.g. dbt test) and handle it.

        If unwrap_wrapped is true, we trim the wrapping from the templated file.
        If unwrap_wrapped is false, we add a slice at start and end.
        """
        if not slices:
            # If there are no slices, return
            return slices, templated_str
        first_slice = slices[0]
        last_slice = slices[-1]

        if unwrap_wrapped:
            # If we're unwrapping, there is no need to edit the slices, but we do need
            # to trim the templated string. We should expect that the template will need
            # to be re-sliced but we should assume that the function calling this one
            # will deal with that eventuality.
            return (
                slices,
                templated_str[
                    first_slice.templated_slice.start : last_slice.templated_slice.stop
                ],
            )

        if (
            first_slice.source_slice.start == 0
            and first_slice.templated_slice.start != 0
        ):
            # This means that there is text at the start of the templated file which
            # doesn't exist in the raw file. Handle this by adding a templated slice
            # (though it's not really templated) between 0 and 0 in the raw, and 0 and
            # the current first slice start index in the templated.
            slices.insert(
                0,
                TemplatedFileSlice(
                    "templated",
                    slice(0, 0),
                    slice(0, first_slice.templated_slice.start),
                ),
            )
        if last_slice.templated_slice.stop != len(templated_str):
            # This means that there is text at the end of the templated file which
            # doesn't exist in the raw file. Handle this by adding a templated slice
            # beginning and ending at the end of the raw, and the current last slice
            # stop and file end in the templated.
            slices.append(
                TemplatedFileSlice(
                    "templated",
                    zero_slice(last_slice.source_slice.stop),
                    slice(last_slice.templated_slice.stop, len(templated_str)),
                )
            )
        return slices, templated_str

    @classmethod
    def _substring_occurrences(
        cls, in_str: str, substrings: Iterable[str]
    ) -> Dict[str, List[int]]:
        """Find every occurrence of the given substrings."""
        occurrences = {}
        for substring in substrings:
            occurrences[substring] = list(findall(substring, in_str))
        return occurrences

    @staticmethod
    def _sorted_occurrence_tuples(
        occurrences: Dict[str, List[int]]
    ) -> List[Tuple[str, int]]:
        """Sort a dict of occurrences into a sorted list of tuples."""
        return sorted(
            ((raw, idx) for raw in occurrences.keys() for idx in occurrences[raw]),
            # Sort first by position, then by lexical (for stability)
            key=lambda x: (x[1], x[0]),
        )

    @classmethod
    def _slice_template(cls, in_str: str) -> Iterator[RawFileSlice]:
        """Slice a templated python string into token tuples.

        This uses Formatter() as per:
        https://docs.python.org/3/library/string.html#string.Formatter
        """
        fmt = Formatter()
        in_idx = 0
        for literal_text, field_name, format_spec, conversion in fmt.parse(in_str):
            if literal_text:
                escape_chars = cls._sorted_occurrence_tuples(
                    cls._substring_occurrences(literal_text, ["}", "{"])
                )
                idx = 0
                while escape_chars:
                    first_char = escape_chars.pop()
                    # Is there a literal first?
                    if first_char[1] > idx:
                        yield RawFileSlice(
                            literal_text[idx : first_char[1]], "literal", in_idx
                        )
                        in_idx += first_char[1] - idx
                    # Add the escaped
                    idx = first_char[1] + len(first_char[0])
                    # We double them here to make the raw
                    yield RawFileSlice(
                        literal_text[first_char[1] : idx] * 2, "escaped", in_idx
                    )
                    # Will always be 2 in this case.
                    # This is because ALL escape sequences in the python formatter
                    # are two characters which reduce to one.
                    in_idx += 2
                # Deal with last one (if present)
                if literal_text[idx:]:
                    yield RawFileSlice(literal_text[idx:], "literal", in_idx)
                    in_idx += len(literal_text) - idx
            # Deal with fields
            if field_name:
                constructed_token = "{{{field_name}{conv}{spec}}}".format(
                    field_name=field_name,
                    conv=f"!{conversion}" if conversion else "",
                    spec=f":{format_spec}" if format_spec else "",
                )
                yield RawFileSlice(constructed_token, "templated", in_idx)
                in_idx += len(constructed_token)

    @classmethod
    def _split_invariants(
        cls,
        raw_sliced: List[RawFileSlice],
        literals: List[str],
        raw_occurrences: Dict[str, List[int]],
        templated_occurrences: Dict[str, List[int]],
        templated_str: str,
    ) -> Iterator[IntermediateFileSlice]:
        """Split a sliced file on its invariant literals.

        We prioritise the _longest_ invariants first as they
        are more likely to the the anchors.
        """
        # Calculate invariants
        invariants = [
            literal
            for literal in literals
            if len(raw_occurrences[literal]) == 1
            and len(templated_occurrences[literal]) == 1
        ]
        # Work through the invariants and make sure they appear
        # in order.
        for linv in sorted(invariants, key=len, reverse=True):
            # Any invariants which have templated positions, relative
            # to source positions, which aren't in order, should be
            # ignored.

            # Is this one still relevant?
            if linv not in invariants:
                continue  # pragma: no cover

            source_pos, templ_pos = raw_occurrences[linv], templated_occurrences[linv]
            # Copy the list before iterating because we're going to edit it.
            for tinv in invariants.copy():
                if tinv != linv:
                    src_dir = source_pos > raw_occurrences[tinv]
                    tmp_dir = templ_pos > templated_occurrences[tinv]
                    # If it's not in the same direction in the source and template
                    # remove it.
                    if src_dir != tmp_dir:  # pragma: no cover
                        templater_logger.debug(
                            "          Invariant found out of order: %r", tinv
                        )
                        invariants.remove(tinv)

        # Set up some buffers
        buffer: List[RawFileSlice] = []
        idx: Optional[int] = None
        templ_idx = 0
        # Loop through
        for raw_file_slice in raw_sliced:
            if raw_file_slice.raw in invariants:
                if buffer:
                    yield IntermediateFileSlice(
                        "compound",
                        slice(idx, raw_file_slice.source_idx),
                        slice(templ_idx, templated_occurrences[raw_file_slice.raw][0]),
                        buffer,
                    )
                buffer = []
                idx = None
                yield IntermediateFileSlice(
                    "invariant",
                    offset_slice(
                        raw_file_slice.source_idx,
                        len(raw_file_slice.raw),
                    ),
                    offset_slice(
                        templated_occurrences[raw_file_slice.raw][0],
                        len(raw_file_slice.raw),
                    ),
                    [
                        RawFileSlice(
                            raw_file_slice.raw,
                            raw_file_slice.slice_type,
                            templated_occurrences[raw_file_slice.raw][0],
                        )
                    ],
                )
                templ_idx = templated_occurrences[raw_file_slice.raw][0] + len(
                    raw_file_slice.raw
                )
            else:
                buffer.append(
                    RawFileSlice(
                        raw_file_slice.raw,
                        raw_file_slice.slice_type,
                        raw_file_slice.source_idx,
                    )
                )
                if idx is None:
                    idx = raw_file_slice.source_idx
        # If we have a final buffer, yield it
        if buffer:
            yield IntermediateFileSlice(
                "compound",
                slice((idx or 0), (idx or 0) + sum(len(slc.raw) for slc in buffer)),
                slice(templ_idx, len(templated_str)),
                buffer,
            )

    @staticmethod
    def _filter_occurrences(
        file_slice: slice, occurrences: Dict[str, List[int]]
    ) -> Dict[str, List[int]]:
        """Filter a dict of occurrences to just those within a slice."""
        filtered = {
            key: [
                pos
                for pos in occurrences[key]
                if pos >= file_slice.start and pos < file_slice.stop
            ]
            for key in occurrences.keys()
        }
        return {key: filtered[key] for key in filtered.keys() if filtered[key]}

    @staticmethod
    def _coalesce_types(elems: List[RawFileSlice]) -> str:
        """Coalesce to the priority type."""
        # Make a set of types
        types = {elem.slice_type for elem in elems}
        # Replace block types with templated
        for typ in list(types):
            if typ.startswith("block_"):  # pragma: no cover
                types.remove(typ)
                types.add("templated")
        # Take the easy route if they're all the same type
        if len(types) == 1:
            return types.pop()
        # Then deal with priority
        priority = ["templated", "escaped", "literal"]
        for p in priority:
            if p in types:
                return p
        raise RuntimeError(
            f"Exhausted priorities in _coalesce_types! {types!r}"
        )  # pragma: no cover

    @classmethod
    def _split_uniques_coalesce_rest(
        cls,
        split_file: List[IntermediateFileSlice],
        raw_occurrences: Dict[str, List[int]],
        templ_occurrences: Dict[str, List[int]],
        templated_str: str,
    ) -> Iterator[TemplatedFileSlice]:
        """Within each of the compound sections split on unique literals.

        For everything else we coalesce to the dominant type.

        Returns:
            Iterable of the type of segment, the slice in the raw file
                and the slice in the templated file.

        """
        # A buffer to capture tail segments
        tail_buffer: List[TemplatedFileSlice] = []

        templater_logger.debug("    _split_uniques_coalesce_rest: %s", split_file)

        for int_file_slice in split_file:
            # Yield anything from the tail buffer
            if tail_buffer:  # pragma: no cover
                templater_logger.debug(
                    "        Yielding Tail Buffer [start]: %s", tail_buffer
                )
                yield from tail_buffer
                tail_buffer = []

            # Check whether we're handling a zero length slice.
            if (
                int_file_slice.templated_slice.stop
                - int_file_slice.templated_slice.start
                == 0
            ):  # pragma: no cover
                point_combo = int_file_slice.coalesce()
                templater_logger.debug(
                    "        Yielding Point Combination: %s", point_combo
                )
                yield point_combo
                continue

            # Yield anything simple
            try:
                simple_elem = int_file_slice.try_simple()
                templater_logger.debug("        Yielding Simple: %s", simple_elem)
                yield simple_elem
                continue
            except ValueError:
                pass

            # Trim ends and overwrite the current working copy.
            head_buffer, int_file_slice, tail_buffer = int_file_slice.trim_ends(
                templated_str=templated_str
            )
            if head_buffer:
                yield from head_buffer  # pragma: no cover
            # Have we consumed the whole thing?
            if not int_file_slice.slice_buffer:
                continue  # pragma: no cover

            # Try to yield simply again (post trim)
            try:  # pragma: no cover
                simple_elem = int_file_slice.try_simple()
                templater_logger.debug("        Yielding Simple: %s", simple_elem)
                yield simple_elem
                continue
            except ValueError:
                pass

            templater_logger.debug("        Intermediate Slice: %s", int_file_slice)
            # Generate the coalesced version in case we need it
            coalesced = int_file_slice.coalesce()

            # Look for anchors
            raw_occs = cls._filter_occurrences(
                int_file_slice.source_slice, raw_occurrences
            )
            templ_occs = cls._filter_occurrences(
                int_file_slice.templated_slice, templ_occurrences
            )
            # Do we have any uniques to split on?
            # NB: We use `get` on the templated occurrences, because it's possible
            # that because of an if statement, something is in the source, but
            # not in the templated at all. In that case, we shouldn't use it.
            one_way_uniques = [
                key
                for key in raw_occs.keys()
                if len(raw_occs[key]) == 1 and len(templ_occs.get(key, [])) >= 1
            ]
            two_way_uniques = [
                key for key in one_way_uniques if len(templ_occs[key]) == 1
            ]
            # if we don't have anything to anchor on, then just return (coalescing
            # types)
            if not raw_occs or not templ_occs or not one_way_uniques:
                templater_logger.debug(
                    "        No Anchors or Uniques. Yielding Whole: %s", coalesced
                )
                yield coalesced
                continue

            # Deal with the inner segment itself.
            templater_logger.debug(
                "        Intermediate Slice [post trim]: %s: %r",
                int_file_slice,
                templated_str[int_file_slice.templated_slice],
            )
            templater_logger.debug("        One Way Uniques: %s", one_way_uniques)
            templater_logger.debug("        Two Way Uniques: %s", two_way_uniques)

            # Hang onto the starting position, which we'll advance as we go.
            starts = (
                int_file_slice.source_slice.start,
                int_file_slice.templated_slice.start,
            )

            # Deal with two way uniques first, because they are easier.
            # If we do find any we use recursion, because we'll want to do
            # all of the above checks again.
            if two_way_uniques:
                # Yield the uniques and coalesce anything between.
                bookmark_idx = 0
                for idx, raw_slice in enumerate(int_file_slice.slice_buffer):
                    pos = 0
                    unq: Optional[str] = None
                    # Does this element contain one of our uniques? If so, where?
                    for unique in two_way_uniques:
                        if unique in raw_slice.raw:
                            pos = raw_slice.raw.index(unique)
                            unq = unique

                    if unq:
                        # Yes it does. Handle it.

                        # Get the position of the unique section.
                        unique_position = (
                            raw_occs[unq][0],
                            templ_occs[unq][0],
                        )
                        templater_logger.debug(
                            "            Handling Unique: %r, %s, %s, %r",
                            unq,
                            pos,
                            unique_position,
                            raw_slice,
                        )

                        # Handle full slices up to this one
                        if idx > bookmark_idx:
                            # Recurse to deal with any loops separately
                            yield from cls._split_uniques_coalesce_rest(
                                [
                                    IntermediateFileSlice(
                                        "compound",
                                        # slice up to this unique
                                        slice(starts[0], unique_position[0] - pos),
                                        slice(starts[1], unique_position[1] - pos),
                                        int_file_slice.slice_buffer[bookmark_idx:idx],
                                    )
                                ],
                                raw_occs,
                                templ_occs,
                                templated_str,
                            )

                        # Handle any potential partial slice if we're part way through
                        # this one.
                        if pos > 0:
                            yield TemplatedFileSlice(
                                raw_slice.slice_type,
                                slice(unique_position[0] - pos, unique_position[0]),
                                slice(unique_position[1] - pos, unique_position[1]),
                            )

                        # Handle the unique itself and update the bookmark
                        starts = (
                            unique_position[0] + len(unq),
                            unique_position[1] + len(unq),
                        )
                        yield TemplatedFileSlice(
                            raw_slice.slice_type,
                            slice(unique_position[0], starts[0]),
                            slice(unique_position[1], starts[1]),
                        )
                        # Move the bookmark after this position
                        bookmark_idx = idx + 1

                        # Handle any remnant after the unique.
                        if raw_slice.raw[pos + len(unq) :]:
                            remnant_length = len(raw_slice.raw) - (len(unq) + pos)
                            _starts = starts
                            starts = (
                                starts[0] + remnant_length,
                                starts[1] + remnant_length,
                            )
                            yield TemplatedFileSlice(
                                raw_slice.slice_type,
                                slice(_starts[0], starts[0]),
                                slice(_starts[1], starts[1]),
                            )

                if bookmark_idx == 0:  # pragma: no cover
                    # This is a SAFETY VALVE. In Theory we should never be here
                    # and if we are it implies an error elsewhere. This clause
                    # should stop any potential infinite recursion in its tracks
                    # by simply classifying the whole of the current block as
                    # templated and just stopping here.
                    # Bugs triggering this eventuality have been observed in 0.4.0.
                    templater_logger.info(
                        "        Safety Value Info: %s, %r",
                        two_way_uniques,
                        templated_str[int_file_slice.templated_slice],
                    )
                    templater_logger.warning(
                        "        Python templater safety value unexpectedly triggered. "
                        "Please report your raw and compiled query on github for "
                        "debugging."
                    )
                    # NOTE: If a bug is reported here, this will incorrectly
                    # classify more of the query as "templated" than it should.
                    yield coalesced
                    continue

                # At the end of the loop deal with any remaining slices.
                # The above "Safety Valve"TM should keep us safe from infinite
                # recursion.
                if len(int_file_slice.slice_buffer) > bookmark_idx:
                    # Recurse to deal with any loops separately
                    yield from cls._split_uniques_coalesce_rest(
                        [
                            IntermediateFileSlice(
                                "compound",
                                # Slicing is easy here, we have no choice
                                slice(starts[0], int_file_slice.source_slice.stop),
                                slice(starts[1], int_file_slice.templated_slice.stop),
                                # Calculate the subsection to deal with.
                                int_file_slice.slice_buffer[
                                    bookmark_idx : len(int_file_slice.slice_buffer)
                                ],
                            )
                        ],
                        raw_occs,
                        templ_occs,
                        templated_str,
                    )
                # We continue here because the buffer should be exhausted,
                # and if there's more to do we'll do it in the recursion.
                continue

            # If we get here, then there ARE uniques, but they are only ONE WAY.
            # This means loops. Loops are tricky.
            # We're very unlikely to get here (impossible?) with just python
            # formatting, but this class is also the base for the jinja templater
            # (and others?) so it may be used there.
            # One way uniques give us landmarks to try and estimate what to do with
            # them.
            owu_templ_tuples = cls._sorted_occurrence_tuples(  # pragma: no cover
                {key: templ_occs[key] for key in one_way_uniques}
            )

            templater_logger.debug(  # pragma: no cover
                "        Handling One Way Uniques: %s", owu_templ_tuples
            )

            # Hang onto out *ending* position too from here.
            stops = (  # pragma: no cover
                int_file_slice.source_slice.stop,
                int_file_slice.templated_slice.stop,
            )

            # OWU in this context refers to "One Way Unique"
            this_owu_idx: Optional[int] = None  # pragma: no cover
            last_owu_idx: Optional[int] = None  # pragma: no cover
            # Iterate through occurrence tuples of the one-way uniques.
            for raw, template_idx in owu_templ_tuples:  # pragma: no cover
                raw_idx = raw_occs[raw][0]
                raw_len = len(raw)

                # Find the index of this owu in the slice_buffer, store the previous
                last_owu_idx = this_owu_idx
                try:
                    this_owu_idx = next(
                        idx
                        for idx, slc in enumerate(int_file_slice.slice_buffer)
                        if slc.raw == raw
                    )
                except StopIteration:  # pragma: no cover
                    # This can happen if the unique was detected, but was introduced
                    # by a templater step. This is a false positive. Skip and move on.
                    templater_logger.info(
                        "One Way Unique %r not found in slice buffer. Skipping...", raw
                    )
                    continue

                templater_logger.debug(
                    "        Handling OWU: %r @%s (raw @%s) [this_owu_idx: %s, "
                    "last_owu_dx: %s]",
                    raw,
                    template_idx,
                    raw_idx,
                    this_owu_idx,
                    last_owu_idx,
                )

                if template_idx > starts[1]:
                    # Yield the bit before this literal. We yield it
                    # all as a tuple, because if we could do any better
                    # we would have done it by now.

                    # Can we identify a meaningful portion of the patch
                    # to recurse a split?
                    sub_section: Optional[List[RawFileSlice]] = None
                    # If it's the start, the slicing is easy
                    if (
                        starts[1] == int_file_slice.templated_slice.stop
                    ):  # pragma: no cover TODO?
                        sub_section = int_file_slice.slice_buffer[:this_owu_idx]
                    # If we are AFTER the previous in the template, then it's
                    # also easy. [assuming it's not the same owu]
                    elif (
                        raw_idx > starts[0] and last_owu_idx != this_owu_idx
                    ):  # pragma: no cover
                        if last_owu_idx:
                            sub_section = int_file_slice.slice_buffer[
                                last_owu_idx + 1 : this_owu_idx
                            ]
                        else:
                            sub_section = int_file_slice.slice_buffer[:this_owu_idx]

                    # If we succeeded in one of the above, we can also recurse
                    # and be more intelligent with the other sections.
                    if sub_section:
                        templater_logger.debug(
                            "        Attempting Subsplit [pre]: %s, %r",
                            sub_section,
                            templated_str[slice(starts[1], template_idx)],
                        )
                        yield from cls._split_uniques_coalesce_rest(
                            [
                                IntermediateFileSlice(
                                    "compound",
                                    # Slicing is easy here, we have no choice
                                    slice(starts[0], raw_idx),
                                    slice(starts[1], template_idx),
                                    sub_section,
                                )
                            ],
                            raw_occs,
                            templ_occs,
                            templated_str,
                        )
                    # Otherwise, it's the tricky case.
                    else:
                        # In this case we've found a literal, coming AFTER another
                        # in the templated version, but BEFORE (or the same) in the
                        # raw version. This only happens during loops, but it means
                        # that identifying exactly what the intervening bit refers
                        # to is a bit arbitrary. In this case we're going to OVER
                        # estimate and refer to the whole loop segment.

                        # TODO: Maybe this should make two chunks instead, one
                        # working backward, and one working forward. But that's
                        # a job for another day.

                        # First find where we are starting this remainder
                        # in the template (as an index in the buffer).
                        # Any segments *after* cur_idx are involved.
                        if last_owu_idx is None or last_owu_idx + 1 >= len(
                            int_file_slice.slice_buffer
                        ):
                            cur_idx = 0
                        else:
                            cur_idx = last_owu_idx + 1

                        # We need to know how many block_ends are after this.
                        block_ends = sum(
                            slc.slice_type == "block_end"
                            for slc in int_file_slice.slice_buffer[cur_idx:]
                        )
                        # We can allow up to this number of preceding block starts
                        block_start_indices = [
                            idx
                            for idx, slc in enumerate(
                                int_file_slice.slice_buffer[:cur_idx]
                            )
                            if slc.slice_type == "block_start"
                        ]

                        # Trim anything which we're not allowed to use.
                        if len(block_start_indices) > block_ends:  # pragma: no cover
                            offset = block_start_indices[-1 - block_ends] + 1
                            elem_sub_buffer = int_file_slice.slice_buffer[offset:]
                            cur_idx -= offset
                        else:
                            elem_sub_buffer = int_file_slice.slice_buffer

                        # We also need to know whether any of the *starting*
                        # segments are involved.
                        # Anything up to start_idx (exclusive) is included.
                        include_start = raw_idx > elem_sub_buffer[0].source_idx

                        # The ending point of this slice, is already decided.
                        end_point = elem_sub_buffer[-1].end_source_idx()

                        # If start_idx is None, we're in luck. We don't need to include
                        # the beginning.
                        if include_start:
                            start_point = elem_sub_buffer[0].source_idx
                        # Otherwise we know it's looped round, we need to include the
                        # whole slice.
                        else:  # pragma: no cover
                            start_point = elem_sub_buffer[cur_idx].source_idx

                        tricky = TemplatedFileSlice(
                            "templated",
                            slice(start_point, end_point),
                            slice(starts[1], template_idx),
                        )

                        templater_logger.debug(
                            "        Yielding Tricky Case : %s",
                            tricky,
                        )

                        yield tricky

                # Yield the literal
                owu_literal_slice = TemplatedFileSlice(
                    "literal",
                    offset_slice(raw_idx, raw_len),
                    offset_slice(template_idx, raw_len),
                )
                templater_logger.debug(
                    "    Yielding Unique: %r, %s",
                    raw,
                    owu_literal_slice,
                )
                yield owu_literal_slice
                # Update our bookmark
                starts = (
                    raw_idx + raw_len,
                    template_idx + raw_len,
                )

            if starts[1] < stops[1] and last_owu_idx is not None:  # pragma: no cover
                # Yield the end bit
                templater_logger.debug("        Attempting Subsplit [post].")
                yield from cls._split_uniques_coalesce_rest(
                    [
                        IntermediateFileSlice(
                            "compound",
                            # Slicing is easy here, we have no choice
                            slice(raw_idx + raw_len, stops[0]),
                            slice(starts[1], stops[1]),
                            int_file_slice.slice_buffer[last_owu_idx + 1 :],
                        )
                    ],
                    raw_occs,
                    templ_occs,
                    templated_str,
                )

        # Yield anything from the tail buffer
        if tail_buffer:  # pragma: no cover
            templater_logger.debug(
                "        Yielding Tail Buffer [end]: %s", tail_buffer
            )
            yield from tail_buffer<|MERGE_RESOLUTION|>--- conflicted
+++ resolved
@@ -2,11 +2,7 @@
 
 import ast
 from string import Formatter
-<<<<<<< HEAD
-from typing import Iterable, Dict, Tuple, List, Iterator, Optional, NamedTuple, Callable
-=======
-from typing import Any, Iterable, Dict, Tuple, List, Iterator, Optional, NamedTuple
->>>>>>> fff3e1ab
+from typing import Any, Iterable, Dict, Tuple, List, Iterator, Optional, NamedTuple, Callable
 
 from sqlfluff.core.errors import SQLTemplaterError
 from sqlfluff.core.string_helpers import findall
