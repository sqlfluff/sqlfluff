--- conflicted
+++ resolved
@@ -696,13 +696,9 @@
     ),
 )
 @click.option(
-    "--show_errors",
+    "--show_lint_violations",
     is_flag=True,
-<<<<<<< HEAD
-    help="Show lint Errors",
-=======
-    help="Show Errors",
->>>>>>> 851d1c91
+    help="Show lint Violations",
 )
 
 @click.argument("paths", nargs=-1, type=click.Path(allow_dash=True))
@@ -716,7 +712,7 @@
     disable_progress_bar: Optional[bool] = False,
     extra_config_path: Optional[str] = None,
     ignore_local_config: bool = False,
-    show_errors: bool = False,
+    show_lint_violations: bool = False,
     **kwargs,
 ) -> None:
     """Fix SQL files.
@@ -879,15 +875,18 @@
             click.echo(f"=== {step} ===")
             click.echo(formatter.cli_table(timing_summary[step].items()))
 
-    if show_errors:
-        for violation in result.get_violations():
+    if show_lint_violations:
+        click.echo("==== lint for unfixable violations ====")
+        lnt, formatter = get_linter_and_formatter(config)
+        for violation in result.get_violations(**num_violations_kwargs):
             try:
                 # Normal SQLFluff warnings
                 message = f"{violation.rule_code()}: {violation.description}"
             except AttributeError:
                 # Parse errors
-                message = str(violation)
-            click.echo(message)
+                message = str(violation)                
+            f = formatter.format_violation(violation)                
+            click.echo(f)
         
     sys.exit(exit_code)
 
