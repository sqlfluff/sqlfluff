"""The MySQL dialect.

For now the only change is the parsing of comments.
https://dev.mysql.com/doc/refman/8.0/en/differences-from-ansi.html
"""

from sqlfluff.core.parser import (
    BaseSegment,
    Ref,
    AnyNumberOf,
    Sequence,
    OneOf,
    Bracketed,
    RegexLexer,
    CommentSegment,
    NamedParser,
    CodeSegment,
    StringParser,
    SymbolSegment,
    Delimited,
    RegexParser,
    Anything,
)
from sqlfluff.core.dialects import load_raw_dialect

ansi_dialect = load_raw_dialect("ansi")
mysql_dialect = ansi_dialect.copy_as("mysql")

mysql_dialect.patch_lexer_matchers(
    [
        RegexLexer(
            "inline_comment",
            r"(-- |#)[^\n]*",
            CommentSegment,
            segment_kwargs={"trim_start": ("-- ", "#")},
        )
    ]
)

# Reserve USE, FORCE & IGNORE
mysql_dialect.sets("unreserved_keywords").difference_update(
    [
        "FORCE",
        "IGNORE",
        "USE",
        "SQL_BUFFER_RESULT",
        "SQL_NO_CACHE",
        "SQL_CACHE",
        "DUMPFILE",
        "SKIP",
        "LOCKED",
        "CLASS_ORIGIN",
        "SUBCLASS_ORIGIN",
        "RETURNED_SQLSTATE",
        "MESSAGE_TEXT",
        "MYSQL_ERRNO",
        "CONSTRAINT_CATALOG",
        "CONSTRAINT_SCHEMA",
        "CONSTRAINT_NAME",
        "CATALOG_NAME",
        "SCHEMA_NAME",
        "TABLE_NAME",
        "COLUMN_NAME",
        "CURSOR_NAME",
        "STACKED",
    ]
)
mysql_dialect.sets("reserved_keywords").update(
    [
        "HELP",
        "FORCE",
        "IGNORE",
        "USE",
        "SQL_BUFFER_RESULT",
        "SQL_NO_CACHE",
        "SQL_CACHE",
        "DUMPFILE",
        "SKIP",
        "LOCKED",
        "CLASS_ORIGIN",
        "SUBCLASS_ORIGIN",
        "RETURNED_SQLSTATE",
        "MESSAGE_TEXT",
        "MYSQL_ERRNO",
        "CONSTRAINT_CATALOG",
        "CONSTRAINT_SCHEMA",
        "CONSTRAINT_NAME",
        "CATALOG_NAME",
        "SCHEMA_NAME",
        "TABLE_NAME",
        "COLUMN_NAME",
        "CURSOR_NAME",
        "STACKED",
        "ALGORITHM",
        "LOCK",
        "DEFAULT",
        "INPLACE",
        "COPY",
        "NONE",
        "SHARED",
        "EXCLUSIVE",
        "MASTER",
    ]
)

mysql_dialect.replace(
    QuotedIdentifierSegment=NamedParser(
        "back_quote",
        CodeSegment,
        name="quoted_identifier",
        type="identifier",
        trim_chars=("`",),
    ),
    LiteralGrammar=ansi_dialect.get_grammar("LiteralGrammar").copy(
        insert=[
            Ref("DoubleQuotedLiteralSegment"),
        ]
    ),
    FromClauseTerminatorGrammar=ansi_dialect.get_grammar(
        "FromClauseTerminatorGrammar"
    ).copy(
        insert=[
            Ref("IndexHintClauseSegment"),
            Ref("SelectPartitionClauseSegment"),
            Ref("ForClauseSegment"),
            Ref("SetOperatorSegment"),
            Ref("WithNoSchemaBindingClauseSegment"),
        ]
    ),
    BaseExpressionElementGrammar=ansi_dialect.get_grammar(
        "BaseExpressionElementGrammar"
    ).copy(
        insert=[
            Ref("SessionVariableNameSegment"),
            Ref("LocalVariableNameSegment"),
        ]
    ),
    DateTimeLiteralGrammar=Sequence(
        # MySQL does not require the keyword to be specified:
        # https://dev.mysql.com/doc/refman/8.0/en/date-and-time-literals.html
        OneOf(
            "DATE",
            "TIME",
            "TIMESTAMP",
            "DATETIME",
            "INTERVAL",
            optional=True,
        ),
        OneOf(
            Ref("QuotedLiteralSegment"),
            Ref("NumericLiteralSegment"),
        ),
    ),
)

mysql_dialect.add(
    DoubleQuotedLiteralSegment=NamedParser(
        "double_quote",
        CodeSegment,
        name="quoted_literal",
        type="literal",
        trim_chars=('"',),
    ),
    AtSignLiteralSegment=NamedParser(
        "atsign",
        CodeSegment,
        name="atsign_literal",
        type="literal",
        trim_chars=("@",),
    ),
)


@mysql_dialect.segment(replace=True)
class ColumnDefinitionSegment(BaseSegment):
    """A column definition, e.g. for CREATE TABLE or ALTER TABLE."""

    type = "column_definition"
    match_grammar = Sequence(
        Ref("SingleIdentifierGrammar"),  # Column name
        OneOf(  # Column type
            # DATETIME and TIMESTAMP take special logic
            AnyNumberOf(
                Ref("DatatypeSegment"),
                max_times=1,
                min_times=1,
                exclude=OneOf("DATETIME", "TIMESTAMP"),
            ),
            Sequence(
                OneOf("DATETIME", "TIMESTAMP"),
                Sequence(
                    Bracketed(Ref("NumericLiteralSegment"), optional=True),
                    optional=True,
                ),
                Sequence(Sequence("NOT", optional=True), "NULL", optional=True),
                Sequence("DEFAULT", optional=True),
                OneOf(
                    Sequence(
                        "CURRENT_TIMESTAMP",
                        Sequence(
                            Bracketed(Ref("NumericLiteralSegment")),
                            optional=True,
                        ),
                    ),
                    Ref("NumericLiteralSegment"),
                    Ref("QuotedLiteralSegment"),
                    optional=True,
                ),
                Sequence(
                    Sequence("ON", "UPDATE", optional=True),
                    "CURRENT_TIMESTAMP",
                    Sequence(
                        Bracketed(Ref("NumericLiteralSegment")),
                        optional=True,
                    ),
                    optional=True,
                ),
            ),
        ),
        Bracketed(Anything(), optional=True),  # For types like VARCHAR(100)
        AnyNumberOf(
            Ref("ColumnConstraintSegment", optional=True),
        ),
    )


@mysql_dialect.segment(replace=True)
class CreateTableStatementSegment(
    ansi_dialect.get_segment("CreateTableStatementSegment")  # type: ignore
):
    """Create table segment.

    https://dev.mysql.com/doc/refman/8.0/en/create-table.html
    """

    match_grammar = ansi_dialect.get_segment(
        "CreateTableStatementSegment"
    ).match_grammar.copy(
        insert=[
            AnyNumberOf(
                Sequence(
                    Ref.keyword("DEFAULT", optional=True),
                    Ref("ParameterNameSegment"),
                    Ref("EqualsSegment"),
                    OneOf(Ref("LiteralGrammar"), Ref("ParameterNameSegment")),
                ),
            ),
        ],
    )


@mysql_dialect.segment(replace=True)
class TableConstraintSegment(BaseSegment):
    """A table constraint, e.g. for CREATE TABLE."""

    type = "table_constraint_segment"
    # Later add support for CHECK constraint, others?
    # e.g. CONSTRAINT constraint_1 PRIMARY KEY(column_1)
    match_grammar = Sequence(
        Sequence(  # [ CONSTRAINT <Constraint name> ]
            "CONSTRAINT", Ref("ObjectReferenceSegment"), optional=True
        ),
        OneOf(
            Sequence(  # UNIQUE [INDEX | KEY] [index_name] ( column_name [, ... ] )
                "UNIQUE",
                OneOf("INDEX", "KEY", optional=True),
                Ref("ObjectReferenceSegment", optional=True),
                Ref("BracketedColumnReferenceListGrammar"),
                # Later add support for index_parameters?
            ),
            Sequence(  # PRIMARY KEY ( column_name [, ... ] ) index_parameters
                Ref("PrimaryKeyGrammar"),
                # Columns making up PRIMARY KEY constraint
                Ref("BracketedColumnReferenceListGrammar"),
                # Later add support for index_parameters?
            ),
            Sequence(  # FOREIGN KEY ( column_name [, ... ] )
                # REFERENCES reftable [ ( refcolumn [, ... ] ) ]
                Ref("ForeignKeyGrammar"),
                # Local columns making up FOREIGN KEY constraint
                Ref("BracketedColumnReferenceListGrammar"),
                "REFERENCES",
                Ref("ColumnReferenceSegment"),
                # Foreign columns making up FOREIGN KEY constraint
                Ref("BracketedColumnReferenceListGrammar"),
                # Later add support for [MATCH FULL/PARTIAL/SIMPLE] ?
                # Later add support for [ ON DELETE/UPDATE action ] ?
            ),
        ),
    )


mysql_dialect.add(
    DoubleForwardSlashSegment=StringParser(
        "//", SymbolSegment, name="doubleforwardslash", type="statement_terminator"
    ),
    DoubleDollarSignSegment=StringParser(
        "$$", SymbolSegment, name="doubledollarsign", type="statement_terminator"
    ),
    AtSignSignSegment=StringParser(
        "@", SymbolSegment, name="atsign", type="user_designator"
    ),
    OutputParameterSegment=StringParser(
        "OUT", SymbolSegment, name="inputparameter", type="parameter_direction"
    ),
    InputParameterSegment=StringParser(
        "IN", SymbolSegment, name="outputparameter", type="parameter_direction"
    ),
    InputOutputParameterSegment=StringParser(
        "INOUT", SymbolSegment, name="inputoutputparameter", type="parameter_direction"
    ),
    ProcedureParameterGrammar=OneOf(
        Sequence(
            OneOf(
                Ref("OutputParameterSegment"),
                Ref("InputParameterSegment"),
                Ref("InputOutputParameterSegment"),
                optional=True,
            ),
            Ref("ParameterNameSegment", optional=True),
            Ref("DatatypeSegment"),
        ),
        Ref("DatatypeSegment"),
    ),
    LocalVariableNameSegment=RegexParser(
        r"`?[a-zA-Z0-9_]*`?",
        CodeSegment,
        name="declared_variable",
        type="variable",
    ),
    SessionVariableNameSegment=RegexParser(
        r"[@][a-zA-Z0-9_]*",
        CodeSegment,
        name="declared_variable",
        type="variable",
    ),
)

mysql_dialect.replace(
    DelimiterSegment=OneOf(Ref("SemicolonSegment"), Ref("TildeSegment")),
    TildeSegment=StringParser(
        "~", SymbolSegment, name="tilde", type="statement_terminator"
    ),
    ParameterNameSegment=RegexParser(
        r"`?[A-Za-z0-9_]*`?", CodeSegment, name="parameter", type="parameter"
    ),
    SingleIdentifierGrammar=ansi_dialect.get_grammar("SingleIdentifierGrammar").copy(
        insert=[Ref("SessionVariableNameSegment")]
    ),
)

mysql_dialect.insert_lexer_matchers(
    [
        RegexLexer(
            "atsign",
            r"[@][a-zA-Z0-9_]*",
            CodeSegment,
        ),
    ],
    before="code",
)


@mysql_dialect.segment()
class DeclareStatement(BaseSegment):
    """DECLARE statement.

    https://dev.mysql.com/doc/refman/8.0/en/declare-local-variable.html
    https://dev.mysql.com/doc/refman/8.0/en/declare-handler.html
    https://dev.mysql.com/doc/refman/8.0/en/declare-condition.html
    https://dev.mysql.com/doc/refman/8.0/en/declare-cursor.html
    """

    type = "declare_statement"

    match_grammar = OneOf(
        Sequence(
            "DECLARE",
            Ref("NakedIdentifierSegment"),
            "CURSOR",
            "FOR",
            Ref("StatementSegment"),
        ),
        Sequence(
            "DECLARE",
            OneOf("CONTINUE", "EXIT", "UNDO"),
            "HANDLER",
            "FOR",
            OneOf(
                "SQLEXCEPTION",
                "SQLWARNING",
                Sequence("NOT", "FOUND"),
                Sequence(
                    "SQLSTATE",
                    Ref.keyword("VALUE", optional=True),
                    Ref("QuotedLiteralSegment"),
                ),
                OneOf(
                    Ref("QuotedLiteralSegment"),
                    Ref("NumericLiteralSegment"),
                    Ref("NakedIdentifierSegment"),
                ),
            ),
            Sequence(Ref("StatementSegment")),
        ),
        Sequence(
            "DECLARE",
            Ref("NakedIdentifierSegment"),
            "CONDITION",
            "FOR",
            OneOf(Ref("QuotedLiteralSegment"), Ref("NumericLiteralSegment")),
        ),
        Sequence(
            "DECLARE",
            Ref("LocalVariableNameSegment"),
            Ref("DatatypeSegment"),
            Sequence(
                Ref.keyword("DEFAULT"),
                OneOf(
                    Ref("QuotedLiteralSegment"),
                    Ref("NumericLiteralSegment"),
                    Ref("FunctionSegment"),
                ),
                optional=True,
            ),
        ),
    )


@mysql_dialect.segment(replace=True)
class StatementSegment(ansi_dialect.get_segment("StatementSegment")):  # type: ignore
    """Overriding StatementSegment to allow for additional segment parsing."""

    parse_grammar = ansi_dialect.get_segment("StatementSegment").parse_grammar.copy(
        insert=[
            Ref("DelimiterStatement"),
            Ref("CreateProcedureStatementSegment"),
            Ref("DeclareStatement"),
            Ref("SetAssignmentStatementSegment"),
            Ref("IfExpressionStatement"),
            Ref("WhileStatementSegment"),
            Ref("IterateStatementSegment"),
            Ref("RepeatStatementSegment"),
            Ref("LoopStatementSegment"),
            Ref("CallStoredProcedureSegment"),
            Ref("PrepareSegment"),
            Ref("ExecuteSegment"),
            Ref("DeallocateSegment"),
            Ref("GetDiagnosticsSegment"),
            Ref("ResignalSegment"),
            Ref("CursorOpenCloseSegment"),
            Ref("CursorFetchSegment"),
            Ref("AlterTableStatementSegment"),
<<<<<<< HEAD
            Ref("PurgeBinaryLogsStatementSegment"),
=======
            Ref("HelpStatementSegment"),
>>>>>>> aa581739
        ],
    )


@mysql_dialect.segment()
class DelimiterStatement(BaseSegment):
    """DELIMITER statement."""

    type = "delimiter_statement"

    match_grammar = Ref.keyword("DELIMITER")


@mysql_dialect.segment()
class CreateProcedureStatementSegment(BaseSegment):
    """A `CREATE PROCEDURE` statement.

    https://dev.mysql.com/doc/refman/8.0/en/create-procedure.html
    """

    type = "create_procedure_statement"

    match_grammar = Sequence(
        "CREATE",
        Ref("DefinerSegment", optional=True),
        "PROCEDURE",
        Ref("FunctionNameSegment"),
        Ref("ProcedureParameterListGrammar", optional=True),
        Ref("CommentClauseSegment", optional=True),
        Ref("CharacteristicStatement", optional=True),
        Ref("FunctionDefinitionGrammar"),
    )


@mysql_dialect.segment(replace=True)
class FunctionDefinitionGrammar(BaseSegment):
    """This is the body of a `CREATE FUNCTION` statement."""

    match_grammar = Ref("TransactionStatementSegment")


@mysql_dialect.segment()
class CharacteristicStatement(BaseSegment):
    """A Characteristics statement for functions/procedures."""

    type = "characteristic_statement"

    match_grammar = Sequence(
        OneOf("DETERMINISTIC", Sequence("NOT", "DETERMINISTIC")),
        Sequence("LANGUAGE", "SQL", optional=True),
        OneOf(
            Sequence("CONTAINS", "SQL", optional=True),
            Sequence("NO", "SQL", optional=True),
            Sequence("READS", "SQL", "DATA", optional=True),
            Sequence("MODIFIES", "SQL", "DATA", optional=True),
            optional=True,
        ),
        Sequence("SQL", "SECURITY", OneOf("DEFINER", "INVOKER"), optional=True),
    )


@mysql_dialect.segment(replace=True)
class CreateFunctionStatementSegment(BaseSegment):
    """A `CREATE FUNCTION` statement.

    https://dev.mysql.com/doc/refman/8.0/en/create-procedure.html
    """

    type = "create_function_statement"

    match_grammar = Sequence(
        "CREATE",
        Ref("DefinerSegment", optional=True),
        "FUNCTION",
        Ref("FunctionNameSegment"),
        Ref("FunctionParameterListGrammar", optional=True),
        Sequence(
            "RETURNS",
            Ref("DatatypeSegment"),
        ),
        Ref("CommentClauseSegment", optional=True),
        Ref("CharacteristicStatement"),
        Ref("FunctionDefinitionGrammar"),
    )


@mysql_dialect.segment(replace=True)
class AlterTableStatementSegment(BaseSegment):
    """An `ALTER TABLE .. ALTER COLUMN` statement.

    Overriding ANSI to add `CHANGE COLUMN` and `DROP COLUMN` support.

    https://dev.mysql.com/doc/refman/8.0/en/alter-table.html

    """

    type = "alter_table_statement"
    match_grammar = Sequence(
        "ALTER",
        "TABLE",
        Ref("TableReferenceSegment"),
        Delimited(
            OneOf(
                # Table options
                Sequence(
                    Ref("ParameterNameSegment"),
                    Ref("EqualsSegment", optional=True),
                    OneOf(Ref("LiteralGrammar"), Ref("NakedIdentifierSegment")),
                ),
                # Add things
                Sequence(
                    OneOf("ADD", "MODIFY"),
                    Ref.keyword("COLUMN", optional=True),
                    Ref("ColumnDefinitionSegment"),
                    OneOf(
                        Sequence(
                            OneOf("FIRST", "AFTER"), Ref("ColumnReferenceSegment")
                        ),
                        # Bracketed Version of the same
                        Ref("BracketedColumnReferenceListGrammar"),
                        optional=True,
                    ),
                ),
                # Change column
                Sequence(
                    "CHANGE",
                    Ref.keyword("COLUMN", optional=True),
                    Ref("ColumnReferenceSegment"),
                    Ref("ColumnDefinitionSegment"),
                    OneOf(
                        Sequence(
                            OneOf(
                                "FIRST",
                                Sequence("AFTER", Ref("ColumnReferenceSegment")),
                            ),
                        ),
                        optional=True,
                    ),
                ),
                # Drop column
                Sequence(
                    "DROP",
                    Ref.keyword("COLUMN", optional=True),
                    Ref("ColumnReferenceSegment"),
                ),
                # Rename
                Sequence(
                    "RENAME",
                    OneOf("AS", "TO", optional=True),
                    Ref("TableReferenceSegment"),
                ),
            ),
        ),
    )


@mysql_dialect.segment(replace=True)
class DropStatementSegment(BaseSegment):
    """A `DROP` statement."""

    type = "drop_statement"

    match_grammar = Sequence(
        "DROP",
        OneOf(
            "TABLE",
            "VIEW",
            "USER",
            "FUNCTION",
            "PROCEDURE",
        ),
        Ref("IfExistsGrammar", optional=True),
        Ref("TableReferenceSegment"),
    )


@mysql_dialect.segment()
class ProcedureParameterListGrammar(BaseSegment):
    """The parameters for a procedure ie. `(in/out/inout name datatype)`."""

    match_grammar = Bracketed(
        Delimited(
            Ref("ProcedureParameterGrammar"),
            delimiter=Ref("CommaSegment"),
            optional=True,
        ),
    )


@mysql_dialect.segment()
class SetAssignmentStatementSegment(BaseSegment):
    """A `SET` statement.

    https://dev.mysql.com/doc/refman/8.0/en/set-variable.html
    """

    type = "set_statement"

    match_grammar = Sequence(
        "SET",
        OneOf(Ref("SessionVariableNameSegment"), Ref("LocalVariableNameSegment")),
        Ref("EqualsSegment"),
        AnyNumberOf(
            Ref("QuotedLiteralSegment"),
            Ref("DoubleQuotedLiteralSegment"),
            Ref("SessionVariableNameSegment"),
            Ref("LocalVariableNameSegment"),
            Ref("FunctionSegment"),
            Ref("ArithmeticBinaryOperatorGrammar"),
        ),
    )


@mysql_dialect.segment(replace=True)
class TransactionStatementSegment(BaseSegment):
    """A `COMMIT`, `ROLLBACK` or `TRANSACTION` statement.

    https://dev.mysql.com/doc/refman/8.0/en/commit.html
    https://dev.mysql.com/doc/refman/8.0/en/begin-end.html
    """

    type = "transaction_statement"

    match_grammar = OneOf(
        Sequence("START", "TRANSACTION"),
        Sequence(
            Sequence(
                Ref("SingleIdentifierGrammar"), Ref("ColonSegment"), optional=True
            ),
            Sequence(
                "BEGIN",
                Ref.keyword("WORK", optional=True),
                Ref("StatementSegment"),
            ),
        ),
        Sequence(
            "LEAVE",
            Ref("SingleIdentifierGrammar", optional=True),
        ),
        Sequence(
            "COMMIT",
            Ref.keyword("WORK", optional=True),
            Sequence("AND", Ref.keyword("NO", optional=True), "CHAIN", optional=True),
        ),
        Sequence(
            "ROLLBACK",
            Ref.keyword("WORK", optional=True),
        ),
        Sequence(
            "END",
            Ref("SingleIdentifierGrammar", optional=True),
        ),
    )


@mysql_dialect.segment()
class IfExpressionStatement(BaseSegment):
    """IF-THEN-ELSE-ELSEIF-END IF statement.

    https://dev.mysql.com/doc/refman/8.0/en/if.html
    """

    type = "if_then_statement"

    match_grammar = AnyNumberOf(
        Sequence(
            "IF",
            Ref("ExpressionSegment"),
            "THEN",
            Ref("StatementSegment"),
        ),
        Sequence(
            "ELSEIF",
            Ref("ExpressionSegment"),
            "THEN",
            Ref("StatementSegment"),
        ),
        Sequence("ELSE", Ref("StatementSegment"), optional=True),
    )


@mysql_dialect.segment()
class DefinerSegment(BaseSegment):
    """This is the body of a `CREATE FUNCTION` statement."""

    type = "definer_segment"

    match_grammar = Sequence(
        "DEFINER",
        Ref("EqualsSegment"),
        Ref("SingleIdentifierGrammar"),
        Ref("AtSignLiteralSegment"),
        Ref("SingleIdentifierGrammar"),
    )


@mysql_dialect.segment(replace=True)
class SelectClauseModifierSegment(BaseSegment):
    """Things that come after SELECT but before the columns."""

    type = "select_clause_modifier"
    match_grammar = Sequence(
        OneOf("DISTINCT", "ALL", "DISTINCTROW", optional=True),
        Ref.keyword("HIGH_PRIORITY", optional=True),
        Ref.keyword("STRAIGHT_JOIN", optional=True),
        Ref.keyword("SQL_SMALL_RESULT", optional=True),
        Ref.keyword("SQL_BIG_RESULT", optional=True),
        Ref.keyword("SQL_BUFFER_RESULT", optional=True),
        Ref.keyword("SQL_CACHE", optional=True),
        Ref.keyword("SQL_NO_CACHE", optional=True),
        Ref.keyword("SQL_CALC_FOUND_ROWS", optional=True),
        optional=True,
    )


@mysql_dialect.segment()
class IntoClauseSegment(BaseSegment):
    """This is an `INTO` clause for assigning variables in a select statement.

    https://dev.mysql.com/doc/refman/5.7/en/load-data.html
    https://dev.mysql.com/doc/refman/5.7/en/select-into.html
    """

    type = "into_clause"

    match_grammar = Sequence(
        "INTO",
        OneOf(
            Delimited(
                AnyNumberOf(
                    Ref("SessionVariableNameSegment"),
                    Ref("LocalVariableNameSegment"),
                ),
                Sequence("DUMPFILE", Ref("QuotedLiteralSegment")),
                Sequence(
                    "OUTFILE",
                    Ref("QuotedLiteralSegment"),
                    Sequence(
                        "CHARACTER", "SET", Ref("NakedIdentifierSegment"), optional=True
                    ),
                    Sequence(
                        OneOf("FIELDS", "COLUMNS"),
                        Sequence(
                            "TERMINATED",
                            "BY",
                            Ref("QuotedLiteralSegment"),
                            optional=True,
                        ),
                        Sequence(
                            Ref.keyword("OPTIONALLY", optional=True),
                            "ENCLOSED",
                            "BY",
                            Ref("QuotedLiteralSegment"),
                            optional=True,
                        ),
                        Sequence(
                            "ESCAPED", "BY", Ref("QuotedLiteralSegment"), optional=True
                        ),
                        optional=True,
                    ),
                    Sequence(
                        "LINES",
                        Sequence(
                            "STARTING", "BY", Ref("QuotedLiteralSegment"), optional=True
                        ),
                        Sequence(
                            "TERMINATED",
                            "BY",
                            Ref("QuotedLiteralSegment"),
                            optional=True,
                        ),
                        optional=True,
                    ),
                ),
            ),
        ),
    )


@mysql_dialect.segment(replace=True)
class UnorderedSelectStatementSegment(BaseSegment):
    """A `SELECT` statement without any ORDER clauses or later.

    This is designed for use in the context of set operations,
    for other use cases, we should use the main
    SelectStatementSegment.
    """

    type = "select_statement"
    match_grammar = ansi_dialect.get_segment(
        "UnorderedSelectStatementSegment"
    ).match_grammar.copy()
    match_grammar.terminator = (
        match_grammar.terminator.copy(
            insert=[Ref("IntoClauseSegment")],
            before=Ref("SetOperatorSegment"),
        )
        .copy(insert=[Ref("ForClauseSegment")])
        .copy(insert=[Ref("IndexHintClauseSegment")])
        .copy(insert=[Ref("SelectPartitionClauseSegment")])
    )

    parse_grammar = (
        ansi_dialect.get_segment("UnorderedSelectStatementSegment")
        .parse_grammar.copy(
            insert=[Ref("IntoClauseSegment", optional=True)],
            before=Ref("FromClauseSegment", optional=True),
        )
        .copy(insert=[Ref("ForClauseSegment", optional=True)])
        .copy(
            insert=[Ref("IndexHintClauseSegment", optional=True)],
            before=Ref("WhereClauseSegment", optional=True),
        )
        .copy(
            insert=[Ref("SelectPartitionClauseSegment", optional=True)],
            before=Ref("WhereClauseSegment", optional=True),
        )
    )


@mysql_dialect.segment(replace=True)
class SelectClauseElementSegment(BaseSegment):
    """An element in the targets of a select statement."""

    type = "select_clause_element"

    match_grammar = ansi_dialect.get_segment(
        "SelectClauseElementSegment"
    ).match_grammar.copy()

    parse_grammar = ansi_dialect.get_segment(
        "SelectClauseElementSegment"
    ).parse_grammar.copy()


@mysql_dialect.segment(replace=True)
class SelectClauseSegment(BaseSegment):
    """A group of elements in a select target statement."""

    type = "select_clause"
    match_grammar = ansi_dialect.get_segment("SelectClauseSegment").match_grammar.copy()
    match_grammar.terminator = match_grammar.terminator.copy(
        insert=[Ref("IntoKeywordSegment")]
    )
    parse_grammar = ansi_dialect.get_segment("SelectClauseSegment").parse_grammar.copy()


@mysql_dialect.segment(replace=True)
class SelectStatementSegment(BaseSegment):
    """A `SELECT` statement.

    https://dev.mysql.com/doc/refman/5.7/en/select.html
    """

    type = "select_statement"
    match_grammar = ansi_dialect.get_segment(
        "SelectStatementSegment"
    ).match_grammar.copy()

    # Inherit most of the parse grammar from the original.
    parse_grammar = UnorderedSelectStatementSegment.parse_grammar.copy(
        insert=[
            Ref("OrderByClauseSegment", optional=True),
            Ref("LimitClauseSegment", optional=True),
            Ref("NamedWindowSegment", optional=True),
        ]
    )


@mysql_dialect.segment()
class ForClauseSegment(BaseSegment):
    """This is the body of a `FOR` clause."""

    type = "for_clause"

    match_grammar = OneOf(
        Sequence(
            Sequence(
                "FOR",
                OneOf("UPDATE", "SHARE"),
            ),
            Sequence("OF", Delimited(Ref("NakedIdentifierSegment")), optional=True),
            OneOf("NOWAIT", Sequence("SKIP", "LOCKED"), optional=True),
        ),
        Sequence("LOCK", "IN", "SHARE", "MODE"),
        optional=True,
    )


@mysql_dialect.segment()
class IndexHintClauseSegment(BaseSegment):
    """This is the body of an index hint clause."""

    type = "index_hint_clause"

    match_grammar = Sequence(
        OneOf("USE", "IGNORE", "FORCE"),
        OneOf("INDEX", "KEY"),
        Sequence(
            "FOR",
            OneOf(
                "JOIN", Sequence("ORDER", "BY"), Sequence("GROUP", "BY"), optional=True
            ),
            optional=True,
        ),
        Bracketed(Ref("ObjectReferenceSegment")),
        Ref("JoinOnConditionSegment", optional=True),
    )


@mysql_dialect.segment()
class CallStoredProcedureSegment(BaseSegment):
    """This is a CALL statement used to execute a stored procedure.

    https://dev.mysql.com/doc/refman/8.0/en/call.html
    """

    type = "call_segment"

    match_grammar = Sequence(
        "CALL",
        OneOf(
            Ref("SingleIdentifierGrammar"),
            Ref("QuotedIdentifierSegment"),
        ),
        Bracketed(
            AnyNumberOf(
                Delimited(
                    Ref("QuotedLiteralSegment"),
                    Ref("NumericLiteralSegment"),
                    Ref("DoubleQuotedLiteralSegment"),
                    Ref("SessionVariableNameSegment"),
                    Ref("LocalVariableNameSegment"),
                    Ref("FunctionSegment"),
                ),
            ),
        ),
    )


@mysql_dialect.segment()
class SelectPartitionClauseSegment(BaseSegment):
    """This is the body of a partition clause."""

    type = "partition_clause"

    match_grammar = Sequence(
        "PARTITION",
        Bracketed(Delimited(Ref("ObjectReferenceSegment"))),
    )


@mysql_dialect.segment()
class WhileStatementSegment(BaseSegment):
    """A `WHILE-DO-END WHILE` statement.

    https://dev.mysql.com/doc/refman/8.0/en/while.html
    """

    type = "while_statement"

    match_grammar = OneOf(
        Sequence(
            Sequence(
                Ref("SingleIdentifierGrammar"), Ref("ColonSegment"), optional=True
            ),
            Sequence(
                "WHILE",
                Ref("ExpressionSegment"),
                "DO",
                AnyNumberOf(
                    Ref("StatementSegment"),
                ),
            ),
        ),
        Sequence(
            "END",
            "WHILE",
            Ref("SingleIdentifierGrammar", optional=True),
        ),
    )


@mysql_dialect.segment()
class PrepareSegment(BaseSegment):
    """This is the body of a `PREPARE` statement.

    https://dev.mysql.com/doc/refman/8.0/en/prepare.html
    """

    type = "prepare_segment"

    match_grammar = Sequence(
        "PREPARE",
        Ref("NakedIdentifierSegment"),
        "FROM",
        OneOf(
            Ref("QuotedLiteralSegment"),
            Ref("SessionVariableNameSegment"),
            Ref("LocalVariableNameSegment"),
        ),
    )


@mysql_dialect.segment()
class GetDiagnosticsSegment(BaseSegment):
    """This is the body of a `GET DIAGNOSTICS` statement.

    https://dev.mysql.com/doc/refman/8.0/en/get-diagnostics.html
    """

    type = "get_diagnostics_segment"

    match_grammar = Sequence(
        "GET",
        Sequence("CURRENT", "STACKED", optional=True),
        "DIAGNOSTICS",
        Delimited(
            Sequence(
                OneOf(
                    Ref("SessionVariableNameSegment"), Ref("LocalVariableNameSegment")
                ),
                Ref("EqualsSegment"),
                OneOf("NUMBER", "ROW_COUNT"),
            ),
            optional=True,
        ),
        "CONDITION",
        OneOf(
            Ref("SessionVariableNameSegment"),
            Ref("LocalVariableNameSegment"),
            Ref("NumericLiteralSegment"),
        ),
        Delimited(
            Sequence(
                OneOf(
                    Ref("SessionVariableNameSegment"), Ref("LocalVariableNameSegment")
                ),
                Ref("EqualsSegment"),
                OneOf(
                    "CLASS_ORIGIN",
                    "SUBCLASS_ORIGIN",
                    "RETURNED_SQLSTATE",
                    "MESSAGE_TEXT",
                    "MYSQL_ERRNO",
                    "CONSTRAINT_CATALOG",
                    "CONSTRAINT_SCHEMA",
                    "CONSTRAINT_NAME",
                    "CATALOG_NAME",
                    "SCHEMA_NAME",
                    "TABLE_NAME",
                    "COLUMN_NAME",
                    "CURSOR_NAME",
                ),
            ),
            optional=True,
        ),
    )


@mysql_dialect.segment()
class LoopStatementSegment(BaseSegment):
    """A `LOOP` statement.

    https://dev.mysql.com/doc/refman/8.0/en/loop.html
    """

    type = "loop_statement"

    match_grammar = OneOf(
        Sequence(
            Sequence(
                Ref("SingleIdentifierGrammar"), Ref("ColonSegment"), optional=True
            ),
            "LOOP",
            Delimited(
                Ref("StatementSegment"),
            ),
        ),
        Sequence(
            "END",
            "LOOP",
            Ref("SingleIdentifierGrammar", optional=True),
        ),
    )


@mysql_dialect.segment()
class CursorOpenCloseSegment(BaseSegment):
    """This is a CLOSE or Open statement.

    https://dev.mysql.com/doc/refman/8.0/en/close.html
    https://dev.mysql.com/doc/refman/8.0/en/open.html
    """

    type = "cursor_open_close_segment"

    match_grammar = Sequence(
        OneOf("CLOSE", "OPEN"),
        OneOf(
            Ref("SingleIdentifierGrammar"),
            Ref("QuotedIdentifierSegment"),
        ),
    )


@mysql_dialect.segment()
class IterateStatementSegment(BaseSegment):
    """A `ITERATE` statement.

    https://dev.mysql.com/doc/refman/8.0/en/iterate.html
    """

    type = "iterate_statement"

    match_grammar = Sequence(
        "ITERATE",
        Ref("SingleIdentifierGrammar"),
    )


@mysql_dialect.segment()
class ExecuteSegment(BaseSegment):
    """This is the body of a `EXECUTE` statement.

    https://dev.mysql.com/doc/refman/8.0/en/execute.html
    """

    type = "execute_segment"

    match_grammar = Sequence(
        "EXECUTE",
        Ref("NakedIdentifierSegment"),
        Sequence("USING", Delimited(Ref("SessionVariableNameSegment")), optional=True),
    )


@mysql_dialect.segment()
class RepeatStatementSegment(BaseSegment):
    """A `REPEAT-UNTIL` statement.

    https://dev.mysql.com/doc/refman/8.0/en/repeat.html
    """

    type = "repeat_statement"

    match_grammar = OneOf(
        Sequence(
            Sequence(
                Ref("SingleIdentifierGrammar"), Ref("ColonSegment"), optional=True
            ),
            "REPEAT",
            AnyNumberOf(
                Ref("StatementSegment"),
            ),
        ),
        Sequence(
            "UNTIL",
            Ref("ExpressionSegment"),
            Sequence(
                "END",
                "REPEAT",
                Ref("SingleIdentifierGrammar", optional=True),
            ),
        ),
    )


@mysql_dialect.segment()
class DeallocateSegment(BaseSegment):
    """This is the body of a `DEALLOCATE/DROP` statement.

    https://dev.mysql.com/doc/refman/8.0/en/deallocate-prepare.html
    """

    type = "deallocate_segment"

    match_grammar = Sequence(
        Sequence(OneOf("DEALLOCATE", "DROP"), "PREPARE"),
        Ref("NakedIdentifierSegment"),
    )


@mysql_dialect.segment()
class ResignalSegment(BaseSegment):
    """This is the body of a `RESIGNAL` statement.

    https://dev.mysql.com/doc/refman/8.0/en/resignal.html
    """

    type = "resignal_segment"

    match_grammar = Sequence(
        OneOf("SIGNAL", "RESIGNAL"),
        OneOf(
            Sequence(
                "SQLSTATE",
                Ref.keyword("VALUE", optional=True),
                Ref("QuotedLiteralSegment"),
            ),
            Ref("NakedIdentifierSegment"),
            optional=True,
        ),
        Sequence(
            "SET",
            Delimited(
                Sequence(
                    OneOf(
                        "CLASS_ORIGIN",
                        "SUBCLASS_ORIGIN",
                        "RETURNED_SQLSTATE",
                        "MESSAGE_TEXT",
                        "MYSQL_ERRNO",
                        "CONSTRAINT_CATALOG",
                        "CONSTRAINT_SCHEMA",
                        "CONSTRAINT_NAME",
                        "CATALOG_NAME",
                        "SCHEMA_NAME",
                        "TABLE_NAME",
                        "COLUMN_NAME",
                        "CURSOR_NAME",
                    ),
                    Ref("EqualsSegment"),
                    OneOf(
                        Ref("SessionVariableNameSegment"),
                        Ref("LocalVariableNameSegment"),
                        Ref("QuotedLiteralSegment"),
                    ),
                ),
            ),
            optional=True,
        ),
    )


@mysql_dialect.segment()
class CursorFetchSegment(BaseSegment):
    """This is a FETCH statement.

    https://dev.mysql.com/doc/refman/8.0/en/fetch.html
    """

    type = "cursor_fetch_segment"

    match_grammar = Sequence(
        "FETCH",
        Sequence(Ref.keyword("NEXT", optional=True), "FROM", optional=True),
        Ref("NakedIdentifierSegment"),
        "INTO",
        Delimited(
            Ref("SessionVariableNameSegment"),
            Ref("LocalVariableNameSegment"),
        ),
    )


@mysql_dialect.segment(replace=True)
class DropIndexStatementSegment(BaseSegment):
    """A `DROP INDEX` statement.

    https://dev.mysql.com/doc/refman/8.0/en/drop-index.html
    """

    type = "drop_statement"
    # DROP INDEX <Index name> ON <table_name>
    # [ALGORITHM [=] {DEFAULT | INPLACE | COPY} | LOCK [=] {DEFAULT | NONE | SHARED | EXCLUSIVE}]
    match_grammar = Sequence(
        "DROP",
        "INDEX",
        Ref("IndexReferenceSegment"),
        "ON",
        Ref("TableReferenceSegment"),
        OneOf(
            Sequence(
                "ALGORITHM",
                Ref("EqualsSegment", optional=True),
                OneOf("DEFAULT", "INPLACE", "COPY"),
            ),
            Sequence(
                "LOCK",
                Ref("EqualsSegment", optional=True),
                OneOf("DEFAULT", "NONE", "SHARED", "EXCLUSIVE"),
            ),
            optional=True,
        ),
    )


@mysql_dialect.segment()
<<<<<<< HEAD
class PurgeBinaryLogsStatementSegment(BaseSegment):
    """A `PURGE BINARY LOGS` statement.

    https://dev.mysql.com/doc/refman/8.0/en/purge-binary-logs.html
    """

    type = "purge_binary_logs_statement"
    match_grammar = Sequence(
        "PURGE",
        OneOf(
            "BINARY",
            "MASTER",
        ),
        "LOGS",
        OneOf(
            Sequence(
                "TO",
                Ref("QuotedLiteralSegment"),
            ),
            Sequence(
                "BEFORE",
                OneOf(
                    Ref("DateTimeLiteralGrammar"),
                ),
            ),
        ),
=======
class HelpStatementSegment(BaseSegment):
    """A `HELP` statement.

    https://dev.mysql.com/doc/refman/8.0/en/help.html
    """

    type = "help_statement"
    match_grammar = Sequence(
        "HELP",
        Ref("QuotedLiteralSegment"),
>>>>>>> aa581739
    )<|MERGE_RESOLUTION|>--- conflicted
+++ resolved
@@ -451,11 +451,8 @@
             Ref("CursorOpenCloseSegment"),
             Ref("CursorFetchSegment"),
             Ref("AlterTableStatementSegment"),
-<<<<<<< HEAD
             Ref("PurgeBinaryLogsStatementSegment"),
-=======
             Ref("HelpStatementSegment"),
->>>>>>> aa581739
         ],
     )
 
@@ -1345,7 +1342,6 @@
 
 
 @mysql_dialect.segment()
-<<<<<<< HEAD
 class PurgeBinaryLogsStatementSegment(BaseSegment):
     """A `PURGE BINARY LOGS` statement.
 
@@ -1372,7 +1368,10 @@
                 ),
             ),
         ),
-=======
+    )
+
+
+@mysql_dialect.segment()
 class HelpStatementSegment(BaseSegment):
     """A `HELP` statement.
 
@@ -1383,5 +1382,4 @@
     match_grammar = Sequence(
         "HELP",
         Ref("QuotedLiteralSegment"),
->>>>>>> aa581739
     )