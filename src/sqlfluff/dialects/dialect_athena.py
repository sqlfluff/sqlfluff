--- conflicted
+++ resolved
@@ -248,11 +248,7 @@
 
     type = "array_type"
     match_grammar = Sequence(
-<<<<<<< HEAD
-        Ref.keyword("ARRAY"),
-=======
         "ARRAY",
->>>>>>> 936aabb9
         Ref("ArrayTypeSchemaSegment", optional=True),
     )
 
