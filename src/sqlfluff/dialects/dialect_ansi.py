--- conflicted
+++ resolved
@@ -89,29 +89,24 @@
         RegexLexer("back_quote", r"`[^`]*`", CodeSegment),
         # See https://www.geeksforgeeks.org/postgresql-dollar-quoted-string-constants/
         RegexLexer("dollar_quote", r"\$(\w*)\$[^\1]*?\$\1\$", CodeSegment),
-<<<<<<< HEAD
-        # Numeric literal matches integers, decimals, and exponential formats, with a
-        # positive lookahead assertion to check it is not part of a naked identifier.
-=======
         # Numeric literal matches integers, decimals, and exponential formats,
         # Pattern breakdown:
-        # (?>                                    Atomic grouping
-        #                                        (https://www.regular-expressions.info/atomic.html).
-        #     \d+\.\d+                           e.g. 123.456
-        #     |\d+\.(?!\.)                       e.g. 123.
-        #                                        (N.B. negative lookahead assertion to ensure we
-        #                                        don't match range operators `..` in Exasol).
-        #     |\.\d+                             e.g. .456
-        #     |\d+                               e.g. 123
+        # (?>                      Atomic grouping
+        #                          (https://www.regular-expressions.info/atomic.html).
+        #     \d+\.\d+             e.g. 123.456
+        #     |\d+\.(?!\.)         e.g. 123.
+        #                          (N.B. negative lookahead assertion to ensure we
+        #                          don't match range operators `..` in Exasol).
+        #     |\.\d+               e.g. .456
+        #     |\d+                 e.g. 123
         # )
-        # ([eE][+-]?\d+)?                        Optional exponential.
+        # ([eE][+-]?\d+)?          Optional exponential.
         # (
-        #     (?<=\.)                            If matched character ends with . (e.g. 123.) then
-        #                                        don't worry about word boundary check.
-        #     |(?=\b)                            Check that we are at word boundary to avoid matching
-        #                                        valid naked identifiers (e.g. 123column).
+        #     (?<=\.)              If matched character ends with . (e.g. 123.) then
+        #                          don't worry about word boundary check.
+        #     |(?=\b)              Check that we are at word boundary to avoid matching
+        #                          valid naked identifiers (e.g. 123column).
         # )
->>>>>>> bcf49689
         RegexLexer(
             "numeric_literal",
             r"(?>\d+\.\d+|\d+\.(?!\.)|\.\d+|\d+)([eE][+-]?\d+)?((?<=\.)|(?=\b))",
