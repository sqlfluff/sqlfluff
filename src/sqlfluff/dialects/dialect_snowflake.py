--- conflicted
+++ resolved
@@ -3347,37 +3347,6 @@
 
 
 @snowflake_dialect.segment(replace=True)
-<<<<<<< HEAD
-class UseStatementSegment(BaseSegment):
-    """A `USE` statement.
-
-    https://docs.snowflake.com/en/sql-reference/sql/use.html
-    """
-
-    type = "use_statement"
-    match_grammar = Sequence(
-        "USE",
-        OneOf(
-            Sequence("ROLE", Ref("ObjectReferenceSegment")),
-            Sequence("WAREHOUSE", Ref("ObjectReferenceSegment")),
-            Sequence(
-                Ref.keyword("DATABASE", optional=True),
-                Ref("DatabaseReferenceSegment"),
-            ),
-            Sequence(
-                Ref.keyword("SCHEMA", optional=True),
-                Ref("SchemaReferenceSegment"),
-            ),
-            Sequence(
-                "SECONDARY",
-                "ROLES",
-                OneOf(
-                    "ALL",
-                    "NONE",
-                ),
-            ),
-        ),
-=======
 class TransactionStatementSegment(BaseSegment):
     """`BEGIN`, `START TRANSACTION`, `COMMIT`, AND `ROLLBACK` statement grammar.
 
@@ -3548,5 +3517,37 @@
         Ref("ObjectReferenceSegment"),
         "IS",
         Ref("QuotedLiteralSegment"),
->>>>>>> e4fc70c5
-    )+    )
+   
+  
+@snowflake_dialect.segment()
+class UseStatementSegment(BaseSegment):
+    """A `USE` statement.
+
+    https://docs.snowflake.com/en/sql-reference/sql/use.html
+    """
+
+    type = "use_statement"
+    match_grammar = Sequence(
+        "USE",
+        OneOf(
+            Sequence("ROLE", Ref("ObjectReferenceSegment")),
+            Sequence("WAREHOUSE", Ref("ObjectReferenceSegment")),
+            Sequence(
+                Ref.keyword("DATABASE", optional=True),
+                Ref("DatabaseReferenceSegment"),
+            ),
+            Sequence(
+                Ref.keyword("SCHEMA", optional=True),
+                Ref("SchemaReferenceSegment"),
+            ),
+            Sequence(
+                "SECONDARY",
+                "ROLES",
+                OneOf(
+                    "ALL",
+                    "NONE",
+                ),
+            ),
+        ),
+    )     