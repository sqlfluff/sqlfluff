--- conflicted
+++ resolved
@@ -264,11 +264,8 @@
     ),
     JoinLikeClauseGrammar=Sequence(
         AnySetOf(
-<<<<<<< HEAD
             Ref("ChangesClauseSegment"),
-=======
             Ref("ConnectByClauseSegment"),
->>>>>>> 99761d24
             Ref("FromAtExpressionSegment"),
             Ref("FromBeforeExpressionSegment"),
             Ref("FromPivotExpressionSegment"),
