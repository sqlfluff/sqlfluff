--- conflicted
+++ resolved
@@ -561,12 +561,9 @@
             Ref("AlterFunctionStatementSegment"),
             Ref("CreateStageSegment"),
             Ref("AlterStageSegment"),
-<<<<<<< HEAD
             Ref("UnsetStatementSegment"),
-=======
             Ref("UndropStatementSegment"),
             Ref("CommentStatementSegment"),
->>>>>>> 676fbcbd
         ],
         remove=[
             Ref("CreateTypeStatementSegment"),
@@ -3351,7 +3348,6 @@
 
 
 @snowflake_dialect.segment()
-<<<<<<< HEAD
 class UnsetStatementSegment(BaseSegment):
     """An `UNSET` statement.
 
@@ -3370,7 +3366,10 @@
                 )
             ),
         ),
-=======
+    )
+
+
+@snowflake_dialect.segment()
 class UndropStatementSegment(BaseSegment):
     """`UNDROP` statement.
 
@@ -3476,5 +3475,4 @@
         Ref("ObjectReferenceSegment"),
         "IS",
         Ref("QuotedLiteralSegment"),
->>>>>>> 676fbcbd
     )