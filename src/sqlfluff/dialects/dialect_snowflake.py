--- conflicted
+++ resolved
@@ -3348,7 +3348,6 @@
 
 
 @snowflake_dialect.segment(replace=True)
-<<<<<<< HEAD
 class TransactionStatementSegment(BaseSegment):
     """`BEGIN`, `START TRANSACTION`, `COMMIT`, AND `ROLLBACK` statement grammar.
 
@@ -3372,7 +3371,10 @@
         ),
         "COMMIT",
         "ROLLBACK",
-=======
+    )
+
+
+@snowflake_dialect.segment(replace=True)
 class TruncateStatementSegment(BaseSegment):
     """`TRUNCATE TABLE` statement.
 
@@ -3516,5 +3518,4 @@
         Ref("ObjectReferenceSegment"),
         "IS",
         Ref("QuotedLiteralSegment"),
->>>>>>> aa581739
     )