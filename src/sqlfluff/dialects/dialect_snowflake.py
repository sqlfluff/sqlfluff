"""The Snowflake dialect.

Inherits from ANSI.

Based on https://docs.snowflake.com/en/sql-reference-commands.html
"""

from sqlfluff.core.dialects import load_raw_dialect
from sqlfluff.core.parser import (
    AnyNumberOf,
    AnySetOf,
    Anything,
    BaseSegment,
    Bracketed,
    CodeSegment,
    CommentSegment,
    Dedent,
    Delimited,
    Indent,
    NamedParser,
    OneOf,
    OptionallyBracketed,
    Ref,
    RegexLexer,
    RegexParser,
    SegmentGenerator,
    Sequence,
    StartsWith,
    StringLexer,
    StringParser,
    SymbolSegment,
)
from sqlfluff.dialects.dialect_snowflake_keywords import (
    snowflake_reserved_keywords,
    snowflake_unreserved_keywords,
)
from sqlfluff.dialects import dialect_ansi as ansi

ansi_dialect = load_raw_dialect("ansi")
snowflake_dialect = ansi_dialect.copy_as("snowflake")

snowflake_dialect.patch_lexer_matchers(
    [
        # In snowflake, a double single quote resolves as a single quote in the string.
        # https://docs.snowflake.com/en/sql-reference/data-types-text.html#single-quoted-string-constants
        RegexLexer("single_quote", r"'([^'\\]|\\.|'')*'", CodeSegment),
        RegexLexer(
            "inline_comment",
            r"(--|#|//)[^\n]*",
            CommentSegment,
            segment_kwargs={"trim_start": ("--", "#", "//")},
        ),
    ]
)

snowflake_dialect.insert_lexer_matchers(
    [
        # Keyword assigner needed for keyword functions.
        StringLexer("parameter_assigner", "=>", CodeSegment),
        StringLexer("function_assigner", "->", CodeSegment),
        RegexLexer("stage_path", r"(?:@[^\s;)]+|'@[^']+')", CodeSegment),
        # Column selector
        # https://docs.snowflake.com/en/sql-reference/sql/select.html#parameters
        RegexLexer("column_selector", r"\$[0-9]+", CodeSegment),
        RegexLexer(
            "dollar_quote",
            r"\$\$.*\$\$",
            CodeSegment,
        ),
        RegexLexer(
            "dollar_literal",
            r"[$][a-zA-Z0-9_.]*",
            CodeSegment,
        ),
        RegexLexer("inline_dollar_sign", r"[a-zA-Z_][a-zA-Z0-9_$]*", CodeSegment),
        StringLexer("question_mark", "?", CodeSegment),
        StringLexer("exclude_bracket_open", "{-", CodeSegment),
        StringLexer("exclude_bracket_close", "-}", CodeSegment),
    ],
    before="like_operator",
)

snowflake_dialect.sets("bracket_pairs").add(
    ("exclude", "StartExcludeBracketSegment", "EndExcludeBracketSegment", True)
)

snowflake_dialect.add(
    # In snowflake, these are case sensitive even though they're not quoted
    # so they need a different `name` and `type` so they're not picked up
    # by other rules.
    ParameterAssignerSegment=StringParser(
        "=>", SymbolSegment, name="parameter_assigner", type="parameter_assigner"
    ),
    FunctionAssignerSegment=StringParser(
        "->", SymbolSegment, name="function_assigner", type="function_assigner"
    ),
    NakedSemiStructuredElementSegment=RegexParser(
        r"[A-Z0-9_]*",
        CodeSegment,
        name="naked_semi_structured_element",
        type="semi_structured_element",
    ),
    QuotedSemiStructuredElementSegment=NamedParser(
        "double_quote",
        CodeSegment,
        name="quoted_semi_structured_element",
        type="semi_structured_element",
    ),
    ColumnIndexIdentifierSegment=RegexParser(
        r"\$[0-9]+",
        CodeSegment,
        name="column_index_identifier_segment",
        type="identifier",
    ),
    LocalVariableNameSegment=RegexParser(
        r"[a-zA-Z0-9_]*",
        CodeSegment,
        name="declared_variable",
        type="variable",
    ),
    ReferencedVariableNameSegment=RegexParser(
        r"\$[A-Z][A-Z0-9_]*",
        CodeSegment,
        name="referenced_variable",
        type="variable",
        trim_chars=("$"),
    ),
    # We use a RegexParser instead of keywords as some (those with dashes) require
    # quotes:
    WarehouseSize=RegexParser(
        r"'?XSMALL'?|'?SMALL'?|'?MEDIUM'?|'?LARGE'?|'?XLARGE'?|'?XXLARGE'?|'?X2LARGE'?|"
        r"'?XXXLARGE'?|'?X3LARGE'?|'?X4LARGE'?|'?X5LARGE|'?X6LARGE'?|"
        r"'X-SMALL'|'X-LARGE'|'2X-LARGE'|'3X-LARGE'|'4X-LARGE'|'5X-LARGE'|'6X-LARGE'",
        CodeSegment,
        name="warehouse_size",
        type="warehouse_size",
    ),
    ValidationModeOptionSegment=RegexParser(
        r"'?RETURN_(?:\d+_ROWS|ERRORS|ALL_ERRORS)'?",
        CodeSegment,
        name="validation_mode_option",
        type="validation_mode_option",
    ),
    CopyOptionOnErrorSegment=RegexParser(
        r"'?CONTINUE'?|'?SKIP_FILE(?:_[0-9]+%?)?'?|'?ABORT_STATEMENT'?",
        CodeSegment,
        name="literal",
        type="literal",
    ),
    DoubleQuotedUDFBody=NamedParser(
        "double_quote",
        CodeSegment,
        name="udf_body",
        type="udf_body",
        trim_chars=('"',),
    ),
    SingleQuotedUDFBody=NamedParser(
        "single_quote",
        CodeSegment,
        name="udf_body",
        type="udf_body",
        trim_chars=("'",),
    ),
    DollarQuotedUDFBody=NamedParser(
        "dollar_quote",
        CodeSegment,
        name="udf_body",
        type="udf_body",
        trim_chars=("$",),
    ),
    StagePath=RegexParser(
        r"(?:@[^\s;)]+|'@[^']+')",
        CodeSegment,
        name="stage_path",
        type="identifier",
    ),
    S3Path=RegexParser(
        # https://docs.aws.amazon.com/AmazonS3/latest/userguide/bucketnamingrules.html
        r"'s3://[a-z0-9][a-z0-9\.-]{1,61}[a-z0-9](?:/.+)?'",
        CodeSegment,
        name="s3_path",
        type="bucket_path",
    ),
    GCSPath=RegexParser(
        # https://cloud.google.com/storage/docs/naming-buckets
        r"'gcs://[a-z0-9][\w\.-]{1,61}[a-z0-9](?:/.+)?'",
        CodeSegment,
        name="gcs_path",
        type="bucket_path",
    ),
    AzureBlobStoragePath=RegexParser(
        # https://docs.microsoft.com/en-us/azure/azure-resource-manager/management/resource-name-rules#microsoftstorage
        r"'azure://[a-z0-9][a-z0-9-]{1,61}[a-z0-9]\.blob\.core\.windows\.net/[a-z0-9]"
        r"[a-z0-9\.-]{1,61}[a-z0-9](?:/.+)?'",
        CodeSegment,
        name="azure_blob_storage_path",
        type="bucket_path",
    ),
    SnowflakeEncryptionOption=RegexParser(
        r"'SNOWFLAKE_FULL'|'SNOWFLAKE_SSE'",
        CodeSegment,
        name="snowflake_encryption_option",
        type="stage_encryption_option",
    ),
    S3EncryptionOption=RegexParser(
        r"'AWS_CSE'|'AWS_SSE_S3'|'AWS_SSE_KMS'",
        CodeSegment,
        name="s3_encryption_option",
        type="stage_encryption_option",
    ),
    GCSEncryptionOption=RegexParser(
        r"'GCS_SSE_KMS'",
        CodeSegment,
        name="gcs_encryption_option",
        type="stage_encryption_option",
    ),
    AzureBlobStorageEncryptionOption=RegexParser(
        r"'AZURE_CSE'",
        CodeSegment,
        name="azure_blob_storage_encryption_option",
        type="stage_encryption_option",
    ),
    FileType=RegexParser(
        r"'?CSV'?|'?JSON'?|'?AVRO'?|'?ORC'?|'?PARQUET'?|'?XML'?",
        CodeSegment,
        name="file_type",
        type="file_type",
    ),
    GroupByContentsGrammar=Delimited(
        OneOf(
            Ref("ColumnReferenceSegment"),
            # Can `GROUP BY 1`
            Ref("NumericLiteralSegment"),
            # Can `GROUP BY coalesce(col, 1)`
            Ref("ExpressionSegment"),
        ),
        terminator=OneOf(
            "ORDER", "LIMIT", "FETCH", "OFFSET", "HAVING", "QUALIFY", "WINDOW"
        ),
    ),
    LimitLiteralGrammar=OneOf(
        Ref("NumericLiteralSegment"),
        "NULL",
        # '' and $$$$ are allowed as alternatives to NULL.
        Ref("QuotedLiteralSegment"),
    ),
    StartExcludeBracketSegment=StringParser(
        "{-", SymbolSegment, name="start_exclude_bracket", type="start_exclude_bracket"
    ),
    EndExcludeBracketSegment=StringParser(
        "-}", SymbolSegment, name="end_exclude_bracket", type="end_exclude_bracket"
    ),
    QuestionMarkSegment=StringParser(
        "?", SymbolSegment, name="question_mark", type="question_mark"
    ),
    CaretSegment=StringParser("^", SymbolSegment, name="caret", type="caret"),
    DollarSegment=StringParser("$", SymbolSegment, name="dollar", type="dollar"),
    PatternQuantifierGrammar=Sequence(
        OneOf(
            Ref("PositiveSegment"),
            Ref("StarSegment"),
            Ref("QuestionMarkSegment"),
            Bracketed(
                OneOf(
                    Ref("NumericLiteralSegment"),
                    Sequence(
                        Ref("NumericLiteralSegment"),
                        Ref("CommaSegment"),
                    ),
                    Sequence(
                        Ref("CommaSegment"),
                        Ref("NumericLiteralSegment"),
                    ),
                    Sequence(
                        Ref("NumericLiteralSegment"),
                        Ref("CommaSegment"),
                        Ref("NumericLiteralSegment"),
                    ),
                ),
                bracket_type="curly",
                bracket_pairs_set="bracket_pairs",
            ),
        ),
        # To put a quantifier into “reluctant mode”.
        Ref("QuestionMarkSegment", optional=True),
        allow_gaps=False,
    ),
    PatternSymbolGrammar=Sequence(
        Ref("SingleIdentifierGrammar"),
        Ref("PatternQuantifierGrammar", optional=True),
        allow_gaps=False,
    ),
    PatternOperatorGrammar=OneOf(
        Ref("PatternSymbolGrammar"),
        Sequence(
            OneOf(
                Bracketed(
                    OneOf(
                        AnyNumberOf(
                            Ref("PatternOperatorGrammar"),
                        ),
                        Delimited(
                            Ref("PatternOperatorGrammar"),
                            delimiter=Ref("BitwiseOrSegment"),
                        ),
                    ),
                    bracket_type="exclude",
                    bracket_pairs_set="bracket_pairs",
                ),
                Bracketed(
                    OneOf(
                        AnyNumberOf(
                            Ref("PatternOperatorGrammar"),
                        ),
                        Delimited(
                            Ref("PatternOperatorGrammar"),
                            delimiter=Ref("BitwiseOrSegment"),
                        ),
                    ),
                ),
                Sequence(
                    "PERMUTE",
                    Bracketed(
                        Delimited(
                            Ref("PatternSymbolGrammar"),
                        ),
                    ),
                ),
            ),
            # Operators can also be followed by a quantifier.
            Ref("PatternQuantifierGrammar", optional=True),
            allow_gaps=False,
        ),
    ),
    PatternGrammar=Sequence(
        # https://docs.snowflake.com/en/sql-reference/constructs/match_recognize.html#pattern-specifying-the-pattern-to-match
        Ref("CaretSegment", optional=True),
        OneOf(
            AnyNumberOf(
                Ref("PatternOperatorGrammar"),
            ),
            Delimited(
                Ref("PatternOperatorGrammar"),
                delimiter=Ref("BitwiseOrSegment"),
            ),
        ),
        Ref("DollarSegment", optional=True),
    ),
)

snowflake_dialect.replace(
    NakedIdentifierSegment=SegmentGenerator(
        # Generate the anti template from the set of reserved keywords
        lambda dialect: RegexParser(
            # See https://docs.snowflake.com/en/sql-reference/identifiers-syntax.html
            r"[a-zA-Z_][a-zA-Z0-9_$]*",
            CodeSegment,
            name="naked_identifier",
            type="identifier",
            anti_template=r"^(" + r"|".join(dialect.sets("reserved_keywords")) + r")$",
        )
    ),
    LiteralGrammar=ansi_dialect.get_grammar("LiteralGrammar").copy(
        insert=[
            Ref("ReferencedVariableNameSegment"),
        ]
    ),
    Accessor_Grammar=AnyNumberOf(
        Ref("ArrayAccessorSegment"),
        # Add in semi structured expressions
        Ref("SemiStructuredAccessorSegment"),
    ),
    PreTableFunctionKeywordsGrammar=OneOf(Ref("LateralKeywordSegment")),
    FunctionContentsExpressionGrammar=OneOf(
        Ref("DatetimeUnitSegment"),
        Ref("NamedParameterExpressionSegment"),
        Ref("ReferencedVariableNameSegment"),
        Sequence(
            Ref("ExpressionSegment"),
            Sequence(OneOf("IGNORE", "RESPECT"), "NULLS", optional=True),
        ),
    ),
    JoinLikeClauseGrammar=Sequence(
        AnySetOf(
            Ref("MatchRecognizeClauseSegment"),
            Ref("ChangesClauseSegment"),
            Ref("ConnectByClauseSegment"),
            Ref("FromAtExpressionSegment"),
            Ref("FromBeforeExpressionSegment"),
            Ref("FromPivotExpressionSegment"),
            Ref("FromUnpivotExpressionSegment"),
            Ref("SamplingExpressionSegment"),
            min_times=1,
        ),
        Ref("AliasExpressionSegment", optional=True),
    ),
    SingleIdentifierGrammar=OneOf(
        Ref("NakedIdentifierSegment"),
        Ref("QuotedIdentifierSegment"),
        Ref("ColumnIndexIdentifierSegment"),
        Ref("ReferencedVariableNameSegment"),
        Ref("StagePath"),
    ),
    PostFunctionGrammar=Sequence(
        Ref("WithinGroupClauseSegment", optional=True),
        Sequence(OneOf("IGNORE", "RESPECT"), "NULLS", optional=True),
        Ref("OverClauseSegment", optional=True),
    ),
    TemporaryGrammar=Sequence(
        OneOf("LOCAL", "GLOBAL", optional=True),
        OneOf("TEMP", "TEMPORARY", optional=True),
        Sequence("VOLATILE", optional=True),
        optional=True,
    ),
    TemporaryTransientGrammar=OneOf(Ref("TemporaryGrammar"), "TRANSIENT"),
    BaseExpressionElementGrammar=OneOf(
        # Allow use of CONNECT_BY_ROOT pseudo-columns.
        # https://docs.snowflake.com/en/sql-reference/constructs/connect-by.html#:~:text=Snowflake%20supports%20the%20CONNECT_BY_ROOT,the%20Examples%20section%20below.
        Sequence("CONNECT_BY_ROOT", Ref("ColumnReferenceSegment")),
        Ref("LiteralGrammar"),
        Ref("BareFunctionSegment"),
        Ref("IntervalExpressionSegment"),
        Ref("FunctionSegment"),
        Ref("ColumnReferenceSegment"),
        Ref("ExpressionSegment"),
    ),
    QuotedLiteralSegment=OneOf(
        # https://docs.snowflake.com/en/sql-reference/data-types-text.html#string-constants
        NamedParser(
            "single_quote",
            CodeSegment,
            name="quoted_literal",
            type="literal",
        ),
        NamedParser(
            "dollar_quote",
            CodeSegment,
            name="quoted_literal",
            type="literal",
        ),
    ),
    LikeGrammar=OneOf(
        # https://docs.snowflake.com/en/sql-reference/functions/like.html
        Sequence("LIKE", OneOf("ALL", "ANY", optional=True)),
        "RLIKE",
        Sequence("ILIKE", Ref.keyword("ANY", optional=True)),
        "REGEXP",
    ),
    SelectClauseElementTerminatorGrammar=OneOf(
        "FROM",
        "WHERE",
        Sequence("ORDER", "BY"),
        "LIMIT",
        "FETCH",
        "OFFSET",
        Ref("CommaSegment"),
        Ref("SetOperatorSegment"),
    ),
    FromClauseTerminatorGrammar=OneOf(
        "WHERE",
        "LIMIT",
        "FETCH",
        "OFFSET",
        Sequence("GROUP", "BY"),
        Sequence("ORDER", "BY"),
        "HAVING",
        "QUALIFY",
        "WINDOW",
        Ref("SetOperatorSegment"),
        Ref("WithNoSchemaBindingClauseSegment"),
        Ref("WithDataClauseSegment"),
    ),
    WhereClauseTerminatorGrammar=OneOf(
        "LIMIT",
        "FETCH",
        "OFFSET",
        Sequence("GROUP", "BY"),
        Sequence("ORDER", "BY"),
        "HAVING",
        "QUALIFY",
        "WINDOW",
        "OVERLAPS",
    ),
)

# Add all Snowflake keywords
snowflake_dialect.sets("unreserved_keywords").clear()
snowflake_dialect.sets("unreserved_keywords").update(
    [n.strip().upper() for n in snowflake_unreserved_keywords.split("\n")]
)

snowflake_dialect.sets("reserved_keywords").clear()
snowflake_dialect.sets("reserved_keywords").update(
    [n.strip().upper() for n in snowflake_reserved_keywords.split("\n")]
)

# Add datetime units and their aliases from
# https://docs.snowflake.com/en/sql-reference/functions-date-time.html#label-supported-date-time-parts
snowflake_dialect.sets("datetime_units").clear()
snowflake_dialect.sets("datetime_units").update(
    [
        "YEAR",
        "Y",
        "YY",
        "YYY",
        "YYYY",
        "YR",
        "YEARS",
        "YRS",
        "MONTH",
        "MM",
        "MON",
        "MONS",
        "MONTHS",
        "DAY",
        "D",
        "DD",
        "DAYS",
        "DAYOFMONTH",
        "DAYOFWEEK",
        "WEEKDAY",
        "DOW",
        "DW",
        "DAYOFWEEKISO",
        "WEEKDAY_ISO",
        "DOW_ISO",
        "DW_ISO",
        "DAYOFYEAR",
        "YEARDAY",
        "DOY",
        "DY",
        "WEEK",
        "W",
        "WK",
        "WEEKOFYEAR",
        "WOY",
        "WY",
        "WEEKISO",
        "WEEK_ISO",
        "WEEKOFYEARISO",
        "WEEKOFYEAR_ISO",
        "QUARTER",
        "Q",
        "QTR",
        "QTRS",
        "QUARTERS",
        "YEAROFWEEK",
        "YEAROFWEEKISO",
        "HOUR",
        "H",
        "HH",
        "HR",
        "HOURS",
        "HRS",
        "MINUTE",
        "M",
        "MI",
        "MIN",
        "MINUTES",
        "MINS",
        "SECOND",
        "S",
        "SEC",
        "SECONDS",
        "SECS",
        "MILLISECOND",
        "MS",
        "MSEC",
        "MILLISECONDS",
        "MICROSECOND",
        "US",
        "USEC",
        "MICROSECONDS",
        "NANOSECOND",
        "NS",
        "NSEC",
        "NANOSEC",
        "NSECOND",
        "NANOSECONDS",
        "NANOSECS",
        "NSECONDS",
        "EPOCH_SECOND",
        "EPOCH",
        "EPOCH_SECONDS",
        "EPOCH_MILLISECOND",
        "EPOCH_MILLISECONDS",
        "EPOCH_MICROSECOND",
        "EPOCH_MICROSECONDS",
        "EPOCH_NANOSECOND",
        "EPOCH_NANOSECONDS",
        "TIMEZONE_HOUR",
        "TZH",
        "TIMEZONE_MINUTE",
        "TZM",
    ]
)


class ConnectByClauseSegment(BaseSegment):
    """A `CONNECT BY` clause.

    https://docs.snowflake.com/en/sql-reference/constructs/connect-by.html
    """

    type = "connectby_clause"
    match_grammar = Sequence(
        "START",
        "WITH",
        Ref("ExpressionSegment"),
        "CONNECT",
        "BY",
        Delimited(
            Sequence(
                Ref.keyword("PRIOR", optional=True),
                Ref("ColumnReferenceSegment"),
                Ref("EqualsSegment"),
                Ref.keyword("PRIOR", optional=True),
                Ref("ColumnReferenceSegment"),
            ),
        ),
    )


class GroupByClauseSegment(BaseSegment):
    """A `GROUP BY` clause like in `SELECT`.

    Snowflake supports Cube, Rollup, and Grouping Sets

    https://docs.snowflake.com/en/sql-reference/constructs/group-by.html
    """

    type = "groupby_clause"
    match_grammar = StartsWith(
        Sequence("GROUP", "BY"),
        terminator=OneOf(
            "ORDER", "LIMIT", "FETCH", "OFFSET", "HAVING", "QUALIFY", "WINDOW"
        ),
        enforce_whitespace_preceding_terminator=True,
    )
    parse_grammar = Sequence(
        "GROUP",
        "BY",
        Indent,
        OneOf(
            Sequence(
                OneOf("CUBE", "ROLLUP", Sequence("GROUPING", "SETS")),
                Bracketed(
                    Ref("GroupByContentsGrammar"),
                ),
            ),
            Ref("GroupByContentsGrammar"),
        ),
        Dedent,
    )


class ValuesClauseSegment(BaseSegment):
    """A `VALUES` clause like in `INSERT`."""

    type = "values_clause"
    match_grammar = Sequence(
        "VALUES",
        Delimited(
            Bracketed(
                Delimited(
                    # DEFAULT and NULL keywords used in
                    # INSERT INTO statement.
                    "DEFAULT",
                    "NULL",
                    Ref("ExpressionSegment"),
                    ephemeral_name="ValuesClauseElements",
                )
            ),
        ),
    )


class InsertStatementSegment(BaseSegment):
    """An `INSERT` statement.

    https://docs.snowflake.com/en/sql-reference/sql/insert.html
    https://docs.snowflake.com/en/sql-reference/sql/insert-multi-table.html
    """

    type = "insert_statement"
    match_grammar = Sequence(
        "INSERT",
        Ref.keyword("OVERWRITE", optional=True),
        OneOf(
            # Single table INSERT INTO.
            Sequence(
                "INTO",
                Ref("TableReferenceSegment"),
                Ref("BracketedColumnReferenceListGrammar", optional=True),
                Ref("SelectableGrammar"),
            ),
            # Unconditional multi-table INSERT INTO.
            Sequence(
                "ALL",
                AnyNumberOf(
                    Sequence(
                        "INTO",
                        Ref("TableReferenceSegment"),
                        Ref("BracketedColumnReferenceListGrammar", optional=True),
                        Ref("ValuesClauseSegment", optional=True),
                    ),
                    min_times=1,
                ),
                Ref("SelectStatementSegment"),
            ),
            # Conditional multi-table INSERT INTO.
            Sequence(
                OneOf(
                    "FIRST",
                    "ALL",
                ),
                AnyNumberOf(
                    Sequence(
                        "WHEN",
                        Ref("ExpressionSegment"),
                        "THEN",
                        AnyNumberOf(
                            Sequence(
                                "INTO",
                                Ref("TableReferenceSegment"),
                                Ref(
                                    "BracketedColumnReferenceListGrammar", optional=True
                                ),
                                Ref("ValuesClauseSegment", optional=True),
                            ),
                            min_times=1,
                        ),
                    ),
                    min_times=1,
                ),
                Sequence(
                    "ELSE",
                    "INTO",
                    Ref("TableReferenceSegment"),
                    Ref("BracketedColumnReferenceListGrammar", optional=True),
                    Ref("ValuesClauseSegment", optional=True),
                    optional=True,
                ),
                Ref("SelectStatementSegment"),
            ),
        ),
    )


class FunctionDefinitionGrammar(BaseSegment):
    """This is the body of a `CREATE FUNCTION AS` statement."""

    type = "function_definition"
    match_grammar = Sequence(
        "AS",
        Ref("QuotedLiteralSegment"),
        Sequence(
            "LANGUAGE",
            # Not really a parameter, but best fit for now.
            Ref("ParameterNameSegment"),
            optional=True,
        ),
    )


class StatementSegment(ansi.StatementSegment):
    """A generic segment, to any of its child subsegments."""

    parse_grammar = ansi.StatementSegment.parse_grammar.copy(
        insert=[
            Ref("CreateStatementSegment"),
            Ref("CreateTaskSegment"),
            Ref("CreateCloneStatementSegment"),
            Ref("CreateProcedureStatementSegment"),
            Ref("ShowStatementSegment"),
            Ref("AlterUserSegment"),
            Ref("AlterSessionStatementSegment"),
            Ref("AlterTaskStatementSegment"),
            Ref("SetAssignmentStatementSegment"),
            Ref("CallStoredProcedureSegment"),
            Ref("MergeStatementSegment"),
            Ref("CopyIntoTableStatementSegment"),
            Ref("AlterWarehouseStatementSegment"),
            Ref("CreateExternalTableSegment"),
            Ref("CreateSchemaStatementSegment"),
            Ref("AlterSchemaStatementSegment"),
            Ref("CreateFunctionStatementSegment"),
            Ref("AlterFunctionStatementSegment"),
            Ref("CreateStageSegment"),
            Ref("AlterStageSegment"),
            Ref("CreateStreamStatementSegment"),
            Ref("UnsetStatementSegment"),
            Ref("UndropStatementSegment"),
            Ref("CommentStatementSegment"),
            Ref("CallStatementSegment"),
            Ref("AlterViewStatementSegment"),
        ],
        remove=[
            Ref("CreateTypeStatementSegment"),
            Ref("CreateExtensionStatementSegment"),
            Ref("CreateIndexStatementSegment"),
            Ref("DropIndexStatementSegment"),
        ],
    )


class SetAssignmentStatementSegment(BaseSegment):
    """A `SET` statement.

    https://docs.snowflake.com/en/sql-reference/sql/set.html
    """

    type = "set_statement"

    match_grammar = OneOf(
        Sequence(
            "SET",
            Ref("LocalVariableNameSegment"),
            Ref("EqualsSegment"),
            Ref("ExpressionSegment"),
        ),
        Sequence(
            "SET",
            Bracketed(
                Delimited(
                    Ref("LocalVariableNameSegment"), delimiter=Ref("CommaSegment")
                )
            ),
            Ref("EqualsSegment"),
            Bracketed(
                Delimited(
                    Ref("ExpressionSegment"),
                    delimiter=Ref("CommaSegment"),
                ),
            ),
        ),
    )


class CallStoredProcedureSegment(BaseSegment):
    """This is a CALL statement used to execute a stored procedure.

    https://docs.snowflake.com/en/sql-reference/sql/call.html
    """

    type = "call_segment"

    match_grammar = Sequence(
        "CALL",
        Ref("FunctionSegment"),
    )


class WithinGroupClauseSegment(BaseSegment):
    """An WITHIN GROUP clause for window functions.

    https://docs.snowflake.com/en/sql-reference/functions/listagg.html.
    https://docs.snowflake.com/en/sql-reference/functions/array_agg.html.
    """

    type = "withingroup_clause"
    match_grammar = Sequence(
        "WITHIN",
        "GROUP",
        Bracketed(Anything(optional=True)),
    )

    parse_grammar = Sequence(
        "WITHIN",
        "GROUP",
        Bracketed(Ref("OrderByClauseSegment", optional=True)),
    )


class MatchRecognizeClauseSegment(BaseSegment):
    """A `MATCH_RECOGNIZE` clause.

    https://docs.snowflake.com/en/sql-reference/constructs/match_recognize.html
    """

    type = "match_recognize_clause"
    match_grammar = Sequence(
        "MATCH_RECOGNIZE",
        Bracketed(
            Ref("PartitionClauseSegment", optional=True),
            Ref("OrderByClauseSegment", optional=True),
            Sequence(
                "MEASURES",
                Delimited(
                    Sequence(
                        # The edges of the window frame can be specified
                        # by using either RUNNING or FINAL semantics.
                        # https://docs.snowflake.com/en/sql-reference/constructs/match_recognize.html#expressions-in-define-and-measures-clauses
                        OneOf(
                            "FINAL",
                            "RUNNING",
                            optional=True,
                        ),
                        Ref("ExpressionSegment"),
                        Ref("AliasExpressionSegment"),
                    ),
                ),
                optional=True,
            ),
            OneOf(
                Sequence(
                    "ONE",
                    "ROW",
                    "PER",
                    "MATCH",
                ),
                Sequence(
                    "ALL",
                    "ROWS",
                    "PER",
                    "MATCH",
                    OneOf(
                        Sequence(
                            "SHOW",
                            "EMPTY",
                            "MATCHES",
                        ),
                        Sequence(
                            "OMIT",
                            "EMPTY",
                            "MATCHES",
                        ),
                        Sequence(
                            "WITH",
                            "UNMATCHED",
                            "ROWS",
                        ),
                        optional=True,
                    ),
                ),
                optional=True,
            ),
            Sequence(
                "AFTER",
                "MATCH",
                "SKIP",
                OneOf(
                    Sequence(
                        "PAST",
                        "LAST",
                        "ROW",
                    ),
                    Sequence(
                        "TO",
                        "NEXT",
                        "ROW",
                    ),
                    Sequence(
                        "TO",
                        OneOf("FIRST", "LAST", optional=True),
                        Ref("SingleIdentifierGrammar"),
                    ),
                ),
                optional=True,
            ),
            "PATTERN",
            Bracketed(
                Ref("PatternGrammar"),
            ),
            "DEFINE",
            Delimited(
                Sequence(
                    Ref("SingleIdentifierGrammar"),
                    "AS",
                    Ref("ExpressionSegment"),
                ),
            ),
        ),
    )


class ChangesClauseSegment(BaseSegment):
    """A `CHANGES` clause.

    https://docs.snowflake.com/en/sql-reference/constructs/changes.html
    """

    type = "changes_clause"
    match_grammar = Sequence(
        "CHANGES",
        Bracketed(
            "INFORMATION",
            Ref("ParameterAssignerSegment"),
            OneOf("DEFAULT", "APPEND_ONLY"),
        ),
        OneOf(
            Sequence(
                "AT",
                Bracketed(
                    OneOf("TIMESTAMP", "OFFSET", "STATEMENT"),
                    Ref("ParameterAssignerSegment"),
                    Ref("ExpressionSegment"),
                ),
            ),
            Sequence(
                "BEFORE",
                Bracketed(
                    "STATEMENT",
                    Ref("ParameterAssignerSegment"),
                    Ref("ExpressionSegment"),
                ),
            ),
        ),
        Sequence(
            "END",
            Bracketed(
                OneOf("TIMESTAMP", "OFFSET", "STATEMENT"),
                Ref("ParameterAssignerSegment"),
                Ref("ExpressionSegment"),
            ),
            optional=True,
        ),
    )


class FromAtExpressionSegment(BaseSegment):
    """An AT expression."""

    type = "from_at_expression"
    match_grammar = Sequence("AT", Bracketed(Anything()))

    parse_grammar = Sequence(
        "AT",
        Bracketed(
            OneOf("TIMESTAMP", "OFFSET", "STATEMENT"),
            Ref("ParameterAssignerSegment"),
            Ref("ExpressionSegment"),
        ),
    )


class FromBeforeExpressionSegment(BaseSegment):
    """A BEFORE expression."""

    type = "from_before_expression"
    match_grammar = Sequence("BEFORE", Bracketed(Anything()))

    parse_grammar = Sequence(
        "BEFORE",
        Bracketed(
            OneOf("TIMESTAMP", "OFFSET", "STATEMENT"),
            Ref("ParameterAssignerSegment"),
            Ref("ExpressionSegment"),
        ),
    )


class FromPivotExpressionSegment(BaseSegment):
    """A PIVOT expression."""

    type = "from_pivot_expression"
    match_grammar = Sequence(
        "PIVOT",
        Bracketed(
            Ref("FunctionSegment"),
            "FOR",
            Ref("SingleIdentifierGrammar"),
            "IN",
            Bracketed(Delimited(Ref("LiteralGrammar"), delimiter=Ref("CommaSegment"))),
        ),
    )


class FromUnpivotExpressionSegment(BaseSegment):
    """An UNPIVOT expression."""

    type = "from_unpivot_expression"
    match_grammar = Sequence(
        "UNPIVOT",
        Bracketed(
            Ref("SingleIdentifierGrammar"),
            "FOR",
            Ref("SingleIdentifierGrammar"),
            "IN",
            Bracketed(
                Delimited(Ref("SingleIdentifierGrammar"), delimiter=Ref("CommaSegment"))
            ),
        ),
    )


class SamplingExpressionSegment(BaseSegment):
    """A sampling expression."""

    type = "sample_expression"
    match_grammar = Sequence(
        OneOf("SAMPLE", "TABLESAMPLE"),
        OneOf("BERNOULLI", "ROW", "SYSTEM", "BLOCK", optional=True),
        Bracketed(Ref("NumericLiteralSegment"), Ref.keyword("ROWS", optional=True)),
        Sequence(
            OneOf("REPEATABLE", "SEED"),
            Bracketed(Ref("NumericLiteralSegment")),
            optional=True,
        ),
    )


class NamedParameterExpressionSegment(BaseSegment):
    """A keyword expression.

    e.g. 'input => custom_fields'

    """

    type = "snowflake_keyword_expression"
    match_grammar = Sequence(
        Ref("ParameterNameSegment"),
        Ref("ParameterAssignerSegment"),
        OneOf(
            Ref("LiteralGrammar"),
            Ref("ColumnReferenceSegment"),
            Ref("ExpressionSegment"),
        ),
    )


class SemiStructuredAccessorSegment(BaseSegment):
    """A semi-structured data accessor segment.

    https://docs.snowflake.com/en/user-guide/semistructured-considerations.html
    """

    type = "snowflake_semi_structured_expression"
    match_grammar = Sequence(
        OneOf(
            # If a field is already a VARIANT, this could
            # be initiated by a colon or a dot. This is particularly
            # useful when a field is an ARRAY of objects.
            Ref("DotSegment"),
            Ref("ColonSegment"),
        ),
        OneOf(
            Ref("NakedSemiStructuredElementSegment"),
            Ref("QuotedSemiStructuredElementSegment"),
        ),
        Ref("ArrayAccessorSegment", optional=True),
        AnyNumberOf(
            Sequence(
                OneOf(
                    # Can be delimited by dots or colons
                    Ref("DotSegment"),
                    Ref("ColonSegment"),
                ),
                OneOf(
                    Ref("NakedSemiStructuredElementSegment"),
                    Ref("QuotedSemiStructuredElementSegment"),
                ),
                allow_gaps=True,
            ),
            Ref("ArrayAccessorSegment", optional=True),
            allow_gaps=True,
        ),
        allow_gaps=True,
    )


class QualifyClauseSegment(BaseSegment):
    """A `QUALIFY` clause like in `SELECT`.

    https://docs.snowflake.com/en/sql-reference/constructs/qualify.html
    """

    type = "qualify_clause"
    match_grammar = StartsWith(
        "QUALIFY",
        terminator=OneOf(
            Sequence("ORDER", "BY"),
            "LIMIT",
            "FETCH",
            "OFFSET",
        ),
    )
    parse_grammar = Sequence(
        "QUALIFY",
        Indent,
        OneOf(
            Bracketed(
                Ref("ExpressionSegment"),
            ),
            Ref("ExpressionSegment"),
        ),
        Dedent,
    )


class SelectStatementSegment(ansi.SelectStatementSegment):
    """A snowflake `SELECT` statement including optional Qualify.

    https://docs.snowflake.com/en/sql-reference/constructs/qualify.html
    """

    type = "select_statement"
    match_grammar = StartsWith(
        # NB: In bigquery, the select clause may include an EXCEPT, which
        # will also match the set operator, but by starting with the whole
        # select clause rather than just the SELECT keyword, we normally
        # mitigate that here. But this isn't BigQuery! So we can be more
        # efficient and just just the keyword.
        "SELECT",
        terminator=Ref("SetOperatorSegment"),
    )

    parse_grammar = ansi.SelectStatementSegment.parse_grammar.copy(
        insert=[Ref("QualifyClauseSegment", optional=True)],
        before=Ref("OrderByClauseSegment", optional=True),
    )


class SelectClauseModifierSegment(BaseSegment):
    """Things that come after SELECT but before the columns, specifically for Snowflake.

    https://docs.snowflake.com/en/sql-reference/constructs.html
    """

    type = "select_clause_modifier"
    match_grammar = Sequence(
        OneOf("DISTINCT", "ALL", optional=True),
        # TOP N is unique to Snowflake, and we can optionally add DISTINCT/ALL in front
        # of it.
        Sequence("TOP", Ref("NumericLiteralSegment"), optional=True),
    )


class AlterTableStatementSegment(BaseSegment):
    """An `ALTER TABLE` statement.

    https://docs.snowflake.com/en/sql-reference/sql/alter-table.html
    If possible, please keep the order below the same as Snowflake's doc:
    """

    type = "alter_table_statement"

    match_grammar = Sequence(
        "ALTER",
        "TABLE",
        Ref("TableReferenceSegment"),
        OneOf(
            # Rename
            Sequence(
                "RENAME",
                "TO",
                Ref("TableReferenceSegment"),
            ),
            # Swap With
            Sequence(
                "SWAP",
                "WITH",
                Ref("TableReferenceSegment"),
            ),
            # searchOptimizationAction
            # N.B. Since SEARCH and OPTIMIZATION are unreserved keywords
            # we move this above AlterTableTableColumnActionSegment
            # in order to avoid matching these as columns.
            Sequence(
                OneOf(
                    "ADD",
                    "DROP",
                ),
                "SEARCH",
                "OPTIMIZATION",
            ),
            Ref("AlterTableClusteringActionSegment"),
            Ref("AlterTableTableColumnActionSegment"),
            # @TODO: constraintAction
            # @TODO: extTableColumnAction
            # SET Table options
            # @TODO: Restrict the list of parameters supported per Snowflake doc.
            Sequence(
                Ref.keyword("SET"),
                OneOf(
                    Ref("ParameterNameSegment"),
                    Ref.keyword("COMMENT"),
                ),
                Ref("EqualsSegment", optional=True),
                OneOf(
                    Ref("LiteralGrammar"),
                    Ref("NakedIdentifierSegment"),
                    Ref("QuotedLiteralSegment"),
                ),
            ),
            # @TODO: Set/unset TAG
            # @TODO: Unset table options
            # @TODO: Add/drop row access policies
        ),
    )


class AlterTableTableColumnActionSegment(BaseSegment):
    """ALTER TABLE `tableColumnAction` per defined in Snowflake's grammar.

    https://docs.snowflake.com/en/sql-reference/sql/alter-table.html
    https://docs.snowflake.com/en/sql-reference/sql/alter-table-column.html

    If possible, please match the order of this sequence with what's defined in
    Snowflake's tableColumnAction grammar.
    """

    type = "alter_table_table_column_action"

    match_grammar = OneOf(
        # Add Column
        Sequence(
            "ADD",
            "COLUMN",
            # Handle Multiple Columns
            Delimited(
                Sequence(
                    Ref("ColumnReferenceSegment"),
                    Ref("DatatypeSegment"),
                    OneOf(
                        # Default
                        Sequence(
                            "DEFAULT",
                            Ref("ExpressionSegment"),
                        ),
                        # Auto-increment/identity column
                        Sequence(
                            OneOf(
                                "AUTOINCREMENT",
                                "IDENTITY",
                            ),
                            OneOf(
                                # ( <start_num>, <step_num> )
                                Bracketed(
                                    Ref("NumericLiteralSegment"),
                                    Ref("CommaSegment"),
                                    Ref("NumericLiteralSegment"),
                                ),
                                # START <num> INCREMENT <num>
                                Sequence(
                                    "START",
                                    Ref("NumericLiteralSegment"),
                                    "INCREMENT",
                                    Ref("NumericLiteralSegment"),
                                ),
                                optional=True,
                            ),
                        ),
                        optional=True,
                    ),
                    # @TODO: Add support for `inlineConstraint`
                    Sequence(
                        Ref.keyword("WITH", optional=True),
                        "MASKING",
                        "POLICY",
                        Ref("FunctionNameSegment"),
                        Sequence(
                            "USING",
                            Bracketed(
                                Delimited(
                                    OneOf(
                                        Ref("ColumnReferenceSegment"),
                                        Ref("ExpressionSegment"),
                                    )
                                ),
                            ),
                            optional=True,
                        ),
                        optional=True,
                    ),
                    Ref("CommentClauseSegment", optional=True),
                ),
            ),
        ),
        # Rename column
        Sequence(
            "RENAME",
            "COLUMN",
            Ref("ColumnReferenceSegment"),
            "TO",
            Ref("ColumnReferenceSegment"),
        ),
        # Alter/Modify column(s)
        Sequence(
            OneOf("ALTER", "MODIFY"),
            OptionallyBracketed(
                Delimited(
                    OneOf(
                        # Add things
                        Sequence(
                            Ref.keyword("COLUMN", optional=True),
                            Ref("ColumnReferenceSegment"),
                            OneOf(
                                Sequence("DROP", "DEFAULT"),
                                Sequence(
                                    "SET",
                                    "DEFAULT",
                                    Ref("NakedIdentifierSegment"),
                                    Ref("DotSegment"),
                                    "NEXTVAL",
                                ),
                                Sequence(
                                    OneOf("SET", "DROP", optional=True),
                                    "NOT",
                                    "NULL",
                                ),
                                Sequence(
                                    Sequence(
                                        Sequence("SET", "DATA", optional=True),
                                        "TYPE",
                                        optional=True,
                                    ),
                                    Ref("DatatypeSegment"),
                                ),
                                Ref("CommentClauseSegment"),
                            ),
                        ),
                        Sequence(
                            "COLUMN",
                            Ref("ColumnReferenceSegment"),
                            "SET",
                            "MASKING",
                            "POLICY",
                            Ref("FunctionNameSegment"),
                            Sequence(
                                "USING",
                                Bracketed(
                                    Delimited(
                                        OneOf(
                                            Ref("ColumnReferenceSegment"),
                                            Ref("ExpressionSegment"),
                                        )
                                    ),
                                ),
                                optional=True,
                            ),
                        ),
                        Sequence(
                            "COLUMN",
                            Ref("ColumnReferenceSegment"),
                            "UNSET",
                            "MASKING",
                            "POLICY",
                        ),
                        # @TODO: Set/Unset TAG support
                    ),
                ),
            ),
        ),
        # Drop column
        Sequence(
            "DROP",
            Ref.keyword("COLUMN", optional=True),
            Delimited(Ref("ColumnReferenceSegment")),
        ),
        # @TODO: Drop columns
        # vvvvv COPIED FROM ANSI vvvvv
        # @TODO: Removed these once `tableColumnAction` is properly supported.
        Sequence(
            OneOf("ADD", "MODIFY"),
            Ref.keyword("COLUMN", optional=True),
            Ref("ColumnDefinitionSegment"),
            OneOf(
                Sequence(OneOf("FIRST", "AFTER"), Ref("ColumnReferenceSegment")),
                # Bracketed Version of the same
                Ref("BracketedColumnReferenceListGrammar"),
                optional=True,
            ),
        ),
    )


class AlterTableClusteringActionSegment(BaseSegment):
    """ALTER TABLE `clusteringAction` per defined in Snowflake's grammar.

    https://docs.snowflake.com/en/sql-reference/sql/alter-table.html#clustering-actions-clusteringaction
    """

    type = "alter_table_clustering_action"

    match_grammar = OneOf(
        Sequence(
            "CLUSTER",
            "BY",
            Bracketed(
                Delimited(Ref("ExpressionSegment")),
            ),
        ),
        # N.B. RECLUSTER is deprecated:
        # https://docs.snowflake.com/en/user-guide/tables-clustering-manual.html
        Sequence(
            "RECLUSTER",
            Sequence(
                "MAX_SIZE",
                Ref("EqualsSegment"),
                Ref("NumericLiteralSegment"),
                optional=True,
            ),
            Ref("WhereClauseSegment", optional=True),
        ),
        Sequence(
            OneOf(
                "SUSPEND",
                "RESUME",
            ),
            "RECLUSTER",
        ),
        Sequence(
            "DROP",
            "CLUSTERING",
            "KEY",
        ),
    )


class AlterWarehouseStatementSegment(BaseSegment):
    """An `ALTER WAREHOUSE` statement.

    https://docs.snowflake.com/en/sql-reference/sql/alter-warehouse.html

    """

    type = "alter_warehouse_statement"
    match_grammar = Sequence(
        "ALTER",
        "WAREHOUSE",
        Sequence("IF", "EXISTS", optional=True),
        OneOf(
            Sequence(
                Ref("NakedIdentifierSegment", optional=True),
                OneOf(
                    "SUSPEND",
                    Sequence(
                        "RESUME",
                        Sequence("IF", "SUSPENDED", optional=True),
                    ),
                ),
            ),
            Sequence(
                Ref("NakedIdentifierSegment", optional=True),
                Sequence(
                    "ABORT",
                    "ALL",
                    "QUERIES",
                ),
            ),
            Sequence(
                Ref("NakedIdentifierSegment"),
                "RENAME",
                "TO",
                Ref("NakedIdentifierSegment"),
            ),
            Sequence(
                Ref("NakedIdentifierSegment"),
                "SET",
                OneOf(
                    AnyNumberOf(
                        Ref("WarehouseObjectPropertiesSegment"),
                        Ref("CommentEqualsClauseSegment"),
                        Ref("WarehouseObjectParamsSegment"),
                    ),
                    Ref("TagEqualsSegment"),
                ),
            ),
            Sequence(
                Ref("NakedIdentifierSegment"),
                "UNSET",
                OneOf(
                    Delimited(Ref("NakedIdentifierSegment")),
                    Sequence("TAG", Delimited(Ref("NakedIdentifierSegment"))),
                ),
            ),
        ),
    )


class CommentClauseSegment(BaseSegment):
    """A comment clause.

    e.g. COMMENT 'column description'
    """

    type = "comment_clause"
    match_grammar = Sequence("COMMENT", Ref("QuotedLiteralSegment"))


class CommentEqualsClauseSegment(BaseSegment):
    """A comment clause.

    e.g. COMMENT = 'view/table description'
    """

    type = "comment_equals_clause"
    match_grammar = Sequence(
        "COMMENT", Ref("EqualsSegment"), Ref("QuotedLiteralSegment")
    )


class TagBracketedEqualsSegment(BaseSegment):
    """A tag clause.

    e.g. TAG (tag1 = 'value1', tag2 = 'value2')
    """

    type = "tag_bracketed_equals"
    match_grammar = Sequence(
        Sequence("WITH", optional=True),
        "TAG",
        Bracketed(
            Delimited(
                Sequence(
                    Ref("NakedIdentifierSegment"),
                    Ref("EqualsSegment"),
                    Ref("QuotedLiteralSegment"),
                )
            ),
        ),
    )


class TagEqualsSegment(BaseSegment):
    """A tag clause.

    e.g. TAG tag1 = 'value1', tag2 = 'value2'
    """

    type = "tag_equals"
    match_grammar = Sequence(
        "TAG",
        Delimited(
            Sequence(
                Ref("NakedIdentifierSegment"),
                Ref("EqualsSegment"),
                Ref("QuotedLiteralSegment"),
            )
        ),
    )


class UnorderedSelectStatementSegment(ansi.SelectStatementSegment):
    """A snowflake unordered `SELECT` statement including optional Qualify.

    https://docs.snowflake.com/en/sql-reference/constructs/qualify.html
    """

    type = "select_statement"
    match_grammar = ansi.UnorderedSelectStatementSegment.match_grammar.copy()

    parse_grammar = ansi.UnorderedSelectStatementSegment.parse_grammar.copy(
        insert=[Ref("QualifyClauseSegment", optional=True)],
        before=Ref("OverlapsClauseSegment", optional=True),
    )


class CreateCloneStatementSegment(BaseSegment):
    """A snowflake `CREATE ... CLONE` statement.

    https://docs.snowflake.com/en/sql-reference/sql/create-clone.html
    """

    type = "create_clone_statement"
    match_grammar = Sequence(
        "CREATE",
        Sequence("OR", "REPLACE", optional=True),
        OneOf(
            "DATABASE",
            "SCHEMA",
            "TABLE",
            "SEQUENCE",
            Sequence("FILE", "FORMAT"),
            "STAGE",
            "STREAM",
            "TASK",
        ),
        Sequence("IF", "NOT", "EXISTS", optional=True),
        Ref("SingleIdentifierGrammar"),
        "CLONE",
        Ref("SingleIdentifierGrammar"),
        OneOf(
            Ref("FromAtExpressionSegment"),
            Ref("FromBeforeExpressionSegment"),
            optional=True,
        ),
    )


class CreateProcedureStatementSegment(BaseSegment):
    """A snowflake `CREATE ... PROCEDURE` statement.

    https://docs.snowflake.com/en/sql-reference/sql/create-procedure.html
    """

    type = "create_procedure_statement"
    match_grammar = Sequence(
        "CREATE",
        Sequence("OR", "REPLACE", optional=True),
        "PROCEDURE",
        Ref("FunctionNameSegment"),
        Ref("FunctionParameterListGrammar"),
        "RETURNS",
        Ref("DatatypeSegment"),
        Sequence("NOT", "NULL", optional=True),
        "LANGUAGE",
        "JAVASCRIPT",
        OneOf(
            Sequence("CALLED", "ON", "NULL", "INPUT"),
            Sequence("RETURNS", "NULL", "ON", "NULL", "INPUT"),
            "STRICT",
            optional=True,
        ),
        OneOf("VOLATILE", "IMMUTABLE", optional=True),
        Ref("CommentEqualsClauseSegment", optional=True),
        Sequence("EXECUTE", "AS", OneOf("CALLER", "OWNER"), optional=True),
        "AS",
        OneOf(
            Ref("DoubleQuotedUDFBody"),
            Ref("SingleQuotedUDFBody"),
            Ref("DollarQuotedUDFBody"),
        ),
    )


class CreateFunctionStatementSegment(BaseSegment):
    """A snowflake `CREATE ... FUNCTION` statement for SQL and JavaScript functions.

    https://docs.snowflake.com/en/sql-reference/sql/create-function.html
    """

    type = "create_function_statement"
    match_grammar = Sequence(
        "CREATE",
        Sequence("OR", "REPLACE", optional=True),
        Sequence("SECURE", optional=True),
        "FUNCTION",
        Ref("FunctionNameSegment"),
        Ref("FunctionParameterListGrammar"),
        "RETURNS",
        OneOf(
            Ref("DatatypeSegment"),
            Sequence("TABLE", Bracketed(Delimited(Ref("ColumnDefinitionSegment")))),
        ),
        Sequence("NOT", "NULL", optional=True),
        OneOf("VOLATILE", "IMMUTABLE", optional=True),
        Sequence("LANGUAGE", "JAVASCRIPT", optional=True),
        OneOf(
            Sequence("CALLED", "ON", "NULL", "INPUT"),
            Sequence("RETURNS", "NULL", "ON", "NULL", "INPUT"),
            "STRICT",
            optional=True,
        ),
        OneOf("VOLATILE", "IMMUTABLE", optional=True),
        Ref("CommentEqualsClauseSegment", optional=True),
        "AS",
        OneOf(
            Ref("DoubleQuotedUDFBody"),
            Ref("SingleQuotedUDFBody"),
            Ref("DollarQuotedUDFBody"),
        ),
    )


class AlterFunctionStatementSegment(BaseSegment):
    """A snowflake `ALTER ... FUNCTION` statement.

    https://docs.snowflake.com/en/sql-reference/sql/alter-function.html
    """

    type = "alter_function_statement"
    match_grammar = Sequence(
        "ALTER",
        "FUNCTION",
        Sequence("IF", "EXISTS", optional=True),
        Ref("FunctionNameSegment"),
        Ref("FunctionParameterListGrammar"),
        OneOf(
            Sequence("RENAME", "TO", Ref("FunctionNameSegment")),
            Sequence("SET", OneOf("SECURE", Ref("CommentEqualsClauseSegment"))),
            Sequence("UNSET", OneOf("SECURE", "COMMENT")),
        ),
    )


class WarehouseObjectPropertiesSegment(BaseSegment):
    """A snowflake Warehouse Object Properties segment.

    https://docs.snowflake.com/en/sql-reference/sql/create-warehouse.html
    https://docs.snowflake.com/en/sql-reference/sql/alter-warehouse.html

    Note: comments are handled seperately so not incorrectly marked as
    warehouse object.
    """

    type = "warehouse_object_properties"

    match_grammar = AnySetOf(
        Sequence(
            "WAREHOUSE_SIZE",
            Ref("EqualsSegment"),
            Ref("WarehouseSize"),
        ),
        Sequence(
            "WAIT_FOR_COMPLETION",
            Ref("EqualsSegment"),
            Ref("BooleanLiteralGrammar"),
        ),
        Sequence(
            "MAX_CLUSTER_COUNT",
            Ref("EqualsSegment"),
            Ref("NumericLiteralSegment"),
        ),
        Sequence(
            "MIN_CLUSTER_COUNT",
            Ref("EqualsSegment"),
            Ref("NumericLiteralSegment"),
        ),
        Sequence(
            "SCALING_POLICY",
            Ref("EqualsSegment"),
            OneOf(
                "STANDARD",
                "ECONOMY",
            ),
        ),
        Sequence(
            "AUTO_SUSPEND",
            Ref("EqualsSegment"),
            OneOf(
                Ref("NumericLiteralSegment"),
                "NULL",
            ),
        ),
        Sequence(
            "AUTO_RESUME",
            Ref("EqualsSegment"),
            Ref("BooleanLiteralGrammar"),
        ),
        Sequence(
            "INITIALLY_SUSPENDED",
            Ref("EqualsSegment"),
            Ref("BooleanLiteralGrammar"),
        ),
        Sequence(
            "RESOURCE_MONITOR",
            Ref("EqualsSegment"),
            Ref("NakedIdentifierSegment"),
        ),
    )


class WarehouseObjectParamsSegment(BaseSegment):
    """A snowflake Warehouse Object Param segment.

    https://docs.snowflake.com/en/sql-reference/sql/create-warehouse.html
    https://docs.snowflake.com/en/sql-reference/sql/alter-warehouse.html
    """

    type = "warehouse_object_properties"

    match_grammar = AnySetOf(
        Sequence(
            "MAX_CONCURRENCY_LEVEL",
            Ref("EqualsSegment"),
            Ref("NumericLiteralSegment"),
        ),
        Sequence(
            "STATEMENT_QUEUED_TIMEOUT_IN_SECONDS",
            Ref("EqualsSegment"),
            Ref("NumericLiteralSegment"),
        ),
        Sequence(
            "STATEMENT_TIMEOUT_IN_SECONDS",
            Ref("EqualsSegment"),
            Ref("NumericLiteralSegment"),
        ),
    )


class ConstraintPropertiesSegment(BaseSegment):
    """CONSTRAINT clause for CREATE TABLE or ALTER TABLE command.

    https://docs.snowflake.com/en/sql-reference/constraints-properties.html
    """

    type = "constraint_properties_segment"
    match_grammar = Sequence(
        Sequence("CONSTRAINT", Ref("QuotedLiteralSegment"), optional=True),
        OneOf(
            Sequence("UNIQUE", Bracketed(Ref("ColumnReferenceSegment"), optional=True)),
            Sequence(
                Ref("PrimaryKeyGrammar"),
                Bracketed(Ref("ColumnReferenceSegment"), optional=True),
            ),
            Sequence(
                Sequence(
                    Ref("ForeignKeyGrammar"),
                    Bracketed(Ref("ColumnReferenceSegment"), optional=True),
                    optional=True,
                ),
                "REFERENCES",
                Ref("TableReferenceSegment"),
                Bracketed(Ref("ColumnReferenceSegment")),
            ),
        ),
        AnySetOf(
            OneOf(Sequence("NOT", optional=True), "ENFORCED"),
            OneOf(Sequence("NOT", optional=True), "DEFERRABLE"),
            OneOf("INITIALLY", OneOf("DEFERRED", "IMMEDIATE")),
        ),
    )


class ColumnConstraintSegment(BaseSegment):
    """A column option; each CREATE TABLE column can have 0 or more.

    https://docs.snowflake.com/en/sql-reference/sql/create-table.html
    """

    type = "column_constraint_segment"
    match_grammar = AnySetOf(
        Sequence("COLLATE", Ref("QuotedLiteralSegment")),
        Sequence(
            "DEFAULT",
            OneOf(
                Ref("QuotedLiteralSegment"),
                # https://docs.snowflake.com/en/sql-reference/functions/current_timestamp.html
                Sequence(
                    "CURRENT_TIMESTAMP",
                    Bracketed(
                        Ref("NumericLiteralSegment", optional=True), optional=True
                    ),
                ),
                # https://docs.snowflake.com/en/sql-reference/functions/sysdate.html
                Sequence("SYSDATE", Bracketed()),
            ),
        ),
        Sequence(
            OneOf("AUTOINCREMENT", "IDENTITY"),
            OneOf(
                Bracketed(Delimited(Ref("NumericLiteralSegment"))),
                Sequence(
                    "START",
                    Ref("NumericLiteralSegment"),
                    "INCREMENT",
                    Ref("NumericLiteralSegment"),
                ),
                optional=True,
            ),
        ),
        Sequence(Ref.keyword("NOT", optional=True), "NULL"),  # NOT NULL or NULL
        Sequence(
            Sequence("WITH", optional=True),
            "MASKING",
            "POLICY",
            Ref("FunctionNameSegment"),
            Sequence(
                "USING",
                Bracketed(
                    Delimited(
                        OneOf(
                            Ref("ColumnReferenceSegment"),
                            Ref("ExpressionSegment"),
                        )
                    ),
                ),
                optional=True,
            ),
        ),
        Ref("TagBracketedEqualsSegment", optional=True),
        Ref("ConstraintPropertiesSegment"),
        Sequence("DEFAULT", Ref("QuotedLiteralSegment")),
        Sequence("CHECK", Bracketed(Ref("ExpressionSegment"))),
        Sequence(  # DEFAULT <value>
            "DEFAULT",
            OneOf(
                Ref("LiteralGrammar"),
                Ref("FunctionSegment"),
                # ?? Ref('IntervalExpressionSegment')
            ),
        ),
        Sequence(  # REFERENCES reftable [ ( refcolumn) ]
            "REFERENCES",
            Ref("ColumnReferenceSegment"),
            # Foreign columns making up FOREIGN KEY constraint
            Ref("BracketedColumnReferenceListGrammar", optional=True),
        ),
    )


class CopyOptionsSegment(BaseSegment):
    """A Snowflake CopyOptions statement.

    https://docs.snowflake.com/en/sql-reference/sql/create-table.html
    """

    type = "copy_options"
    match_grammar = AnySetOf(
        Sequence("ON_ERROR", Ref("EqualsSegment"), Ref("CopyOptionOnErrorSegment")),
        Sequence("SIZE_LIMIT", Ref("EqualsSegment"), Ref("LiteralNumericSegment")),
        Sequence("PURGE", Ref("EqualsSegment"), Ref("BooleanLiteralGrammar")),
        Sequence(
            "RETURN_FAILED_ONLY", Ref("EqualsSegment"), Ref("BooleanLiteralGrammar")
        ),
        Sequence(
            "MATCH_BY_COLUMN_NAME",
            Ref("EqualsSegment"),
            OneOf("CASE_SENSITIVE", "CASE_INSENSITIVE", "NONE"),
        ),
        Sequence("ENFORCE_LENGTH", Ref("EqualsSegment"), Ref("BooleanLiteralGrammar")),
        Sequence("TRUNCATECOLUMNS", Ref("EqualsSegment"), Ref("BooleanLiteralGrammar")),
        Sequence("FORCE", Ref("EqualsSegment"), Ref("BooleanLiteralGrammar")),
    )


class CreateSchemaStatementSegment(BaseSegment):
    """A `CREATE SCHEMA` statement.

    https://docs.snowflake.com/en/sql-reference/sql/create-schema.html
    """

    type = "create_schema_statement"
    match_grammar = Sequence(
        "CREATE",
        Ref("OrReplaceGrammar", optional=True),
        Ref("TemporaryTransientGrammar", optional=True),
        "SCHEMA",
        Ref("IfNotExistsGrammar", optional=True),
        Ref("SchemaReferenceSegment"),
        Sequence("WITH", "MANAGED", "ACCESS", optional=True),
        Ref("SchemaObjectParamsSegment", optional=True),
        Ref("TagBracketedEqualsSegment", optional=True),
    )


class AlterSchemaStatementSegment(BaseSegment):
    """An `ALTER SCHEMA` statement.

    https://docs.snowflake.com/en/sql-reference/sql/alter-schema.html

    """

    type = "alter_schema_statement"
    match_grammar = Sequence(
        "ALTER",
        "SCHEMA",
        Sequence("IF", "EXISTS", optional=True),
        Ref("SchemaReferenceSegment"),
        OneOf(
            Sequence(
                "RENAME",
                "TO",
                Ref("SchemaReferenceSegment"),
            ),
            Sequence(
                "SWAP",
                "WITH",
                Ref("SchemaReferenceSegment"),
            ),
            Sequence(
                "SET",
                OneOf(Ref("SchemaObjectParamsSegment"), Ref("TagEqualsSegment")),
            ),
            Sequence(
                "UNSET",
                OneOf(
                    Delimited(
                        "DATA_RETENTION_TIME_IN_DAYS",
                        "MAX_DATA_EXTENSION_TIME_IN_DAYS",
                        "DEFAULT_DDL_COLLATION",
                        "COMMENT",
                    ),
                    Sequence("TAG", Delimited(Ref("NakedIdentifierSegment"))),
                ),
            ),
            Sequence(OneOf("ENABLE", "DISABLE"), Sequence("MANAGED", "ACCESS")),
        ),
    )


class SchemaObjectParamsSegment(BaseSegment):
    """A Snowflake Schema Object Param segment.

    https://docs.snowflake.com/en/sql-reference/sql/create-schema.html
    https://docs.snowflake.com/en/sql-reference/sql/alter-schema.html
    """

    type = "schema_object_properties"

    match_grammar = AnySetOf(
        Sequence(
            "DATA_RETENTION_TIME_IN_DAYS",
            Ref("EqualsSegment"),
            Ref("NumericLiteralSegment"),
        ),
        Sequence(
            "MAX_DATA_EXTENSION_TIME_IN_DAYS",
            Ref("EqualsSegment"),
            Ref("NumericLiteralSegment"),
        ),
        Sequence(
            "DEFAULT_DDL_COLLATION",
            Ref("EqualsSegment"),
            Ref("QuotedLiteralSegment"),
        ),
        Ref("CommentEqualsClauseSegment"),
    )


class CreateTableStatementSegment(BaseSegment):
    """A `CREATE TABLE` statement.

    A lot more options than ANSI
    https://docs.snowflake.com/en/sql-reference/sql/create-table.html
    """

    type = "create_table_statement"
    match_grammar = Sequence(
        "CREATE",
        Ref("OrReplaceGrammar", optional=True),
        Ref("TemporaryTransientGrammar", optional=True),
        "TABLE",
        Ref("IfNotExistsGrammar", optional=True),
        Ref("TableReferenceSegment"),
        # Columns and comment syntax:
        Sequence(
            Bracketed(
                Delimited(
                    Sequence(
                        OneOf(
                            Ref("TableConstraintSegment"),
                            Ref("ColumnDefinitionSegment"),
                            Ref("SingleIdentifierGrammar"),
                        ),
                        Ref("CommentClauseSegment", optional=True),
                    ),
                ),
            ),
            optional=True,
        ),
        Sequence(
            "CLUSTER",
            "BY",
            Bracketed(Delimited(Ref("ExpressionSegment"))),
            optional=True,
        ),
        Sequence(
            "STAGE_FILE_FORMAT",
            Ref("EqualsSegment"),
            Ref("FileFormatSegment"),
            optional=True,
        ),
        Sequence(
            "STAGE_COPY_OPTIONS",
            Ref("EqualsSegment"),
            Bracketed(Ref("CopyOptionsSegment")),
            optional=True,
        ),
        Sequence(
            "DATA_RETENTION_TIME_IN_DAYS",
            Ref("EqualsSegment"),
            Ref("LiteralNumericSegment"),
            optional=True,
        ),
        Sequence(
            "MAX_DATA_EXTENSION_TIME_IN_DAYS",
            Ref("EqualsSegment"),
            Ref("LiteralNumericSegment"),
            optional=True,
        ),
        Sequence(
            "CHANGE_TRACKING",
            Ref("EqualsSegment"),
            Ref("BooleanLiteralGrammar"),
            optional=True,
        ),
        Sequence(
            "DEFAULT_DDL_COLLATION",
            Ref("EqualsSegment"),
            Ref("QuotedLiteralGrammar"),
            optional=True,
        ),
        Sequence(
            "COPY",
            "GRANTS",
            optional=True,
        ),
        Sequence(
            Sequence("WITH", optional=True),
            "ROW",
            "ACCESS",
            "POLICY",
            Ref("NakedIdentifierSegment"),
            "ON",
            Bracketed(Delimited(Ref("ColumnReferenceSegment"))),
            optional=True,
        ),
        Ref("TagBracketedEqualsSegment", optional=True),
        Ref("CommentEqualsClauseSegment", optional=True),
        OneOf(
            # Create AS syntax:
            Sequence(
                "AS",
                OptionallyBracketed(Ref("SelectableGrammar")),
            ),
            # Create like syntax
            Sequence("LIKE", Ref("TableReferenceSegment")),
            # Create clone syntax
            Sequence("ClONE", Ref("TableReferenceSegment")),
            Sequence("USING", "TEMPLATE", Ref("SelectableGrammar")),
            optional=True,
        ),
    )


class CreateTaskSegment(BaseSegment):
    """A snowflake `CREATE TASK` statement.

    https://docs.snowflake.com/en/sql-reference/sql/create-task.html
    """

    type = "create_task_statement"

    match_grammar = Sequence(
        "CREATE",
        Sequence("OR", "REPLACE", optional=True),
        "TASK",
        Sequence("IF", "NOT", "EXISTS", optional=True),
        Ref("ObjectReferenceSegment"),
        Indent,
        AnyNumberOf(
            OneOf(
                Sequence(
                    "WAREHOUSE",
                    Ref("EqualsSegment"),
                    Ref("ObjectReferenceSegment"),
                ),
                Sequence(
                    "USER_TASK_MANAGED_INITIAL_WAREHOUSE_SIZE",
                    Ref("EqualsSegment"),
                    Ref("WarehouseSize"),
                ),
            ),
            Sequence(
                "SCHEDULE",
                Ref("EqualsSegment"),
                Ref("QuotedLiteralSegment"),
            ),
            Sequence(
                "ALLOW_OVERLAPPING_EXECUTION",
                Ref("EqualsSegment"),
                Ref("BooleanLiteralGrammar"),
            ),
            Sequence(
                "USER_TASK_TIMEOUT_MS",
                Ref("EqualsSegment"),
                Ref("NumericLiteralSegment"),
            ),
            Delimited(
                Sequence(
                    Ref("ParameterNameSegment"),
                    Ref("EqualsSegment"),
                    OneOf(
                        Ref("BooleanLiteralGrammar"),
                        Ref("QuotedLiteralSegment"),
                        Ref("NumericLiteralSegment"),
                    ),
                ),
            ),
            Sequence(
                "COPY",
                "GRANTS",
            ),
            Ref("CommentEqualsClauseSegment"),
        ),
        Sequence(
            "AFTER",
            Ref("ObjectReferenceSegment"),
            optional=True,
        ),
        Dedent,
        Sequence(
            "WHEN",
            Indent,
            Ref("ExpressionSegment"),
            Dedent,
            optional=True,
        ),
        Sequence(
            Ref.keyword("AS"),
            Indent,
            Ref("StatementSegment"),
            Dedent,
        ),
    )


class CreateStatementSegment(BaseSegment):
    """A snowflake `CREATE` statement.

    https://docs.snowflake.com/en/sql-reference/sql/create.html
    """

    type = "create_statement"

    match_grammar = Sequence(
        "CREATE",
        Ref("OrReplaceGrammar", optional=True),
        OneOf(
            Sequence("NETWORK", "POLICY"),
            Sequence("RESOURCE", "MONITOR"),
            "SHARE",
            "ROLE",
            "USER",
            "WAREHOUSE",
            Sequence("NOTIFICATION", "INTEGRATION"),
            Sequence("SECURITY", "INTEGRATION"),
            Sequence("STORAGE", "INTEGRATION"),
            Sequence("MATERIALIZED", "VIEW"),
            Sequence("MASKING", "POLICY"),
            "PIPE",
            Sequence("EXTERNAL", "FUNCTION"),
            # Objects that also support clone
            "DATABASE",
            "SEQUENCE",
            Sequence("FILE", "FORMAT"),
        ),
        Ref("IfNotExistsGrammar", optional=True),
        Ref("ObjectReferenceSegment"),
        # Next set are Pipe statements
        # https://docs.snowflake.com/en/sql-reference/sql/create-pipe.html
        Sequence(
            Sequence(
                "AUTO_INGEST",
                Ref("EqualsSegment"),
                Ref("BooleanLiteralGrammar"),
                optional=True,
            ),
            Sequence(
                "AWS_SNS_TOPIC",
                Ref("EqualsSegment"),
                Ref("QuotedLiteralSegment"),
                optional=True,
            ),
            Sequence(
                "INTEGRATION",
                Ref("EqualsSegment"),
                Ref("QuotedLiteralSegment"),
                optional=True,
            ),
            optional=True,
        ),
        # Next are WAREHOUSE options
        # https://docs.snowflake.com/en/sql-reference/sql/create-warehouse.html
        Sequence(
            Sequence("WITH", optional=True),
            AnyNumberOf(
                Ref("WarehouseObjectPropertiesSegment"),
                Ref("WarehouseObjectParamsSegment"),
            ),
            Ref("TagBracketedEqualsSegment", optional=True),
            optional=True,
        ),
        Ref("CommentEqualsClauseSegment", optional=True),
        Ref.keyword("AS", optional=True),
        OneOf(
            Ref("SelectStatementSegment"),
            Sequence(
                Bracketed(Ref("FunctionContentsGrammar"), optional=True),
                "RETURNS",
                Ref("DatatypeSegment"),
                Ref("FunctionAssignerSegment"),
                Ref("ExpressionSegment"),
                Sequence(
                    "COMMENT",
                    Ref("EqualsSegment"),
                    Ref("QuotedLiteralSegment"),
                    optional=True,
                ),
                optional=True,
            ),
            Ref("CopyIntoTableStatementSegment"),
            optional=True,
        ),
    )


class CreateViewStatementSegment(BaseSegment):
    """A `CREATE VIEW` statement, specifically for Snowflake's dialect.

    https://docs.snowflake.com/en/sql-reference/sql/create-view.html
    """

    type = "create_view_statement"

    match_grammar = Sequence(
        "CREATE",
        Ref("OrReplaceGrammar", optional=True),
        AnySetOf(
            "SECURE",
            "RECURSIVE",
        ),
        "VIEW",
        Ref("IfNotExistsGrammar", optional=True),
        Ref("TableReferenceSegment"),
        AnySetOf(
            Bracketed(
                Delimited(
                    Sequence(
                        Ref("ColumnReferenceSegment"),
                        Ref("CommentClauseSegment", optional=True),
                    ),
                ),
            ),
            Sequence(
                Ref.keyword("WITH", optional=True),
                "ROW",
                "ACCESS",
                "POLICY",
                Ref("NakedIdentifierSegment"),
                "ON",
                Bracketed(
                    Delimited(Ref("ColumnReferenceSegment")),
                ),
            ),
            Ref("TagBracketedEqualsSegment"),
            Sequence("COPY", "GRANTS"),
            Ref("CommentEqualsClauseSegment"),
            # @TODO: Support column-level masking policy & tagging.
        ),
        "AS",
        OptionallyBracketed(Ref("SelectableGrammar")),
    )


class AlterViewStatementSegment(BaseSegment):
    """An `ALTER VIEW` statement, specifically for Snowflake's dialect.

    https://docs.snowflake.com/en/sql-reference/sql/alter-view.html
    """

    type = "alter_view_statement"

    match_grammar = Sequence(
        "ALTER",
        "VIEW",
        Ref("IfExistsGrammar", optional=True),
        Ref("TableReferenceSegment"),
        OneOf(
            Sequence(
                "RENAME",
                "TO",
                Ref("TableReferenceSegment"),
            ),
            Sequence(
                "COMMENT",
                Ref("EqualsSegment"),
                Ref("QuotedLiteralSegment"),
            ),
            Sequence(
                "UNSET",
                "COMMENT",
            ),
            Sequence(
                OneOf("SET", "UNSET"),
                "SECURE",
            ),
            Sequence("SET", Ref("TagEqualsSegment")),
            Sequence("UNSET", "TAG", Delimited(Ref("NakedIdentifierSegment"))),
            Delimited(
                Sequence(
                    "ADD",
                    "ROW",
                    "ACCESS",
                    "POLICY",
                    Ref("FunctionNameSegment"),
                    "ON",
                    Bracketed(Delimited(Ref("ColumnReferenceSegment"))),
                ),
                Sequence(
                    "DROP",
                    "ROW",
                    "ACCESS",
                    "POLICY",
                    Ref("FunctionNameSegment"),
                ),
            ),
            Sequence(
                OneOf("ALTER", "MODIFY"),
                OneOf(
                    Delimited(
                        Sequence(
                            Ref.keyword("COLUMN", optional=True),
                            Ref("ColumnReferenceSegment"),
                            OneOf(
                                Sequence(
                                    "SET",
                                    "MASKING",
                                    "POLICY",
                                    Ref("FunctionNameSegment"),
                                    Sequence(
                                        "USING",
                                        Bracketed(
                                            Delimited(Ref("ColumnReferenceSegment"))
                                        ),
                                        optional=True,
                                    ),
                                ),
                                Sequence("UNSET", "MASKING", "POLICY"),
                                Sequence("SET", Ref("TagEqualsSegment")),
                            ),
                        ),
                        Sequence(
                            "COLUMN",
                            Ref("ColumnReferenceSegment"),
                            "UNSET",
                            "TAG",
                            Delimited(Ref("NakedIdentifierSegment")),
                        ),
                    ),
                ),
            ),
        ),
    )


class FileFormatSegment(BaseSegment):
    """A Snowflake FILE_FORMAT Segment.

    https://docs.snowflake.com/en/sql-reference/sql/create-table.html
    https://docs.snowflake.com/en/sql-reference/sql/create-external-table.html
    https://docs.snowflake.com/en/sql-reference/sql/create-stage.html
    """

    type = "file_format_segment"

    match_grammar = OneOf(
        OneOf(Ref("NakedIdentifierSegment"), Ref("QuotedLiteralSegment")),
        Bracketed(
            OneOf(
                Sequence(
                    "FORMAT_NAME",
                    Ref("EqualsSegment"),
                    OneOf(Ref("NakedIdentifierSegment"), Ref("QuotedLiteralSegment")),
                ),
                Sequence(
                    "TYPE",
                    Ref("EqualsSegment"),
                    Ref("FileType"),
                    # formatTypeOptions - To Do to make this more specific
                    Ref("FormatTypeOptionsSegment", optional=True),
                ),
            ),
        ),
    )


class FormatTypeOptionsSegment(BaseSegment):
    """A snowflake `formatTypeOptions` Segment.

    https://docs.snowflake.com/en/sql-reference/sql/create-table.html
    https://docs.snowflake.com/en/sql-reference/sql/create-external-table.html
    https://docs.snowflake.com/en/sql-reference/sql/create-stage.html
    """

    type = "format_type_options_segment"

    match_grammar = AnyNumberOf(
        # formatTypeOptions - To Do to make this more specific
        Ref("NakedIdentifierSegment"),
        Ref("EqualsSegment"),
        OneOf(
            Ref("NakedIdentifierSegment"),
            Ref("QuotedLiteralSegment"),
            Ref("NumericLiteralSegment"),
            Bracketed(
                Delimited(
                    Ref("QuotedLiteralSegment"),
                )
            ),
        ),
    )


class CreateExternalTableSegment(BaseSegment):
    """A snowflake `CREATE EXTERNAL TABLE` statement.

    https://docs.snowflake.com/en/sql-reference/sql/create-external-table.html
    """

    type = "create_external_table_statement"

    match_grammar = Sequence(
        "CREATE",
        Sequence("OR", "REPLACE", optional=True),
        "EXTERNAL",
        "TABLE",
        Sequence("IF", "NOT", "EXISTS", optional=True),
        Ref("TableReferenceSegment"),
        # Columns:
        Bracketed(
            Delimited(
                Sequence(
                    Ref("SingleIdentifierGrammar"),
                    Ref("DatatypeSegment"),
                    "AS",
                    OptionallyBracketed(
                        Sequence(
                            Ref("ExpressionSegment"),
                            Ref("TableConstraintSegment", optional=True),
                        )
                    ),
                )
            ),
            optional=True,
        ),
        # The use of AnySetOf is not strictly correct here, because LOCATION and
        # FILE_FORMAT are required parameters. They can however be in arbitrary order
        # with the other parameters.
        AnySetOf(
            Sequence("INTEGRATION", Ref("EqualsSegment"), Ref("QuotedLiteralSegment")),
            Sequence(
                "PARTITION",
                "BY",
                Bracketed(Delimited(Ref("SingleIdentifierGrammar"))),
            ),
            Sequence(
                Sequence("WITH", optional=True),
                "LOCATION",
                Ref("EqualsSegment"),
                Ref("StagePath"),
            ),
            Sequence(
                "REFRESH_ON_CREATE",
                Ref("EqualsSegment"),
                Ref("BooleanLiteralGrammar"),
            ),
            Sequence(
                "AUTO_REFRESH",
                Ref("EqualsSegment"),
                Ref("BooleanLiteralGrammar"),
            ),
            Sequence(
                "PATTERN",
                Ref("EqualsSegment"),
                Ref("QuotedLiteralSegment"),
            ),
            Sequence(
                "FILE_FORMAT",
                Ref("EqualsSegment"),
                Ref("FileFormatSegment"),
            ),
            Sequence(
                "AWS_SNS_TOPIC",
                Ref("EqualsSegment"),
                Ref("QuotedLiteralSegment"),
            ),
            Sequence(
                "COPY",
                "GRANTS",
            ),
            Sequence(
                Sequence("WITH", optional=True),
                "ROW",
                "ACCESS",
                "POLICY",
                Ref("NakedIdentifierSegment"),
            ),
            Ref("TagBracketedEqualsSegment"),
            Ref("CommentEqualsClauseSegment"),
        ),
    )


class TableExpressionSegment(BaseSegment):
    """The main table expression e.g. within a FROM clause."""

    type = "table_expression"
    match_grammar = OneOf(
        Ref("BareFunctionSegment"),
        Ref("FunctionSegment"),
        Ref("TableReferenceSegment"),
        # Nested Selects
        Bracketed(Ref("SelectableGrammar")),
        # Values clause?
        Ref("StagePath"),
    )


class CopyIntoTableStatementSegment(BaseSegment):
    """A Snowflake `COPY INTO <table>` statement.

    # https://docs.snowflake.com/en/sql-reference/sql/copy-into-table.html
    """

    type = "copy_into_statement"

    match_grammar = Sequence(
        "COPY",
        "INTO",
        Ref("TableReferenceSegment"),
        Bracketed(Delimited(Ref("ColumnReferenceSegment")), optional=True),
        Sequence(
            "FROM",
            OneOf(
                Ref("StorageLocation"),
                Bracketed(Ref("SelectStatementSegment")),
            ),
            optional=True,
        ),
        AnySetOf(
            Sequence(
                "FILES",
                Ref("EqualsSegment"),
                Bracketed(
                    Delimited(
                        Ref("QuotedLiteralSegment"),
                    ),
                ),
            ),
            Sequence(
                "PATTERN",
                Ref("EqualsSegment"),
                Ref("QuotedLiteralSegment"),
            ),
            Sequence(
                "FILE_FORMAT",
                Ref("EqualsSegment"),
                Ref("FileFormatSegment"),
            ),
            Ref("CopyOptionsSegment"),
        ),
        Sequence(
            "VALIDATION_MODE",
            Ref("EqualsSegment"),
            Ref("ValidationModeOptionSegment"),
            optional=True,
        ),
    )


class StorageLocation(BaseSegment):
    """A Snowflake storage location.

    https://docs.snowflake.com/en/sql-reference/sql/copy-into-table.html#syntax
    """

    type = "storage_location"

    match_grammar = OneOf(
        Ref("StagePath"), Ref("S3Path"), Ref("GCSPath"), Ref("AzureBlobStoragePath")
    )


class InternalStageParameters(BaseSegment):
    """Parameters for an internal stage in Snowflake.

    https://docs.snowflake.com/en/sql-reference/sql/create-stage.html
    https://docs.snowflake.com/en/sql-reference/sql/alter-stage.html
    """

    name = "internal_stage_parameters"
    type = "stage_parameters"

    match_grammar = Sequence(
        Sequence(
            "ENCRYPTION",
            Ref("EqualsSegment"),
            Bracketed(
                "TYPE",
                Ref("EqualsSegment"),
                Ref("SnowflakeEncryptionOption"),
            ),
            optional=True,
        ),
    )


class S3ExternalStageParameters(BaseSegment):
    """Parameters for an S3 external stage in Snowflake.

    https://docs.snowflake.com/en/sql-reference/sql/create-stage.html
    https://docs.snowflake.com/en/sql-reference/sql/alter-stage.html
    """

    name = "s3_external_stage_parameters"
    type = "stage_parameters"

    match_grammar = Sequence(
        OneOf(
            Sequence(
                "STORAGE_INTEGRATION",
                Ref("EqualsSegment"),
                Ref("ObjectReferenceSegment"),
            ),
            Sequence(
                "CREDENTIALS",
                Ref("EqualsSegment"),
                Bracketed(
                    OneOf(
                        Sequence(
                            "AWS_KEY_ID",
                            Ref("EqualsSegment"),
                            Ref("QuotedLiteralSegment"),
                            "AWS_SECRET_KEY",
                            Ref("EqualsSegment"),
                            Ref("QuotedLiteralSegment"),
                            Sequence(
                                "AWS_TOKEN",
                                Ref("EqualsSegment"),
                                Ref("QuotedLiteralSegment"),
                                optional=True,
                            ),
                        ),
                        Sequence(
                            "AWS_ROLE",
                            Ref("EqualsSegment"),
                            Ref("QuotedLiteralSegment"),
                        ),
                    )
                ),
            ),
            optional=True,
        ),
        Sequence(
            "ENCRYPTION",
            Ref("EqualsSegment"),
            Bracketed(
                OneOf(
                    Sequence(
                        Sequence(
                            "TYPE",
                            Ref("EqualsSegment"),
                            Ref("S3EncryptionOption"),
                            optional=True,
                        ),
                        "MASTER_KEY",
                        Ref("EqualsSegment"),
                        Ref("QuotedLiteralSegment"),
                    ),
                    Sequence("TYPE", Ref("EqualsSegment"), Ref("S3EncryptionOption")),
                    Sequence(
                        "TYPE",
                        Ref("EqualsSegment"),
                        Ref("S3EncryptionOption"),
                        Sequence(
                            "KMS_KEY_ID",
                            Ref("EqualsSegment"),
                            Ref("QuotedLiteralSegment"),
                            optional=True,
                        ),
                    ),
                    Sequence("TYPE", Ref("EqualsSegment"), "NONE"),
                )
            ),
            optional=True,
        ),
    )


class GCSExternalStageParameters(BaseSegment):
    """Parameters for a GCS external stage in Snowflake.

    https://docs.snowflake.com/en/sql-reference/sql/create-stage.html
    https://docs.snowflake.com/en/sql-reference/sql/alter-stage.html
    """

    name = "gcs_external_stage_parameters"
    type = "stage_parameters"

    match_grammar = Sequence(
        Sequence(
            "STORAGE_INTEGRATION",
            Ref("EqualsSegment"),
            Ref("ObjectReferenceSegment"),
            optional=True,
        ),
        Sequence(
            "ENCRYPTION",
            Ref("EqualsSegment"),
            Bracketed(
                Sequence(
                    "TYPE",
                    Ref("EqualsSegment"),
                    OneOf(
                        Sequence(
                            Ref("GCSEncryptionOption"),
                            Sequence(
                                "KMS_KEY_ID",
                                Ref("EqualsSegment"),
                                Ref("QuotedLiteralSegment"),
                                optional=True,
                            ),
                        ),
                        "NONE",
                    ),
                )
            ),
            optional=True,
        ),
    )


class AzureBlobStorageExternalStageParameters(BaseSegment):
    """Parameters for an Azure Blob Storage external stage in Snowflake.

    https://docs.snowflake.com/en/sql-reference/sql/create-stage.html
    https://docs.snowflake.com/en/sql-reference/sql/alter-stage.html
    """

    name = "azure_blob_storage_external_stage_parameters"
    type = "stage_parameters"

    match_grammar = Sequence(
        OneOf(
            Sequence(
                "STORAGE_INTEGRATION",
                Ref("EqualsSegment"),
                Ref("ObjectReferenceSegment"),
            ),
            Sequence(
                "CREDENTIALS",
                Ref("EqualsSegment"),
                Bracketed(
                    Sequence("AZURE_SAS_TOKEN"),
                    Ref("EqualsSegment"),
                    Ref("QuotedLiteralSegment"),
                ),
            ),
            optional=True,
        ),
        Sequence(
            "ENCRYPTION",
            Ref("EqualsSegment"),
            Bracketed(
                Sequence(
                    "TYPE",
                    Ref("EqualsSegment"),
                    OneOf(
                        Sequence(
                            Ref("AzureBlobStorageEncryptionOption"),
                            Sequence(
                                "MASTER_KEY",
                                Ref("EqualsSegment"),
                                Ref("QuotedLiteralSegment"),
                                optional=True,
                            ),
                        ),
                        "NONE",
                    ),
                )
            ),
            optional=True,
        ),
    )


class CreateStageSegment(BaseSegment):
    """A Snowflake CREATE STAGE statement.

    https://docs.snowflake.com/en/sql-reference/sql/create-stage.html
    """

    type = "create_stage_statement"

    match_grammar = Sequence(
        "CREATE",
        Sequence("OR", "REPLACE", optional=True),
        Ref.keyword("TEMPORARY", optional=True),
        "STAGE",
        Sequence("IF", "NOT", "EXISTS", optional=True),
        Ref("ObjectReferenceSegment"),
        Indent,
        OneOf(
            # Internal stages
            Sequence(
                Ref("InternalStageParameters", optional=True),
                Sequence(
                    "DIRECTORY",
                    Ref("EqualsSegment"),
                    Bracketed(
                        Sequence(
                            "ENABLE",
                            Ref("EqualsSegment"),
                            Ref("BooleanLiteralGrammar"),
                        )
                    ),
                    optional=True,
                ),
            ),
            # External S3 stage
            Sequence(
                "URL",
                Ref("EqualsSegment"),
                Ref("S3Path"),
                Ref("S3ExternalStageParameters", optional=True),
                Sequence(
                    "DIRECTORY",
                    Ref("EqualsSegment"),
                    Bracketed(
                        Sequence(
                            "ENABLE",
                            Ref("EqualsSegment"),
                            Ref("BooleanLiteralGrammar"),
                        ),
                        Sequence(
                            "AUTO_REFRESH",
                            Ref("EqualsSegment"),
                            Ref("BooleanLiteralGrammar"),
                            optional=True,
                        ),
                    ),
                    optional=True,
                ),
            ),
            # External GCS stage
            Sequence(
                "URL",
                Ref("EqualsSegment"),
                Ref("GCSPath"),
                Ref("GCSExternalStageParameters", optional=True),
                Sequence(
                    "DIRECTORY",
                    Ref("EqualsSegment"),
                    Bracketed(
                        Sequence(
                            "ENABLE",
                            Ref("EqualsSegment"),
                            Ref("BooleanLiteralGrammar"),
                        ),
                        Sequence(
                            "AUTO_REFRESH",
                            Ref("EqualsSegment"),
                            Ref("BooleanLiteralGrammar"),
                            optional=True,
                        ),
                        Sequence(
                            "NOTIFICATION_INTEGRATION",
                            Ref("EqualsSegment"),
                            OneOf(
                                Ref("NakedIdentifierSegment"),
                                Ref("QuotedLiteralSegment"),
                            ),
                            optional=True,
                        ),
                    ),
                    optional=True,
                ),
            ),
            # External Azure Blob Storage stage
            Sequence(
                "URL",
                Ref("EqualsSegment"),
                Ref("AzureBlobStoragePath"),
                Ref("AzureBlobStorageExternalStageParameters", optional=True),
                Sequence(
                    "DIRECTORY",
                    Ref("EqualsSegment"),
                    Bracketed(
                        Sequence(
                            "ENABLE",
                            Ref("EqualsSegment"),
                            Ref("BooleanLiteralGrammar"),
                        ),
                        Sequence(
                            "AUTO_REFRESH",
                            Ref("EqualsSegment"),
                            Ref("BooleanLiteralGrammar"),
                            optional=True,
                        ),
                        Sequence(
                            "NOTIFICATION_INTEGRATION",
                            Ref("EqualsSegment"),
                            OneOf(
                                Ref("NakedIdentifierSegment"),
                                Ref("QuotedLiteralSegment"),
                            ),
                            optional=True,
                        ),
                    ),
                    optional=True,
                ),
            ),
            optional=True,
        ),
        Sequence(
            "FILE_FORMAT", Ref("EqualsSegment"), Ref("FileFormatSegment"), optional=True
        ),
        Sequence(
            "COPY_OPTIONS",
            Ref("EqualsSegment"),
            Bracketed(Ref("CopyOptionsSegment")),
            optional=True,
        ),
        Ref("TagBracketedEqualsSegment", optional=True),
        Ref("CommentEqualsClauseSegment", optional=True),
        Dedent,
    )


class AlterStageSegment(BaseSegment):
    """A Snowflake ALTER STAGE statement.

    https://docs.snowflake.com/en/sql-reference/sql/alter-stage.html
    """

    type = "alter_stage_statement"

    match_grammar = Sequence(
        "ALTER",
        "STAGE",
        Sequence("IF", "EXISTS", optional=True),
        Ref("ObjectReferenceSegment"),
        OneOf(
            Sequence("RENAME", "TO", Ref("ObjectReferenceSegment")),
            Sequence(
                "SET",
                Indent,
                OneOf(
                    Sequence(
                        OneOf(
                            Ref("InternalStageParameters"),
                            Sequence(
                                Sequence(
                                    "URL",
                                    Ref("EqualsSegment"),
                                    Ref("S3Path"),
                                    optional=True,
                                ),
                                Ref(
                                    "S3ExternalStageParameters",
                                    optional=True,
                                ),
                            ),
                            Sequence(
                                Sequence(
                                    "URL",
                                    Ref("EqualsSegment"),
                                    Ref("GCSPath"),
                                    optional=True,
                                ),
                                Ref(
                                    "GCSExternalStageParameters",
                                    optional=True,
                                ),
                            ),
                            Sequence(
                                Sequence(
                                    "URL",
                                    Ref("EqualsSegment"),
                                    Ref("AzureBlobStoragePath"),
                                    optional=True,
                                ),
                                Ref(
                                    "AzureBlobStorageExternalStageParameters",
                                    optional=True,
                                ),
                            ),
                            optional=True,
                        ),
                        Sequence(
                            "FILE_FORMAT",
                            Ref("EqualsSegment"),
                            Ref("FileFormatSegment"),
                            optional=True,
                        ),
                        Sequence(
                            "COPY_OPTIONS",
                            Ref("EqualsSegment"),
                            Bracketed(Ref("CopyOptionsSegment")),
                            optional=True,
                        ),
                        Ref("CommentEqualsClauseSegment", optional=True),
                    ),
                    Ref("TagEqualsSegment"),
                ),
                Dedent,
            ),
            Sequence(
                "REFRESH",
                Sequence(
                    "SUBPATH",
                    Ref("EqualsSegment"),
                    Ref("QuotedLiteralSegment"),
                    optional=True,
                ),
            ),
        ),
    )


<<<<<<< HEAD
=======
@snowflake_dialect.segment()
class CreateStreamStatementSegment(BaseSegment):
    """A Snowflake `CREATE STREAM` statement.

    https://docs.snowflake.com/en/sql-reference/sql/create-stream.html
    """

    type = "create_stream_statement"

    match_grammar = Sequence(
        "CREATE",
        Ref("OrReplaceGrammar", optional=True),
        "STREAM",
        Ref("IfNotExistsGrammar", optional=True),
        Ref("ObjectReferenceSegment"),
        Sequence("COPY", "GRANTS", optional=True),
        "ON",
        OneOf(
            Sequence(
                OneOf("TABLE", "VIEW"),
                Ref("ObjectReferenceSegment"),
                OneOf(
                    Ref("FromAtExpressionSegment"),
                    Ref("FromBeforeExpressionSegment"),
                    optional=True,
                ),
                Sequence(
                    "APPEND_ONLY",
                    Ref("EqualsSegment"),
                    Ref("BooleanLiteralGrammar"),
                    optional=True,
                ),
                Sequence(
                    "SHOW_INITIAL_ROWS",
                    Ref("EqualsSegment"),
                    Ref("BooleanLiteralGrammar"),
                    optional=True,
                ),
            ),
            Sequence(
                "EXTERNAL",
                "TABLE",
                Ref("ObjectReferenceSegment"),
                OneOf(
                    Ref("FromAtExpressionSegment"),
                    Ref("FromBeforeExpressionSegment"),
                    optional=True,
                ),
                Sequence(
                    "INSERT_ONLY",
                    Ref("EqualsSegment"),
                    Ref("TrueSegment"),
                    optional=True,
                ),
            ),
            Sequence(
                "STAGE",
                Ref("ObjectReferenceSegment"),
            ),
        ),
        Ref("CommentEqualsClauseSegment", optional=True),
    )


@snowflake_dialect.segment()
>>>>>>> e3ac22d0
class ShowStatementSegment(BaseSegment):
    """A snowflake `SHOW` statement.

    https://docs.snowflake.com/en/sql-reference/sql/show.html
    """

    _object_types_plural = OneOf(
        "PARAMETERS",
        Sequence("GLOBAL", "ACCOUNTS"),
        "REGIONS",
        Sequence("REPLICATION", "ACCOUNTS"),
        Sequence("REPLICATION", "DATABASES"),
        "PARAMETERS",
        "VARIABLES",
        "TRANSACTIONS",
        "LOCKS",
        "PARAMETERS",
        "FUNCTIONS",
        Sequence("NETWORK", "POLICIES"),
        "SHARES",
        "ROLES",
        "GRANTS",
        "USERS",
        "WAREHOUSES",
        "DATABASES",
        Sequence(
            OneOf("API", "NOTIFICATION", "SECURITY", "STORAGE", optional=True),
            "INTEGRATIONS",
        ),
        "SCHEMAS",
        "OBJECTS",
        "TABLES",
        Sequence("EXTERNAL", "TABLES"),
        "VIEWS",
        Sequence("MATERIALIZED", "VIEWS"),
        Sequence("MASKING", "POLICIES"),
        "COLUMNS",
        Sequence("FILE", "FORMATS"),
        "SEQUENCES",
        "STAGES",
        "PIPES",
        "STREAMS",
        "TASKS",
        Sequence("USER", "FUNCTIONS"),
        Sequence("EXTERNAL", "FUNCTIONS"),
        "PROCEDURES",
        Sequence("FUTURE", "GRANTS"),
    )

    _object_scope_types = OneOf(
        "ACCOUNT",
        "SESSION",
        Sequence(
            OneOf(
                "DATABASE",
                "SCHEMA",
                "SHARE",
                "ROLE",
                "TABLE",
                "TASK",
                "USER",
                "WAREHOUSE",
                "VIEW",
            ),
            Ref("ObjectReferenceSegment", optional=True),
        ),
    )

    type = "show_statement"

    match_grammar = Sequence(
        "SHOW",
        OneOf("TERSE", optional=True),
        _object_types_plural,
        OneOf("HISTORY", optional=True),
        Sequence("LIKE", Ref("QuotedLiteralSegment"), optional=True),
        Sequence(
            OneOf("ON", "TO", "OF", "IN"),
            OneOf(
                Sequence(_object_scope_types),
                Ref("ObjectReferenceSegment"),
            ),
            optional=True,
        ),
        Sequence("STARTS", "WITH", Ref("QuotedLiteralSegment"), optional=True),
        Sequence("WITH", "PRIMARY", Ref("ObjectReferenceSegment"), optional=True),
        Sequence(
            Ref("LimitClauseSegment"),
            Sequence("FROM", Ref("QuotedLiteralSegment"), optional=True),
            optional=True,
        ),
    )


class AlterUserSegment(BaseSegment):
    """`ALTER USER` statement.

    https://docs.snowflake.com/en/sql-reference/sql/alter-user.html

    All user parameters can be found here
    https://docs.snowflake.com/en/sql-reference/parameters.html
    """

    type = "alter_user"

    match_grammar = StartsWith(
        Sequence("ALTER", "USER"),
    )
    parse_grammar = Sequence(
        "ALTER",
        "USER",
        Sequence("IF", "EXISTS", optional=True),
        Ref("ObjectReferenceSegment"),
        OneOf(
            Sequence("RENAME", "TO", Ref("ObjectReferenceSegment")),
            Sequence("RESET", "PASSWORD"),
            Sequence("ABORT", "ALL", "QUERIES"),
            Sequence(
                "ADD",
                "DELEGATED",
                "AUTHORIZATION",
                "OF",
                "ROLE",
                Ref("ObjectReferenceSegment"),
                "TO",
                "SECURITY",
                "INTEGRATION",
                Ref("ObjectReferenceSegment"),
            ),
            Sequence(
                "REMOVE",
                "DELEGATED",
                OneOf(
                    Sequence(
                        "AUTHORIZATION", "OF", "ROLE", Ref("ObjectReferenceSegment")
                    ),
                    "AUTHORIZATIONS",
                ),
                "FROM",
                "SECURITY",
                "INTEGRATION",
                Ref("ObjectReferenceSegment"),
            ),
            # Snowflake supports the SET command with space delimitted parameters, but
            # it also supports using commas which is better supported by `Delimited`, so
            # we will just use that.
            Sequence(
                "SET",
                Delimited(
                    Sequence(
                        Ref("ParameterNameSegment"),
                        Ref("EqualsSegment"),
                        OneOf(Ref("LiteralGrammar"), Ref("ObjectReferenceSegment")),
                    ),
                ),
            ),
            Sequence("UNSET", Delimited(Ref("ParameterNameSegment"))),
        ),
    )


class CreateRoleStatementSegment(BaseSegment):
    """A `CREATE ROLE` statement.

    Redefined because it's much simpler than postgres.
    https://docs.snowflake.com/en/sql-reference/sql/create-role.html
    """

    type = "create_role_statement"
    match_grammar = Sequence(
        "CREATE",
        Sequence(
            "OR",
            "REPLACE",
            optional=True,
        ),
        "ROLE",
        Sequence(
            "IF",
            "NOT",
            "EXISTS",
            optional=True,
        ),
        Ref("ObjectReferenceSegment"),
        Sequence(
            "COMMENT",
            Ref("EqualsSegment"),
            Ref("QuotedLiteralSegment"),
            optional=True,
        ),
    )


class ExplainStatementSegment(ansi.ExplainStatementSegment):
    """An `Explain` statement.

    EXPLAIN [ USING { TABULAR | JSON | TEXT } ] <statement>

    https://docs.snowflake.com/en/sql-reference/sql/explain.html
    """

    match_grammar = Sequence(
        "EXPLAIN",
        Sequence(
            "USING",
            OneOf("TABULAR", "JSON", "TEXT"),
            optional=True,
        ),
        ansi.ExplainStatementSegment.explainable_stmt,
    )


class AlterSessionStatementSegment(BaseSegment):
    """Snowflake's ALTER SESSION statement.

    ```
    ALTER SESSION SET <param_name> = <param_value>;
    ALTER SESSION UNSET <param_name>, [ , <param_name> , ... ];
    ```

    https://docs.snowflake.com/en/sql-reference/sql/alter-session.html
    """

    type = "alter_session_statement"

    match_grammar = Sequence(
        "ALTER",
        "SESSION",
        OneOf(
            Ref("AlterSessionSetClauseSegment"),
            Ref("AlterSessionUnsetClauseSegment"),
        ),
    )


class AlterSessionSetClauseSegment(BaseSegment):
    """Snowflake's ALTER SESSION SET clause.

    ```
    [ALTER SESSION] SET <param_name> = <param_value>;
    ```

    https://docs.snowflake.com/en/sql-reference/sql/alter-session.html
    """

    type = "alter_session_set_statement"

    match_grammar = Sequence(
        "SET",
        Ref("ParameterNameSegment"),
        Ref("EqualsSegment"),
        OneOf(
            Ref("BooleanLiteralGrammar"),
            Ref("QuotedLiteralSegment"),
            Ref("NumericLiteralSegment"),
        ),
    )


class AlterSessionUnsetClauseSegment(BaseSegment):
    """Snowflake's ALTER SESSION UNSET clause.

    ```
    [ALTER SESSION] UNSET <param_name>, [ , <param_name> , ... ];
    ```

    https://docs.snowflake.com/en/sql-reference/sql/alter-session.html
    """

    type = "alter_session_unset_clause"

    match_grammar = Sequence(
        "UNSET",
        Delimited(Ref("ParameterNameSegment"), delimiter=Ref("CommaSegment")),
    )


class AlterTaskStatementSegment(BaseSegment):
    """Snowflake's ALTER TASK statement.

    ```
    ALTER TASK [IF EXISTS] <name> RESUME;
    ALTER TASK [IF EXISTS] <name> SUSPEND;
    ALTER TASK [IF EXISTS] <name> REMOVE AFTER <value>;
    ALTER TASK [IF EXISTS] <name> ADD AFTER <value>;
    ALTER TASK [IF EXISTS] <name> SET
        [WAREHOUSE = <value>]
        [SCHEDULE = <value>]
        [ALLOW_OVERLAPPING_EXECUTION = TRUE|FALSE];
    ALTER TASK [IF EXISTS] <name> SET
        <param_name> = <param_value> [ , <param_name> = <param_value> , ...];
    ALTER TASK [IF EXISTS] <name> UNSET <param_name> [ , <param_name> , ... ];
    ALTER TASK [IF EXISTS] <name> MODIFY AS <sql>;
    ALTER TASK [IF EXISTS] <name> MODIFY WHEN <boolean>;
    ```

    https://docs.snowflake.com/en/sql-reference/sql/alter-task.html
    """

    type = "alter_task_statement"

    match_grammar = Sequence(
        "ALTER",
        "TASK",
        Sequence("IF", "EXISTS", optional=True),
        Ref("ObjectReferenceSegment"),
        OneOf(
            "RESUME",
            "SUSPEND",
            Sequence("REMOVE", "AFTER", Ref("ObjectReferenceSegment")),
            Sequence("ADD", "AFTER", Ref("ObjectReferenceSegment")),
            Ref("AlterTaskSpecialSetClauseSegment"),
            Ref("AlterTaskSetClauseSegment"),
            Ref("AlterTaskUnsetClauseSegment"),
            Sequence(
                "MODIFY",
                "AS",
                ansi.ExplainStatementSegment.explainable_stmt,
            ),
            Sequence("MODIFY", "WHEN", Ref("BooleanLiteralGrammar")),
        ),
    )


class AlterTaskSpecialSetClauseSegment(BaseSegment):
    """Snowflake's ALTER TASK special SET clause.

    ```
    [ALTER TASK <name>] SET
        [WAREHOUSE = <value>]
        [SCHEDULE = <value>]
        [ALLOW_OVERLAPPING_EXECUTION = TRUE|FALSE];
    ```

    https://docs.snowflake.com/en/sql-reference/sql/alter-task.html
    """

    type = "alter_task_special_set_clause"

    match_grammar = Sequence(
        "SET",
        AnySetOf(
            Sequence(
                "WAREHOUSE",
                Ref("EqualsSegment"),
                Ref("ObjectReferenceSegment"),
                optional=True,
            ),
            Sequence(
                "SCHEDULE",
                Ref("EqualsSegment"),
                Ref("QuotedLiteralSegment"),
                optional=True,
            ),
            Sequence(
                "ALLOW_OVERLAPPING_EXECUTION",
                Ref("EqualsSegment"),
                Ref("BooleanLiteralGrammar"),
                optional=True,
            ),
            min_times=1,
        ),
    )


class AlterTaskSetClauseSegment(BaseSegment):
    """Snowflake's ALTER TASK SET clause.

    ```
    [ALTER TASK <name>] SET
        <param_name> = <param_value> [ , <param_name> = <param_value> , ...];
    ```

    https://docs.snowflake.com/en/sql-reference/sql/alter-task.html
    """

    type = "alter_task_set_clause"

    match_grammar = Sequence(
        "SET",
        Delimited(
            Sequence(
                Ref("ParameterNameSegment"),
                Ref("EqualsSegment"),
                OneOf(
                    Ref("BooleanLiteralGrammar"),
                    Ref("QuotedLiteralSegment"),
                    Ref("NumericLiteralSegment"),
                ),
            ),
            delimiter=Ref("CommaSegment"),
        ),
    )


class AlterTaskUnsetClauseSegment(BaseSegment):
    """Snowflake's ALTER TASK UNSET clause.

    ```
    [ALTER TASK <name>] UNSET <param_name> [ , <param_name> , ... ];
    ```

    https://docs.snowflake.com/en/sql-reference/sql/alter-task.html
    """

    type = "alter_task_unset_clause"

    match_grammar = Sequence(
        "UNSET",
        Delimited(Ref("ParameterNameSegment"), delimiter=Ref("CommaSegment")),
    )


############################
# MERGE
############################
class MergeUpdateClauseSegment(BaseSegment):
    """`UPDATE` clause within the `MERGE` statement."""

    type = "merge_update_clause"
    match_grammar = Sequence(
        "UPDATE",
        Ref("SetClauseListSegment"),
        Ref("WhereClauseSegment", optional=True),
    )


class MergeDeleteClauseSegment(BaseSegment):
    """`DELETE` clause within the `MERGE` statement."""

    type = "merge_delete_clause"
    match_grammar = Sequence(
        "DELETE",
        Ref("WhereClauseSegment", optional=True),
    )


class MergeInsertClauseSegment(BaseSegment):
    """`INSERT` clause within the `MERGE` statement."""

    type = "merge_insert_clause"
    match_grammar = Sequence(
        "INSERT",
        Ref("BracketedColumnReferenceListGrammar", optional=True),
        "VALUES",
        Bracketed(
            Delimited(
                OneOf(
                    "DEFAULT",
                    Ref("ExpressionSegment"),
                ),
            )
        ),
        Ref("WhereClauseSegment", optional=True),
    )


class DeleteStatementSegment(BaseSegment):
    """A `DELETE` statement.

    https://docs.snowflake.com/en/sql-reference/sql/delete.html
    """

    type = "delete_statement"
    match_grammar = Sequence(
        "DELETE",
        "FROM",
        Ref("TableReferenceSegment"),
        Ref("AliasExpressionSegment", optional=True),
        Sequence(
            "USING",
            Indent,
            Delimited(
                Sequence(
                    Ref("TableExpressionSegment"),
                    Ref("AliasExpressionSegment", optional=True),
                ),
            ),
            Dedent,
            optional=True,
        ),
        Ref("WhereClauseSegment", optional=True),
    )


class DescribeStatementSegment(BaseSegment):
    """`DESCRIBE` statement grammar.

    https://docs.snowflake.com/en/sql-reference/sql/desc.html
    """

    type = "describe_statement"
    match_grammar = Sequence(
        OneOf("DESCRIBE", "DESC"),
        OneOf(
            # https://docs.snowflake.com/en/sql-reference/sql/desc-result.html
            Sequence(
                "RESULT",
                OneOf(
                    Ref("QuotedLiteralSegment"),
                    Sequence("LAST_QUERY_ID", Bracketed()),
                ),
            ),
            # https://docs.snowflake.com/en/sql-reference/sql/desc-network-policy.html
            Sequence(
                "NETWORK",
                "POLICY",
                Ref("ObjectReferenceSegment"),
            ),
            # https://docs.snowflake.com/en/sql-reference/sql/desc-share.html
            Sequence(
                "SHARE",
                Ref("ObjectReferenceSegment"),
                Sequence(
                    Ref("DotSegment"),
                    Ref("ObjectReferenceSegment"),
                    optional=True,
                ),
            ),
            # https://docs.snowflake.com/en/sql-reference/sql/desc-user.html
            Sequence(
                "USER",
                Ref("ObjectReferenceSegment"),
            ),
            Sequence(
                "WAREHOUSE",
                Ref("ObjectReferenceSegment"),
            ),
            Sequence(
                "DATABASE",
                Ref("DatabaseReferenceSegment"),
            ),
            # https://docs.snowflake.com/en/sql-reference/sql/desc-integration.html
            Sequence(
                OneOf(
                    "API",
                    "NOTIFICATION",
                    "SECURITY",
                    "STORAGE",
                ),
                "INTEGRATION",
                Ref("ObjectReferenceSegment"),
            ),
            # https://docs.snowflake.com/en/sql-reference/sql/desc-session-policy.html
            Sequence(
                "SESSION",
                "POLICY",
                Ref("ObjectReferenceSegment"),
            ),
            Sequence(
                "SCHEMA",
                Ref("SchemaReferenceSegment"),
            ),
            # https://docs.snowflake.com/en/sql-reference/sql/desc-table.html
            Sequence(
                "TABLE",
                Ref("TableReferenceSegment"),
                Sequence(
                    "TYPE",
                    Ref("EqualsSegment"),
                    OneOf("COLUMNS", "STAGE"),
                    optional=True,
                ),
            ),
            # https://docs.snowflake.com/en/sql-reference/sql/desc-external-table.html
            Sequence(
                "EXTERNAL",
                "TABLE",
                Ref("TableReferenceSegment"),
                Sequence(
                    "TYPE",
                    Ref("EqualsSegment"),
                    OneOf("COLUMNS", "STAGE"),
                    optional=True,
                ),
            ),
            # https://docs.snowflake.com/en/sql-reference/sql/desc-view.html
            Sequence(
                "VIEW",
                Ref("TableReferenceSegment"),
            ),
            # https://docs.snowflake.com/en/sql-reference/sql/desc-materialized-view.html
            Sequence(
                "MATERIALIZED",
                "VIEW",
                Ref("TableReferenceSegment"),
            ),
            # https://docs.snowflake.com/en/sql-reference/sql/desc-sequence.html
            Sequence(
                "SEQUENCE",
                Ref("SequenceReferenceSegment"),
            ),
            # https://docs.snowflake.com/en/sql-reference/sql/desc-masking-policy.html
            Sequence(
                "MASKING",
                "POLICY",
                Ref("ObjectReferenceSegment"),
            ),
            # https://docs.snowflake.com/en/sql-reference/sql/desc-row-access-policy.html
            Sequence(
                "ROW",
                "ACCESS",
                "POLICY",
                Ref("ObjectReferenceSegment"),
            ),
            # https://docs.snowflake.com/en/sql-reference/sql/desc-file-format.html
            Sequence(
                "FILE",
                "FORMAT",
                Ref("ObjectReferenceSegment"),
            ),
            # https://docs.snowflake.com/en/sql-reference/sql/desc-stage.html
            Sequence(
                "STAGE",
                Ref("ObjectReferenceSegment"),
            ),
            # https://docs.snowflake.com/en/sql-reference/sql/desc-pipe.html
            Sequence(
                "PIPE",
                Ref("ObjectReferenceSegment"),
            ),
            # https://docs.snowflake.com/en/sql-reference/sql/desc-stream.html
            Sequence(
                "STREAM",
                Ref("ObjectReferenceSegment"),
            ),
            # https://docs.snowflake.com/en/sql-reference/sql/desc-task.html
            Sequence(
                "TASK",
                Ref("ObjectReferenceSegment"),
            ),
            # https://docs.snowflake.com/en/sql-reference/sql/desc-function.html
            Sequence(
                "FUNCTION",
                Ref("FunctionNameSegment"),
                Bracketed(
                    Delimited(
                        Ref("DatatypeSegment"),
                        optional=True,
                    ),
                ),
            ),
            # https://docs.snowflake.com/en/sql-reference/sql/desc-procedure.html
            Sequence(
                "PROCEDURE",
                Ref("FunctionNameSegment"),
                Bracketed(
                    Delimited(
                        Ref("DatatypeSegment"),
                        optional=True,
                    ),
                ),
            ),
        ),
    )


class TransactionStatementSegment(BaseSegment):
    """`BEGIN`, `START TRANSACTION`, `COMMIT`, AND `ROLLBACK` statement grammar.

    Overwrites ANSI to match correct Snowflake grammar.

    https://docs.snowflake.com/en/sql-reference/sql/begin.html
    https://docs.snowflake.com/en/sql-reference/sql/commit.html
    https://docs.snowflake.com/en/sql-reference/sql/rollback.html
    """

    type = "transaction_statement"
    match_grammar = OneOf(
        Sequence(
            "BEGIN",
            OneOf("WORK", "TRANSACTION", optional=True),
            Sequence("NAME", Ref("ObjectReferenceSegment"), optional=True),
        ),
        Sequence(
            "START",
            "TRANSACTION",
            Sequence("NAME", Ref("ObjectReferenceSegment"), optional=True),
        ),
        "COMMIT",
        "ROLLBACK",
    )


class TruncateStatementSegment(BaseSegment):
    """`TRUNCATE TABLE` statement.

    https://docs.snowflake.com/en/sql-reference/sql/truncate-table.html
    """

    type = "truncate_table"
    match_grammar = Sequence(
        "TRUNCATE",
        Ref.keyword("TABLE", optional=True),
        Sequence("IF", "EXISTS", optional=True),
        Ref("TableReferenceSegment"),
    )


class UnsetStatementSegment(BaseSegment):
    """An `UNSET` statement.

    https://docs.snowflake.com/en/sql-reference/sql/unset.html
    """

    type = "unset_statement"

    match_grammar = Sequence(
        "UNSET",
        OneOf(
            Ref("LocalVariableNameSegment"),
            Bracketed(
                Delimited(
                    Ref("LocalVariableNameSegment"),
                ),
            ),
        ),
    )


class UndropStatementSegment(BaseSegment):
    """`UNDROP` statement.

    DATABASE: https://docs.snowflake.com/en/sql-reference/sql/undrop-database.html
    SCHEMA: https://docs.snowflake.com/en/sql-reference/sql/undrop-schema.html
    TABLE: https://docs.snowflake.com/en/sql-reference/sql/undrop-table.html
    """

    type = "undrop_statement"
    match_grammar = Sequence(
        "UNDROP",
        OneOf(
            Sequence(
                "DATABASE",
                Ref("DatabaseReferenceSegment"),
            ),
            Sequence(
                "SCHEMA",
                Ref("SchemaReferenceSegment"),
            ),
            Sequence(
                "TABLE",
                Ref("TableReferenceSegment"),
            ),
        ),
    )


class CommentStatementSegment(BaseSegment):
    """`COMMENT` statement grammar.

    https://docs.snowflake.com/en/sql-reference/sql/comment.html

    N.B. this applies to all objects, so there may be some I've missed
    here so add any others to the OneOf grammar below.
    """

    type = "comment_statement"
    match_grammar = Sequence(
        "COMMENT",
        Sequence(
            "IF",
            "EXISTS",
            optional=True,
        ),
        "ON",
        OneOf(
            "COLUMN",
            "TABLE",
            "VIEW",
            "SCHEMA",
            "DATABASE",
            "WAREHOUSE",
            "USER",
            "STAGE",
            "FUNCTION",
            "PROCEDURE",
            "SEQUENCE",
            "SHARE",
            "PIPE",
            "STREAM",
            "TASK",
            Sequence(
                "NETWORK",
                "POLICY",
            ),
            Sequence(
                OneOf(
                    "API",
                    "NOTIFICATION",
                    "SECURITY",
                    "STORAGE",
                ),
                "INTEGRATION",
            ),
            Sequence(
                "SESSION",
                "POLICY",
            ),
            Sequence(
                "EXTERNAL",
                "TABLE",
            ),
            Sequence(
                "MATERIALIZED",
                "VIEW",
            ),
            Sequence(
                "MASKING",
                "POLICY",
            ),
            Sequence(
                "ROW",
                "ACCESS",
                "POLICY",
            ),
            Sequence(
                "FILE",
                "FORMAT",
            ),
        ),
        Ref("ObjectReferenceSegment"),
        "IS",
        Ref("QuotedLiteralSegment"),
    )


class UseStatementSegment(BaseSegment):
    """A `USE` statement.

    https://docs.snowflake.com/en/sql-reference/sql/use.html
    """

    type = "use_statement"
    match_grammar = Sequence(
        "USE",
        OneOf(
            Sequence("ROLE", Ref("ObjectReferenceSegment")),
            Sequence("WAREHOUSE", Ref("ObjectReferenceSegment")),
            Sequence(
                Ref.keyword("DATABASE", optional=True),
                Ref("DatabaseReferenceSegment"),
            ),
            Sequence(
                Ref.keyword("SCHEMA", optional=True),
                Ref("SchemaReferenceSegment"),
            ),
            Sequence(
                "SECONDARY",
                "ROLES",
                OneOf(
                    "ALL",
                    "NONE",
                ),
            ),
        ),
    )


class CallStatementSegment(BaseSegment):
    """`CALL` statement.

    https://docs.snowflake.com/en/sql-reference/sql/call.html
    """

    type = "call_statement"
    match_grammar = Sequence(
        "CALL",
        Sequence(
            Ref("FunctionNameSegment"),
            Bracketed(
                Ref(
                    "FunctionContentsGrammar",
                    # The brackets might be empty for some functions...
                    optional=True,
                    ephemeral_name="FunctionContentsGrammar",
                ),
            ),
        ),
    )


class LimitClauseSegment(BaseSegment):
    """A `LIMIT` clause.

    https://docs.snowflake.com/en/sql-reference/constructs/limit.html
    """

    type = "limit_clause"
    match_grammar = OneOf(
        Sequence(
            "LIMIT",
            Indent,
            Ref("LimitLiteralGrammar"),
            Dedent,
            Sequence(
                "OFFSET",
                Indent,
                Ref("LimitLiteralGrammar"),
                Dedent,
                optional=True,
            ),
        ),
        Sequence(
            Sequence(
                "OFFSET",
                Indent,
                Ref("LimitLiteralGrammar"),
                OneOf(
                    "ROW",
                    "ROWS",
                    optional=True,
                ),
                Dedent,
                optional=True,
            ),
            "FETCH",
            Indent,
            OneOf(
                "FIRST",
                "NEXT",
                optional=True,
            ),
            Ref("LimitLiteralGrammar"),
            OneOf(
                "ROW",
                "ROWS",
                optional=True,
            ),
            Ref.keyword("ONLY", optional=True),
            Dedent,
        ),
    )


class SelectClauseSegment(ansi.SelectClauseSegment):
    """A group of elements in a select target statement."""

    match_grammar = ansi.SelectClauseSegment.match_grammar.copy()
    match_grammar.terminator = match_grammar.terminator.copy(
        insert=[Ref.keyword("FETCH"), Ref.keyword("OFFSET")],
    )
    parse_grammar = ansi.SelectClauseSegment.parse_grammar.copy()


class OrderByClauseSegment(BaseSegment):
    """An `ORDER BY` clause.

    https://docs.snowflake.com/en/sql-reference/constructs/order-by.html
    """

    type = "orderby_clause"
    match_grammar = ansi_dialect.get_segment(
        "OrderByClauseSegment"
    ).match_grammar.copy()
    match_grammar.terminator = match_grammar.terminator.copy(  # type: ignore
        insert=[Ref.keyword("FETCH"), Ref.keyword("OFFSET"), Ref.keyword("MEASURES")],
    )
    parse_grammar = Sequence(
        "ORDER",
        "BY",
        Indent,
        Delimited(
            Sequence(
                OneOf(
                    Ref("ColumnReferenceSegment"),
                    # Can `ORDER BY 1`
                    Ref("NumericLiteralSegment"),
                    # Can order by an expression
                    Ref("ExpressionSegment"),
                ),
                OneOf("ASC", "DESC", optional=True),
                Sequence("NULLS", OneOf("FIRST", "LAST"), optional=True),
            ),
            terminator=OneOf("LIMIT", "FETCH", "OFFSET", Ref("FrameClauseUnitGrammar")),
        ),
        Dedent,
    )


class HavingClauseSegment(BaseSegment):
    """A `HAVING` clause."""

    type = "having_clause"
    match_grammar = ansi_dialect.get_segment("HavingClauseSegment").match_grammar.copy()
    match_grammar.terminator = match_grammar.terminator.copy(  # type: ignore
        insert=[Ref.keyword("FETCH"), Ref.keyword("OFFSET")],
    )
    parse_grammar = ansi_dialect.get_segment(
        "HavingClauseSegment"
    ).parse_grammar.copy()  # type: ignore<|MERGE_RESOLUTION|>--- conflicted
+++ resolved
@@ -3182,9 +3182,6 @@
     )
 
 
-<<<<<<< HEAD
-=======
-@snowflake_dialect.segment()
 class CreateStreamStatementSegment(BaseSegment):
     """A Snowflake `CREATE STREAM` statement.
 
@@ -3248,8 +3245,6 @@
     )
 
 
-@snowflake_dialect.segment()
->>>>>>> e3ac22d0
 class ShowStatementSegment(BaseSegment):
     """A snowflake `SHOW` statement.
 
