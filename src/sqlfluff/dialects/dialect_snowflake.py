--- conflicted
+++ resolved
@@ -1439,11 +1439,8 @@
             Ref("AlterRowAccessPolicyStatmentSegment"),
             Ref("AlterTagStatementSegment"),
             Ref("ExceptionBlockStatementSegment"),
-<<<<<<< HEAD
             Ref("DropDynamicTableSegment"),
-=======
             Ref("CreateAuthenticationPolicySegment"),
->>>>>>> 8816cbb8
         ],
         remove=[
             Ref("CreateIndexStatementSegment"),
@@ -9296,7 +9293,6 @@
     )
 
 
-<<<<<<< HEAD
 class DropDynamicTableSegment(BaseSegment):
     """Drop dynamic table segment."""
 
@@ -9308,7 +9304,8 @@
         "TABLE",
         Ref("IfExistsGrammar", optional=True),
         Ref("TableReferenceSegment"),
-=======
+
+      
 class CreateAuthenticationPolicySegment(BaseSegment):
     """A Snowflake Create Authentication Policy Segment."""
 
@@ -9376,5 +9373,4 @@
             Ref("QuotedLiteralSegment"),
             optional=True,
         ),
->>>>>>> 8816cbb8
     )