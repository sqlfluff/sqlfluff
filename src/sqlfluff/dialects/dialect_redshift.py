"""The Amazon Redshift dialect.

This is based on postgres dialect, since it was initially based off of Postgres 8.
We should monitor in future and see if it should be rebased off of ANSI
"""
from sqlfluff.core.parser import (
    OneOf,
    AnyNumberOf,
    AnySetOf,
    Anything,
    Ref,
    Sequence,
    Bracketed,
    BaseSegment,
    Delimited,
    Matchable,
    Nothing,
    OptionallyBracketed,
)
from sqlfluff.core.dialects import load_raw_dialect
from sqlfluff.dialects.dialect_redshift_keywords import (
    redshift_reserved_keywords,
    redshift_unreserved_keywords,
)
from sqlfluff.dialects import dialect_postgres as postgres
from sqlfluff.dialects import dialect_ansi as ansi

postgres_dialect = load_raw_dialect("postgres")
ansi_dialect = load_raw_dialect("ansi")
redshift_dialect = postgres_dialect.copy_as("redshift")

# Set Keywords
redshift_dialect.sets("unreserved_keywords").clear()
redshift_dialect.sets("unreserved_keywords").update(
    [n.strip().upper() for n in redshift_unreserved_keywords.split("\n")]
)

redshift_dialect.sets("reserved_keywords").clear()
redshift_dialect.sets("reserved_keywords").update(
    [n.strip().upper() for n in redshift_reserved_keywords.split("\n")]
)

redshift_dialect.sets("bare_functions").clear()
redshift_dialect.sets("bare_functions").update(["current_date", "sysdate"])

redshift_dialect.sets("date_part_function_name").update(
    ["DATEADD", "DATEDIFF", "EXTRACT", "DATE_PART"]
)

# Add datetime units
# https://docs.aws.amazon.com/redshift/latest/dg/r_Dateparts_for_datetime_functions.html
redshift_dialect.sets("datetime_units").update(
    [
        # millenium
        "MILLENNIUM",
        "MILLENNIA",
        "MIL",
        "MILS",
        # century
        "CENTURY",
        "CENTURIES",
        "C",
        "CENT",
        "CENTS",
        # decade
        "DECADE",
        "DECADES",
        "DEC",
        "DECS",
        # epoch
        "EPOCH",
        # year
        "YEAR",
        "YEARS",
        "Y",
        "YR",
        "YRS",
        # quarter
        "QUARTER",
        "QUARTERS",
        "QTR",
        "QTRS",
        # month
        "MONTH",
        "MONTHS",
        "MON",
        "MONS",
        # week
        "WEEK",
        "WEEKS",
        "W",
        # day of week
        "DAYOFWEEK",
        "DOW",
        "DW",
        "WEEKDAY",
        # day of year
        "DAYOFYEAR",
        "DOY",
        "DY",
        "YEARDAY",
        # day
        "DAY",
        "DAYS",
        "D",
        # hour
        "HOUR",
        "HOURS",
        "H",
        "HR",
        "HRS",
        # minute
        "MINUTE",
        "MINUTES",
        "M",
        "MIN",
        "MINS",
        # second
        "SECOND",
        "SECONDS",
        "S",
        "SEC",
        "SECS",
        # millisec
        "MILLISECOND",
        "MILLISECONDS",
        "MS",
        "MSEC",
        "MSECS",
        "MSECOND",
        "MSECONDS",
        "MILLISEC",
        "MILLISECS",
        "MILLISECON",
        # microsec
        "MICROSECOND",
        "MICROSECONDS",
        "MICROSEC",
        "MICROSECS",
        "MICROSECOND",
        "USECOND",
        "USECONDS",
        "US",
        "USEC",
        "USECS",
        # timezone
        "TIMEZONE",
        "TIMEZONE_HOUR",
        "TIMEZONE_MINUTE",
    ]
)

redshift_dialect.replace(
    WellKnownTextGeometrySegment=Nothing(),
    JoinLikeClauseGrammar=Sequence(
        AnySetOf(
            Ref("FromPivotExpressionSegment"),
            Ref("FromUnpivotExpressionSegment"),
            min_times=1,
        ),
        Ref("AliasExpressionSegment", optional=True),
    ),
    ColumnReferenceSegment=Delimited(
        Sequence(
            ansi.ColumnReferenceSegment,
            AnyNumberOf(Ref("ArrayAccessorSegment")),
        ),
        delimiter=OneOf(
            Ref("DotSegment"), Sequence(Ref("DotSegment"), Ref("DotSegment"))
        ),
        terminator=OneOf(
            "ON",
            "AS",
            "USING",
            Ref("CommaSegment"),
            Ref("CastOperatorSegment"),
            Ref("BinaryOperatorGrammar"),
            Ref("ColonSegment"),
            Ref("DelimiterGrammar"),
            Ref("JoinLikeClauseGrammar"),
        ),
        allow_gaps=False,
    ),
)


# Inherit from the Postgres ObjectReferenceSegment this way so we can inherit
# other segment types from it.
class ObjectReferenceSegment(postgres.ObjectReferenceSegment):
    """A reference to an object."""

    pass


redshift_dialect.add(
    CompressionTypeGrammar=OneOf(
        "BZIP2",
        "GZIP",
        "LZOP",
        "ZSTD",
    ),
    ArgModeGrammar=OneOf(
        "IN",
        "OUT",
        "INOUT",
    ),
    ColumnEncodingGrammar=OneOf(
        "RAW",
        "AZ64",
        "BYTEDICT",
        "DELTA",
        "DELTA32K",
        "LZO",
        "MOSTLY8",
        "MOSTLY16",
        "MOSTLY32",
        "RUNLENGTH",
        "TEXT255",
        "TEXT32K",
        "ZSTD",
    ),
    QuotaGrammar=Sequence(
        "QUOTA",
        OneOf(
            Sequence(
                Ref("NumericLiteralSegment"),
                OneOf(
                    "MB",
                    "GB",
                    "TB",
                ),
            ),
            "UNLIMITED",
        ),
    ),
)


class FromUnpivotExpressionSegment(BaseSegment):
    """An UNPIVOT expression.

    See
    https://docs.aws.amazon.com/redshift/latest/dg/r_FROM_clause-pivot-unpivot-examples.html
    for details.
    """

    type = "from_unpivot_expression"
    match_grammar = Sequence(
        "UNPIVOT",
        Sequence(
            OneOf("INCLUDE", "EXCLUDE"),
            "NULLS",
            optional=True,
        ),
        Bracketed(
            Sequence(
                Ref("ColumnReferenceSegment"),
                "FOR",
                Ref("ColumnReferenceSegment"),
                "IN",
                Bracketed(
                    Delimited(
                        Sequence(
                            Ref("ColumnReferenceSegment"),
                            Ref("AliasExpressionSegment", optional=True),
                        )
                    ),
                ),
            ),
        ),
    )


class FromPivotExpressionSegment(BaseSegment):
    """A PIVOT expression.

    See
    https://docs.aws.amazon.com/redshift/latest/dg/r_FROM_clause-pivot-unpivot-examples.html
    for details.
    """

    type = "from_pivot_expression"
    match_grammar = Sequence(
        "PIVOT",
        Bracketed(
            Sequence(
                OptionallyBracketed(Ref("FunctionSegment")),
                Ref("AliasExpressionSegment", optional=True),
                "FOR",
                Ref("ColumnReferenceSegment"),
                "IN",
                Bracketed(
                    Delimited(
                        Sequence(
                            Ref("ExpressionSegment"),
                            Ref("AliasExpressionSegment", optional=True),
                        ),
                    ),
                ),
            ),
        ),
    )


class DateTimeTypeIdentifier(BaseSegment):
    """A Date Time type."""

    type = "datetime_type_identifier"
    match_grammar = OneOf(
        "DATE",
        "DATETIME",
        Sequence(
            OneOf("TIME", "TIMESTAMP"),
            Sequence(OneOf("WITH", "WITHOUT"), "TIME", "ZONE", optional=True),
        ),
        OneOf("TIMETZ", "TIMESTAMPTZ"),
        # INTERVAL types are not Datetime types under Redshift:
        # https://docs.aws.amazon.com/redshift/latest/dg/r_Datetime_types.html
    )


class DatatypeSegment(BaseSegment):
    """A data type segment.

    Indicates a data type.

    https://docs.aws.amazon.com/redshift/latest/dg/c_Supported_data_types.html
    """

    type = "data_type"
    match_grammar = OneOf(
        # numeric types
        "SMALLINT",
        "INT2",
        "INTEGER",
        "INT",
        "INT4",
        "BIGINT",
        "INT8",
        "REAL",
        "FLOAT4",
        Sequence("DOUBLE", "PRECISION"),
        "FLOAT8",
        "FLOAT",
        # numeric types [precision ["," scale])]
        Sequence(
            OneOf("DECIMAL", "NUMERIC"),
            Bracketed(
                Delimited(Ref("NumericLiteralSegment")),
                optional=True,
            ),
        ),
        # character types
        OneOf(
            Sequence(
                OneOf(
                    "CHAR",
                    "CHARACTER",
                    "NCHAR",
                    "VARCHAR",
                    Sequence("CHARACTER", "VARYING"),
                    "NVARCHAR",
                ),
                Bracketed(
                    OneOf(
                        Ref("NumericLiteralSegment"),
                        "MAX",
                    ),
                    optional=True,
                ),
            ),
            "BPCHAR",
            "TEXT",
        ),
        Ref("DateTimeTypeIdentifier"),
        # INTERVAL is a data type *only* for conversion operations
        "INTERVAL",
        # boolean types
        OneOf("BOOLEAN", "BOOL"),
        # hllsketch type
        "HLLSKETCH",
        # super type
        "SUPER",
        # spatial data
        "GEOMETRY",
        "GEOGRAPHY",
        # binary type
        Sequence(
            OneOf(
                "VARBYTE",
                "VARBINARY",
                Sequence("BINARY", "VARYING"),
            ),
            Bracketed(
                Ref("NumericLiteralSegment"),
                optional=True,
            ),
        ),
    )


class DataFormatSegment(BaseSegment):
    """DataFormat segment.

    Indicates data format available for COPY commands.

    https://docs.aws.amazon.com/redshift/latest/dg/c_Compression_encodings.html
    """

    type = "data_format_segment"

    match_grammar = Sequence(
        Sequence(
            "FORMAT",
            Ref.keyword("AS", optional=True),
            optional=True,
        ),
        OneOf(
            Sequence(
                "CSV",
                Sequence(
                    "QUOTE",
                    Ref.keyword("AS", optional=True),
                    Ref("QuotedLiteralSegment"),
                    optional=True,
                ),
            ),
            Sequence(
                "SHAPEFILE",
                Sequence(
                    "SIMPLIFY",
                    Ref.keyword("AUTO", optional=True),
                    Ref("NumericLiteralSegment", optional=True),
                    optional=True,
                ),
            ),
            Sequence(
                OneOf("AVRO", "JSON"),
                Sequence(
                    Ref.keyword("AS", optional=True),
                    Ref("QuotedLiteralSegment"),
                    optional=True,
                ),
            ),
            "PARQUET",
            "ORC",
            "RCFILE",
            "SEQUENCEFILE",
        ),
    )


class AuthorizationSegment(BaseSegment):
    """Authorization segment.

    Specifies authorization to access data in another AWS resource.

    https://docs.aws.amazon.com/redshift/latest/dg/copy-parameters-authorization.html
    """

    type = "authorization_segment"

    match_grammar = AnySetOf(
        OneOf(
            Sequence(
                "IAM_ROLE",
                OneOf(
                    "DEFAULT",
                    Ref("QuotedLiteralSegment"),
                ),
            ),
            Sequence(
                Ref.keyword("WITH", optional=True),
                "CREDENTIALS",
                Ref.keyword("AS", optional=True),
                Ref("QuotedLiteralSegment"),
            ),
            Sequence(
                "ACCESS_KEY_ID",
                Ref("QuotedLiteralSegment"),
                "SECRET_ACCESS_KEY",
                Ref("QuotedLiteralSegment"),
                Sequence(
                    "SESSION_TOKEN",
                    Ref("QuotedLiteralSegment"),
                    optional=True,
                ),
            ),
            optional=False,
        ),
        Sequence(
            "KMS_KEY_ID",
            Ref("QuotedLiteralSegment"),
            optional=True,
        ),
        Sequence(
            "MASTER_SYMMETRIC_KEY",
            Ref("QuotedLiteralSegment"),
            optional=True,
        ),
    )


class ColumnAttributeSegment(BaseSegment):
    """Redshift specific column attributes.

    As specified in
    https://docs.aws.amazon.com/redshift/latest/dg/r_CREATE_TABLE_NEW.html
    """

    type = "column_attribute_segment"

    match_grammar = AnySetOf(
        Sequence("DEFAULT", Ref("ExpressionSegment")),
        Sequence(
            "IDENTITY",
            Bracketed(Delimited(Ref("NumericLiteralSegment"))),
        ),
        Sequence(
            "GENERATED",
            "BY",
            "DEFAULT",
            "AS",
            "IDENTITY",
            Bracketed(Delimited(Ref("NumericLiteralSegment"))),
        ),
        Sequence("ENCODE", Ref("ColumnEncodingGrammar")),
        "DISTKEY",
        "SORTKEY",
        Sequence("COLLATE", OneOf("CASE_SENSITIVE", "CASE_INSENSITIVE")),
    )


class ColumnConstraintSegment(BaseSegment):
    """Redshift specific column constraints.

    As specified in
    https://docs.aws.amazon.com/redshift/latest/dg/r_CREATE_TABLE_NEW.html
    """

    type = "column_constraint_segment"

    match_grammar = AnySetOf(
        OneOf(Sequence("NOT", "NULL"), "NULL"),
        OneOf("UNIQUE", Sequence("PRIMARY", "KEY")),
        Sequence(
            "REFERENCES",
            Ref("TableReferenceSegment"),
            Bracketed(Ref("ColumnReferenceSegment"), optional=True),
        ),
    )


class TableAttributeSegment(BaseSegment):
    """Redshift specific table attributes.

    As specified in
    https://docs.aws.amazon.com/redshift/latest/dg/r_CREATE_TABLE_NEW.html
    """

    type = "table_constraint"

    match_grammar = AnySetOf(
        Sequence("DISTSTYLE", OneOf("AUTO", "EVEN", "KEY", "ALL"), optional=True),
        Sequence("DISTKEY", Bracketed(Ref("ColumnReferenceSegment")), optional=True),
        OneOf(
            Sequence(
                OneOf("COMPOUND", "INTERLEAVED", optional=True),
                "SORTKEY",
                Bracketed(Delimited(Ref("ColumnReferenceSegment"))),
            ),
            Sequence("SORTKEY", "AUTO"),
            optional=True,
        ),
        Sequence("ENCODE", "AUTO", optional=True),
    )


class TableConstraintSegment(BaseSegment):
    """Redshift specific table constraints.

    As specified in
    https://docs.aws.amazon.com/redshift/latest/dg/r_CREATE_TABLE_NEW.html
    """

    type = "table_constraint"

    match_grammar = AnySetOf(
        Sequence("UNIQUE", Bracketed(Delimited(Ref("ColumnReferenceSegment")))),
        Sequence(
            "PRIMARY",
            "KEY",
            Bracketed(Delimited(Ref("ColumnReferenceSegment"))),
        ),
        Sequence(
            "FOREIGN",
            "KEY",
            Bracketed(Delimited(Ref("ColumnReferenceSegment"))),
            "REFERENCES",
            Ref("TableReferenceSegment"),
            Sequence(Bracketed(Ref("ColumnReferenceSegment"))),
        ),
    )


class LikeOptionSegment(BaseSegment):
    """Like Option Segment.

    As specified in
    https://docs.aws.amazon.com/redshift/latest/dg/r_CREATE_TABLE_NEW.html
    """

    type = "like_option_segment"

    match_grammar = Sequence(OneOf("INCLUDING", "EXCLUDING"), "DEFAULTS")


class CreateTableStatementSegment(BaseSegment):
    """A `CREATE TABLE` statement.

    As specified in
    https://docs.aws.amazon.com/redshift/latest/dg/r_CREATE_TABLE_NEW.html
    """

    type = "create_table_statement"

    match_grammar = Sequence(
        "CREATE",
        Ref.keyword("LOCAL", optional=True),
        Ref("TemporaryGrammar", optional=True),
        "TABLE",
        Ref("IfNotExistsGrammar", optional=True),
        Ref("TableReferenceSegment"),
        Bracketed(
            OneOf(
                # Columns and comment syntax:
                Delimited(
                    Sequence(
                        Ref("ColumnReferenceSegment"),
                        Ref("DatatypeSegment"),
                        AnyNumberOf(
                            Ref("ColumnAttributeSegment"),
                            Ref("ColumnConstraintSegment"),
                            optional=True,
                        ),
                    ),
                    Ref("TableConstraintSegment", optional=True),
                ),
                Sequence(
                    "LIKE",
                    Ref("TableReferenceSegment"),
                    AnyNumberOf(Ref("LikeOptionSegment"), optional=True),
                ),
            )
        ),
        Sequence("BACKUP", OneOf("YES", "NO", optional=True), optional=True),
        AnyNumberOf(Ref("TableAttributeSegment"), optional=True),
    )


class CreateTableAsStatementSegment(BaseSegment):
    """A `CREATE TABLE AS` statement.

    As specified in
    https://docs.aws.amazon.com/redshift/latest/dg/r_CREATE_TABLE_AS.html
    """

    type = "create_table_as_statement"
    match_grammar = Sequence(
        "CREATE",
        Sequence(
            Ref.keyword("LOCAL", optional=True),
            OneOf("TEMPORARY", "TEMP"),
            optional=True,
        ),
        "TABLE",
        Ref("ObjectReferenceSegment"),
        Bracketed(
            Delimited(
                Ref("ColumnReferenceSegment"),
            ),
            optional=True,
        ),
        Sequence("BACKUP", OneOf("YES", "NO"), optional=True),
        Ref("TableAttributeSegment", optional=True),
        "AS",
        OptionallyBracketed(Ref("SelectableGrammar")),
    )


class CreateModelStatementSegment(BaseSegment):
    """A `CREATE MODEL` statement.

    https://docs.aws.amazon.com/redshift/latest/dg/r_CREATE_MODEL.html
    NB: order of keywords matter
    """

    type = "create_model_statement"
    match_grammar = Sequence(
        "CREATE",
        "MODEL",
        Ref("ObjectReferenceSegment"),
        Sequence(
            "FROM",
            OneOf(
                Ref("QuotedLiteralSegment"),
                Bracketed(Ref("SelectableGrammar")),
                Ref("ObjectReferenceSegment"),
            ),
            optional=True,
        ),
        Sequence(
            "TARGET",
            Ref("ColumnReferenceSegment"),
            optional=True,
        ),
        Sequence(
            "FUNCTION",
            Ref("ObjectReferenceSegment"),
            Bracketed(
                Delimited(Ref("DatatypeSegment")),
                optional=True,
            ),
        ),
        Sequence(
            "RETURNS",
            Ref("DatatypeSegment"),
            optional=True,
        ),
        Sequence(
            "SAGEMAKER",
            Ref("QuotedLiteralSegment"),
            optional=True,
        ),
        Sequence(
            "IAM_ROLE",
            OneOf(
                "DEFAULT",
                Ref("QuotedLiteralSegment"),
            ),
        ),
        Sequence(
            "AUTO",
            OneOf(
                "ON",
                "OFF",
            ),
            optional=True,
        ),
        Sequence(
            "MODEL_TYPE",
            OneOf(
                "XGBOOST",
                "MLP",
                "KMEANS",
            ),
            optional=True,
        ),
        Sequence(
            "PROBLEM_TYPE",
            OneOf(
                "REGRESSION",
                "BINARY_CLASSIFICATION",
                "MULTICLASS_CLASSIFICATION",
            ),
            optional=True,
        ),
        Sequence(
            "OBJECTIVE",
            Ref("QuotedLiteralSegment"),
            optional=True,
        ),
        Sequence(
            "PREPROCESSORS",
            Ref("QuotedLiteralSegment"),
            optional=True,
        ),
        Sequence(
            "HYPERPARAMETERS",
            "DEFAULT",
            Sequence(
                "EXCEPT",
                Bracketed(
                    Delimited(
                        Anything(),
                    ),
                ),
                optional=True,
            ),
            optional=True,
        ),
        Sequence(
            "SETTINGS",
            Bracketed(
                Sequence(
                    "S3_BUCKET",
                    Ref("QuotedLiteralSegment"),
                    Sequence(
                        "KMS_KEY_ID",
                        Ref("QuotedLiteralSegment"),
                        optional=True,
                    ),
                    Sequence(
                        "S3_GARBAGE_COLLECT",
                        OneOf(
                            "ON",
                            "OFF",
                        ),
                        optional=True,
                    ),
                    Sequence(
                        "MAX_CELLS",
                        Ref("NumericLiteralSegment"),
                        optional=True,
                    ),
                    Sequence(
                        "MAX_RUNTIME",
                        Ref("NumericLiteralSegment"),
                        optional=True,
                    ),
                ),
            ),
            optional=True,
        ),
    )


class ShowModelStatementSegment(BaseSegment):
    """A `SHOW MODEL` statement.

    As specified in: https://docs.aws.amazon.com/redshift/latest/dg/r_SHOW_MODEL.html
    """

    type = "show_model_statement"

    match_grammar = Sequence(
        "SHOW",
        "MODEL",
        OneOf(
            "ALL",
            Ref("ObjectReferenceSegment"),
        ),
    )


class CreateExternalTableStatementSegment(BaseSegment):
    """A `CREATE EXTERNAL TABLE` statement.

    https://docs.aws.amazon.com/redshift/latest/dg/r_CREATE_EXTERNAL_TABLE.html
    """

    type = "create_external_table_statement"

    match_grammar = Sequence(
        "CREATE",
        "EXTERNAL",
        "TABLE",
        Ref("TableReferenceSegment"),
        Bracketed(
            # Columns and comment syntax:
            Delimited(
                Sequence(
                    Ref("ColumnReferenceSegment"),
                    Ref("DatatypeSegment"),
                ),
            ),
        ),
        Ref("PartitionedBySegment", optional=True),
        Sequence(
            "ROW",
            "FORMAT",
            OneOf(
                Sequence(
                    "DELIMITED",
                    Ref("RowFormatDelimitedSegment"),
                ),
                Sequence(
                    "SERDE",
                    Ref("QuotedLiteralSegment"),
                    Sequence(
                        "WITH",
                        "SERDEPROPERTIES",
                        Bracketed(
                            Delimited(
                                Sequence(
                                    Ref("QuotedLiteralSegment"),
                                    Ref("EqualsSegment"),
                                    Ref("QuotedLiteralSegment"),
                                ),
                            ),
                        ),
                        optional=True,
                    ),
                ),
            ),
            optional=True,
        ),
        "STORED",
        "AS",
        OneOf(
            "PARQUET",
            "RCFILE",
            "SEQUENCEFILE",
            "TEXTFILE",
            "ORC",
            "AVRO",
            Sequence(
                "INPUTFORMAT",
                Ref("QuotedLiteralSegment"),
                "OUTPUTFORMAT",
                Ref("QuotedLiteralSegment"),
            ),
        ),
        "LOCATION",
        Ref("QuotedLiteralSegment"),
        Sequence(
            "TABLE",
            "PROPERTIES",
            Bracketed(
                Delimited(
                    Sequence(
                        Ref("QuotedLiteralSegment"),
                        Ref("EqualsSegment"),
                        Ref("QuotedLiteralSegment"),
                    ),
                ),
            ),
            optional=True,
        ),
    )


class CreateExternalTableAsStatementSegment(BaseSegment):
    """A `CREATE EXTERNAL TABLE AS` statement.

    https://docs.aws.amazon.com/redshift/latest/dg/r_CREATE_EXTERNAL_TABLE.html
    """

    type = "create_external_table_statement"

    match_grammar = Sequence(
        "CREATE",
        "EXTERNAL",
        "TABLE",
        Ref("TableReferenceSegment"),
        Ref("PartitionedBySegment", optional=True),
        Sequence(
            "ROW",
            "FORMAT",
            "DELIMITED",
            Ref("RowFormatDelimitedSegment"),
            optional=True,
        ),
        "STORED",
        "AS",
        OneOf(
            "PARQUET",
            "TEXTFILE",
        ),
        "LOCATION",
        Ref("QuotedLiteralSegment"),
        Sequence(
            "TABLE",
            "PROPERTIES",
            Bracketed(
                Delimited(
                    Sequence(
                        Ref("QuotedLiteralSegment"),
                        Ref("EqualsSegment"),
                        Ref("QuotedLiteralSegment"),
                    ),
                ),
            ),
            optional=True,
        ),
        "AS",
        OptionallyBracketed(Ref("SelectableGrammar")),
    )


class CreateExternalSchemaStatementSegment(BaseSegment):
    """A `CREATE EXTERNAL SCHEMA` statement.

    https://docs.aws.amazon.com/redshift/latest/dg/r_CREATE_EXTERNAL_SCHEMA.html
    """

    type = "create_external_schema_statement"

    match_grammar = Sequence(
        "CREATE",
        "EXTERNAL",
        "SCHEMA",
        Ref("IfNotExistsGrammar", optional=True),
        Ref("SchemaReferenceSegment"),
        "FROM",
        OneOf(
            Sequence("DATA", "CATALOG"),
            Sequence("HIVE", "METASTORE"),
            "POSTGRES",
            "MYSQL",
            "KINESIS",
            "REDSHIFT",
        ),
        AnySetOf(
            Sequence("DATABASE", Ref("QuotedLiteralSegment")),
            Sequence("REGION", Ref("QuotedLiteralSegment")),
            Sequence("SCHEMA", Ref("QuotedLiteralSegment")),
            Sequence(
                "URI",
                Ref("QuotedLiteralSegment"),
                Sequence("PORT", Ref("NumericLiteralSegment"), optional=True),
            ),
            Sequence(
                "IAM_ROLE",
                OneOf(
                    "DEFAULT",
                    Ref("QuotedLiteralSegment"),
                ),
            ),
            Sequence("SECRET_ARN", Ref("QuotedLiteralSegment")),
            Sequence("CATALOG_ROLE", Ref("QuotedLiteralSegment")),
            Sequence("CREATE", "EXTERNAL", "DATABASE", "IF", "NOT", "EXISTS"),
            optional=True,
        ),
    )


class CreateLibraryStatementSegment(BaseSegment):
    """A `CREATE LIBRARY` statement.

    https://docs.aws.amazon.com/redshift/latest/dg/r_CREATE_LIBRARY.html
    """

    type = "create_library_statement"

    match_grammar = Sequence(
        "CREATE",
        Sequence(
            "OR",
            "REPLACE",
            optional=True,
        ),
        "LIBRARY",
        Ref("ObjectReferenceSegment"),
        "LANGUAGE",
        "PLPYTHONU",
        "FROM",
        Ref("QuotedLiteralSegment"),
        AnySetOf(
            Ref("AuthorizationSegment", optional=False),
            Sequence(
                "REGION",
                Ref.keyword("AS", optional=True),
                Ref("QuotedLiteralSegment"),
                optional=True,
            ),
        ),
    )


class UnloadStatementSegment(BaseSegment):
    """A `UNLOAD` statement.

    https://docs.aws.amazon.com/redshift/latest/dg/r_UNLOAD.html
    """

    type = "unload_statement"

    match_grammar = Sequence(
        "UNLOAD",
        Bracketed(Ref("QuotedLiteralSegment")),
        "TO",
        Ref("QuotedLiteralSegment"),
        AnySetOf(
            Ref("AuthorizationSegment", optional=False),
            Sequence(
                "REGION",
                Ref.keyword("AS", optional=True),
                Ref("QuotedLiteralSegment"),
                optional=True,
            ),
            Ref("CompressionTypeGrammar", optional=True),
            Sequence(
                Sequence(
                    "FORMAT",
                    Ref.keyword("AS", optional=True),
                    optional=True,
                ),
                OneOf(
                    "CSV",
                    "JSON",
                    "PARQUET",
                ),
                optional=True,
            ),
            Sequence(
                "PARTITION",
                "BY",
                Ref("BracketedColumnReferenceListGrammar"),
                Ref.keyword("INCLUDE", optional=True),
            ),
            Sequence(
                "PARALLEL",
                OneOf(
                    "PRESET",
                    "ON",
                    "OFF",
                    "TRUE",
                    "FALSE",
                    optional=True,
                ),
                optional=True,
            ),
            OneOf(
                Sequence(
                    "DELIMITER",
                    Ref.keyword("AS", optional=True),
                    Ref("QuotedLiteralSegment"),
                ),
                Sequence(
                    "FIXEDWIDTH",
                    Ref.keyword("AS", optional=True),
                    Ref("QuotedLiteralSegment"),
                ),
                optional=True,
            ),
            Sequence(
                "MANIFEST",
                Ref.keyword("VERBOSE", optional=True),
                optional=True,
            ),
            Sequence(
                "NULL",
                "AS",
                Ref("QuotedLiteralSegment"),
                optional=True,
            ),
            Sequence(
                "NULL",
                "AS",
                Ref("QuotedLiteralSegment"),
                optional=True,
            ),
            AnySetOf(
                OneOf(
                    "MAXFILESIZE",
                    "ROWGROUPSIZE",
                ),
                Ref.keyword("AS", optional=True),
                Ref("NumericLiteralSegment"),
                OneOf(
                    "MB",
                    "GB",
                ),
                optional=True,
            ),
            Sequence(
                "ENCRYPTED",
                Ref.keyword("AUTO", optional=True),
                optional=True,
            ),
            Ref.keyword("ALLOWOVERWRITE", optional=True),
            Ref.keyword("CLEANPATH", optional=True),
            Ref.keyword("ESCAPE", optional=True),
            Ref.keyword("ADDQUOTES", optional=True),
            Ref.keyword("HEADER", optional=True),
        ),
    )


class CopyStatementSegment(postgres.CopyStatementSegment):
    """A `COPY` statement.

    :
        - https://docs.aws.amazon.com/redshift/latest/dg/r_COPY.html
        - https://docs.aws.amazon.com/redshift/latest/dg/r_COPY-parameters.html
    """

    type = "copy_statement"

    match_grammar = Sequence(
        "COPY",
        Ref("TableReferenceSegment"),
        Ref("BracketedColumnReferenceListGrammar", optional=True),
        "FROM",
        Ref("QuotedLiteralSegment"),
        AnySetOf(
            Ref("AuthorizationSegment", optional=False),
            Sequence(
                "REGION",
                Ref.keyword("AS", optional=True),
                Ref("QuotedLiteralSegment"),
                optional=True,
            ),
            Ref("CompressionTypeGrammar", optional=True),
            Ref("DataFormatSegment", optional=True),
            OneOf(
                Sequence(
                    "DELIMITER",
                    Ref.keyword("AS", optional=True),
                    Ref("QuotedLiteralSegment"),
                ),
                Sequence(
                    "FIXEDWIDTH",
                    Ref.keyword("AS", optional=True),
                    Ref("QuotedLiteralSegment"),
                ),
                optional=True,
            ),
            Sequence(
                "ENCRYPTED",
                Ref.keyword("AUTO", optional=True),
                optional=True,
            ),
            Ref.keyword("MANIFEST", optional=True),
            Sequence(
                "COMPROWS",
                Ref("NumericLiteralSegment"),
                optional=True,
            ),
            Sequence(
                "MAXERROR",
                Ref.keyword("AS", optional=True),
                Ref("NumericLiteralSegment"),
                optional=True,
            ),
            Sequence(
                "COMPUPDATE",
                OneOf(
                    "PRESET",
                    "ON",
                    "OFF",
                    "TRUE",
                    "FALSE",
                    optional=True,
                ),
                optional=True,
            ),
            Sequence(
                "STATUPDATE",
                OneOf(
                    "ON",
                    "OFF",
                    "TRUE",
                    "FALSE",
                    optional=True,
                ),
                optional=True,
            ),
            Ref.keyword("NOLOAD", optional=True),
            Ref.keyword("ACCEPTANYDATE", optional=True),
            Sequence(
                "ACCEPTINVCHARS",
                Ref.keyword("AS", optional=True),
                Ref("QuotedLiteralSegment", optional=True),
                optional=True,
            ),
            Ref.keyword("BLANKSASNULL", optional=True),
            Sequence(
                "DATEFORMAT",
                Ref.keyword("AS", optional=True),
                OneOf(
                    "AUTO",
                    Ref("QuotedLiteralSegment"),
                ),
                optional=True,
            ),
            Ref.keyword("EMPTYASNULL", optional=True),
            Sequence(
                "ENCODING",
                Ref.keyword("AS", optional=True),
                OneOf(
                    "UTF8",
                    "UTF16",
                    "UTF16BE",
                    "UTF16LE",
                ),
                optional=True,
            ),
            Ref.keyword("ESCAPE", optional=True),
            Ref.keyword("EXPLICIT_IDS", optional=True),
            Ref.keyword("FILLRECORD", optional=True),
            Ref.keyword("IGNOREBLANKLINES", optional=True),
            Sequence(
                "IGNOREHEADER",
                Ref.keyword("AS", optional=True),
                Ref("LiteralGrammar"),
                optional=True,
            ),
            Sequence(
                "NULL",
                "AS",
                Ref("QuotedLiteralSegment"),
                optional=True,
            ),
            Sequence(
                "READRATIO",
                Ref("NumericLiteralSegment"),
                optional=True,
            ),
            Ref.keyword("REMOVEQUOTES", optional=True),
            Ref.keyword("ROUNDEC", optional=True),
            Sequence(
                "TIMEFORMAT",
                Ref.keyword("AS", optional=True),
                OneOf(
                    "AUTO",
                    "EPOCHSECS",
                    "EPOCHMILLISECS",
                    Ref("QuotedLiteralSegment"),
                ),
                optional=True,
            ),
            Ref.keyword("TRIMBLANKS", optional=True),
            Ref.keyword("TRUNCATECOLUMNS", optional=True),
        ),
    )


class InsertStatementSegment(BaseSegment):
    """An`INSERT` statement.

    Redshift has two versions of insert statements:
        - https://docs.aws.amazon.com/redshift/latest/dg/r_INSERT_30.html
        - https://docs.aws.amazon.com/redshift/latest/dg/r_INSERT_external_table.html
    """

    # TODO: This logic can be streamlined. However, there are some odd parsing issues.
    # See https://github.com/sqlfluff/sqlfluff/pull/1896

    type = "insert_statement"
    match_grammar = Sequence(
        "INSERT",
        "INTO",
        Ref("TableReferenceSegment"),
        OneOf(
            OptionallyBracketed(Ref("SelectableGrammar")),
            Sequence("DEFAULT", "VALUES"),
            Sequence(
                Ref("BracketedColumnReferenceListGrammar", optional=True),
                OneOf(
                    Ref("ValuesClauseSegment"),
                    OptionallyBracketed(Ref("SelectableGrammar")),
                ),
            ),
        ),
    )


class CreateSchemaStatementSegment(BaseSegment):
    """A `CREATE SCHEMA` statement.

    https://docs.aws.amazon.com/redshift/latest/dg/r_CREATE_SCHEMA.html
    TODO: support optional SCHEMA_ELEMENT
    """

    type = "create_schema_statement"
    match_grammar = Sequence(
        "CREATE",
        "SCHEMA",
        OneOf(
            Sequence(
                Ref("IfNotExistsGrammar", optional=True),
                Ref("SchemaReferenceSegment"),
                Sequence(
                    "AUTHORIZATION",
                    Ref("ObjectReferenceSegment"),
                    optional=True,
                ),
            ),
            Sequence(
                "AUTHORIZATION",
                Ref("ObjectReferenceSegment"),
            ),
        ),
        Ref("QuotaGrammar", optional=True),
    )


class ProcedureParameterListSegment(BaseSegment):
    """The parameters for a procedure.

    https://docs.aws.amazon.com/redshift/latest/dg/r_CREATE_PROCEDURE.html
    """

    type = "procedure_parameter_list"
    # Odd syntax, but prevents eager parameters being confused for data types
    _param_type = OneOf("REFCURSOR", Ref("DatatypeSegment"))
    match_grammar = Bracketed(
        Delimited(
            Sequence(
                AnyNumberOf(
                    Ref(
                        "ParameterNameSegment",
                        exclude=OneOf(_param_type, Ref("ArgModeGrammar")),
                        optional=True,
                    ),
                    Ref("ArgModeGrammar", optional=True),
                    max_times_per_element=1,
                ),
                _param_type,
            ),
            optional=True,
        ),
    )


class CreateProcedureStatementSegment(BaseSegment):
    """A `CREATE PROCEDURE` statement.

    https://www.postgresql.org/docs/14/sql-createprocedure.html

    TODO: Just a basic statement for now, without full syntax.
    based on CreateFunctionStatementSegment without a return type.
    """

    type = "create_procedure_statement"

    match_grammar = Sequence(
        "CREATE",
        Sequence("OR", "REPLACE", optional=True),
        "PROCEDURE",
        Ref("FunctionNameSegment"),
        Ref("ProcedureParameterListSegment"),
        Ref("FunctionDefinitionGrammar"),
    )


class AlterProcedureStatementSegment(BaseSegment):
    """An `ALTER PROCEDURE` statement.

    https://docs.aws.amazon.com/redshift/latest/dg/r_ALTER_PROCEDURE.html
    """

    type = "alter_procedure_statement"

    match_grammar = Sequence(
        "ALTER",
        "PROCEDURE",
        Ref("FunctionNameSegment"),
        Ref("ProcedureParameterListSegment", optional=True),
        OneOf(
            Sequence("RENAME", "TO", Ref("FunctionNameSegment")),
            Sequence(
                "OWNER",
                "TO",
                OneOf(
                    OneOf(Ref("ParameterNameSegment"), Ref("QuotedIdentifierSegment")),
                    "CURRENT_USER",
                    "SESSION_USER",
                ),
            ),
        ),
    )


class DropProcedureStatementSegment(BaseSegment):
    """An `DROP PROCEDURE` statement.

    https://docs.aws.amazon.com/redshift/latest/dg/r_DROP_PROCEDURE.html
    """

    type = "drop_procedure_statement"

    match_grammar = Sequence(
        "DROP",
        "PROCEDURE",
        Ref("IfExistsGrammar", optional=True),
        Delimited(
            Sequence(
                Ref("FunctionNameSegment"),
                Ref("ProcedureParameterListSegment", optional=True),
            ),
        ),
    )


class DeclareStatementSegment(BaseSegment):
    """A `DECLARE` statement.

    As specified in
    https://docs.aws.amazon.com/redshift/latest/dg/declare.html
    """

    type = "declare_statement"
    match_grammar = Sequence(
        "DECLARE",
        Ref("ObjectReferenceSegment"),
        "CURSOR",
        "FOR",
        Ref("SelectableGrammar"),
    )


class FetchStatementSegment(BaseSegment):
    """A `FETCH` statement.

    As specified in
    https://docs.aws.amazon.com/redshift/latest/dg/fetch.html
    """

    type = "fetch_statement"
    match_grammar = Sequence(
        "fetch",
        OneOf(
            "NEXT",
            "ALL",
            Sequence(
                "FORWARD",
                OneOf(
                    "ALL",
                    Ref("NumericLiteralSegment"),
                ),
            ),
        ),
        "FROM",
        Ref("ObjectReferenceSegment"),
    )


class CloseStatementSegment(BaseSegment):
    """A `CLOSE` statement.

    As specified in
    https://docs.aws.amazon.com/redshift/latest/dg/close.html
    """

    type = "close_statement"
    match_grammar = Sequence(
        "CLOSE",
        Ref("ObjectReferenceSegment"),
    )


class AltereDatashareStatementSegment(BaseSegment):
    """An `ALTER DATASHARE` statement.

    https://docs.aws.amazon.com/redshift/latest/dg/r_ALTER_DATASHARE.html
    """

    type = "create_datashare_statement"
    match_grammar = Sequence(
        "ALTER",
        "DATASHARE",
        Ref("ObjectReferenceSegment"),
        OneOf(
            # add or remove objects to the datashare
            Sequence(
                OneOf(
                    "ADD",
                    "REMOVE",
                ),
                OneOf(
                    Sequence(
                        "TABLE",
                        Delimited(Ref("TableReferenceSegment")),
                    ),
                    Sequence(
                        "SCHEMA",
                        Delimited(Ref("SchemaReferenceSegment")),
                    ),
                    Sequence(
                        "FUNCTION",
                        Delimited(Ref("FunctionNameSegment")),
                    ),
                    Sequence(
                        "ALL",
                        OneOf("TABLES", "FUNCTIONS"),
                        "IN",
                        "SCHEMA",
                        Delimited(Ref("SchemaReferenceSegment")),
                    ),
                ),
            ),
            # configure the properties of the datashare
            Sequence(
                "SET",
                OneOf(
                    Sequence(
                        "PUBLICACCESSIBLE",
                        Ref("EqualsSegment", optional=True),
                        Ref("BooleanLiteralGrammar"),
                    ),
                    Sequence(
                        "INCLUDENEW",
                        Ref("EqualsSegment", optional=True),
                        Ref("BooleanLiteralGrammar"),
                        "FOR",
                        "SCHEMA",
                        Ref("SchemaReferenceSegment"),
                    ),
                ),
            ),
        ),
    )


class CreateDatashareStatementSegment(BaseSegment):
    """A `CREATE DATASHARE` statement.

    https://docs.aws.amazon.com/redshift/latest/dg/r_CREATE_DATASHARE.html
    """

    type = "create_datashare_statement"
    match_grammar = Sequence(
        "CREATE",
        "DATASHARE",
        Ref("ObjectReferenceSegment"),
        Sequence(
            Ref.keyword("SET", optional=True),
            "PUBLICACCESSIBLE",
            Ref("EqualsSegment", optional=True),
            OneOf(
                "TRUE",
                "FALSE",
            ),
            optional=True,
        ),
    )


class DescDatashareStatementSegment(BaseSegment):
    """A `DESC DATASHARE` statement.

    https://docs.aws.amazon.com/redshift/latest/dg/r_DESC_DATASHARE.html
    """

    type = "desc_datashare_statement"
    match_grammar = Sequence(
        "DESC",
        "DATASHARE",
        Ref("ObjectReferenceSegment"),
        Sequence(
            "OF",
            Sequence(
                "ACCOUNT",
                Ref("QuotedLiteralSegment"),
                optional=True,
            ),
            "NAMESPACE",
            Ref("QuotedLiteralSegment"),
            optional=True,
        ),
    )


class DropDatashareStatementSegment(BaseSegment):
    """A `DROP DATASHARE` statement.

    https://docs.aws.amazon.com/redshift/latest/dg/r_DROP_DATASHARE.html
    """

    type = "drop_datashare_statement"
    match_grammar = Sequence(
        "DROP",
        "DATASHARE",
        Ref("ObjectReferenceSegment"),
    )


class ShowDatasharesStatementSegment(BaseSegment):
    """A `SHOW DATASHARES` statement.

    https://docs.aws.amazon.com/redshift/latest/dg/r_SHOW_DATASHARES.html
    """

    type = "show_datashares_statement"
    match_grammar = Sequence(
        "SHOW",
        "DATASHARES",
        Sequence(
            "LIKE",
            Ref("QuotedLiteralSegment"),
            optional=True,
        ),
    )


class AnalyzeCompressionStatementSegment(BaseSegment):
    """An `ANALYZE COMPRESSION` statement.

    https://docs.aws.amazon.com/redshift/latest/dg/r_ANALYZE_COMPRESSION.html
    """

    type = "analyze_compression_statement"
    match_grammar = Sequence(
        OneOf("ANALYZE", "ANALYSE"),
        "COMPRESSION",
        Sequence(
            Ref("TableReferenceSegment"),
            Bracketed(
                Delimited(
                    Ref("ColumnReferenceSegment"),
                ),
                optional=True,
            ),
            Sequence(
                "COMPROWS",
                Ref("NumericLiteralSegment"),
                optional=True,
            ),
            optional=True,
        ),
    )


class VacuumStatementSegment(BaseSegment):
    """A `VACUUM` statement.

    https://docs.aws.amazon.com/redshift/latest/dg/r_VACUUM_command.html
    """

    type = "vacuum_statement"
    match_grammar = Sequence(
        "VACUUM",
        OneOf(
            "FULL",
            "REINDEX",
            "RECLUSTER",
            Sequence(
                OneOf(
                    "SORT",
                    "DELETE",
                ),
                "ONLY",
            ),
            optional=True,
        ),
        Ref("TableReferenceSegment", optional=True),
        Sequence(
            "TO",
            Ref("NumericLiteralSegment"),
            "PERCENT",
            optional=True,
        ),
        Ref.keyword("BOOST", optional=True),
    )


# Adding Redshift specific statements
class StatementSegment(postgres.StatementSegment):
    """A generic segment, to any of its child subsegments."""

    type = "statement"

    match_grammar = postgres.StatementSegment.match_grammar
    parse_grammar = postgres.StatementSegment.parse_grammar.copy(
        insert=[
            Ref("CreateLibraryStatementSegment"),
            Ref("CreateGroupStatementSegment"),
            Ref("AlterUserStatementSegment"),
            Ref("AlterGroupStatementSegment"),
            Ref("CreateExternalTableAsStatementSegment"),
            Ref("CreateExternalTableStatementSegment"),
            Ref("CreateExternalSchemaStatementSegment"),
            Ref("DataFormatSegment"),
            Ref("UnloadStatementSegment"),
            Ref("CopyStatementSegment"),
            Ref("ShowModelStatementSegment"),
            Ref("CreateDatashareStatementSegment"),
            Ref("DescDatashareStatementSegment"),
            Ref("DropDatashareStatementSegment"),
            Ref("ShowDatasharesStatementSegment"),
            Ref("AltereDatashareStatementSegment"),
            Ref("DeclareStatementSegment"),
            Ref("FetchStatementSegment"),
            Ref("CloseStatementSegment"),
            Ref("AnalyzeCompressionStatementSegment"),
            Ref("VacuumStatementSegment"),
            Ref("AlterProcedureStatementSegment"),
        ],
    )


class PartitionedBySegment(BaseSegment):
    """Partitioned By Segment.

    As specified in
    https://docs.aws.amazon.com/redshift/latest/dg/r_CREATE_EXTERNAL_TABLE.html
    """

    type = "partitioned_by_segment"

    match_grammar = Sequence(
        Ref.keyword("PARTITIONED"),
        "BY",
        Bracketed(
            Delimited(
                Sequence(
                    Ref("ColumnReferenceSegment"),
                    Ref("DatatypeSegment", optional=True),
                ),
            ),
        ),
    )


class RowFormatDelimitedSegment(BaseSegment):
    """Row Format Delimited Segment.

    As specified in
    https://docs.aws.amazon.com/redshift/latest/dg/r_CREATE_EXTERNAL_TABLE.html
    """

    type = "row_format_deimited_segment"

    match_grammar = AnySetOf(
        Sequence(
            "FIELDS",
            "TERMINATED",
            "BY",
            Ref("QuotedLiteralSegment"),
        ),
        Sequence(
            "LINES",
            "TERMINATED",
            "BY",
            Ref("QuotedLiteralSegment"),
        ),
        optional=True,
    )


class CreateUserStatementSegment(ansi.CreateUserStatementSegment):
    """`CREATE USER` statement.

    https://docs.aws.amazon.com/redshift/latest/dg/r_CREATE_USER.html
    """

    match_grammar = Sequence(
        "CREATE",
        "USER",
        Ref("RoleReferenceSegment"),
        Ref.keyword("WITH", optional=True),
        "PASSWORD",
        OneOf(Ref("QuotedLiteralSegment"), "DISABLE"),
        AnySetOf(
            OneOf(
                "CREATEDB",
                "NOCREATEDB",
            ),
            OneOf(
                "CREATEUSER",
                "NOCREATEUSER",
            ),
            Sequence(
                "SYSLOG",
                "ACCESS",
                OneOf(
                    "RESTRICTED",
                    "UNRESTRICTED",
                ),
            ),
            Sequence("IN", "GROUP", Delimited(Ref("ObjectReferenceSegment"))),
            Sequence("VALID", "UNTIL", Ref("QuotedLiteralSegment")),
            Sequence(
                "CONNECTION",
                "LIMIT",
                OneOf(
                    Ref("NumericLiteralSegment"),
                    "UNLIMITED",
                ),
            ),
            Sequence(
                "SESSION",
                "TIMEOUT",
                Ref("NumericLiteralSegment"),
            ),
        ),
    )


class CreateGroupStatementSegment(BaseSegment):
    """`CREATE GROUP` statement.

    https://docs.aws.amazon.com/redshift/latest/dg/r_CREATE_GROUP.html
    """

    type = "create_group"

    match_grammar = Sequence(
        "CREATE",
        "GROUP",
        Ref("ObjectReferenceSegment"),
        Sequence(
            Ref.keyword("WITH", optional=True),
            "USER",
            Delimited(
                Ref("ObjectReferenceSegment"),
            ),
            optional=True,
        ),
    )


class AlterUserStatementSegment(BaseSegment):
    """`ALTER USER` statement.

    https://docs.aws.amazon.com/redshift/latest/dg/r_ALTER_USER.html
    """

    type = "alter_user_statement"

    match_grammar = Sequence(
        "ALTER",
        "USER",
        Ref("RoleReferenceSegment"),
        Ref.keyword("WITH", optional=True),
        AnySetOf(
            OneOf(
                "CREATEDB",
                "NOCREATEDB",
            ),
            OneOf(
                "CREATEUSER",
                "NOCREATEUSER",
            ),
            Sequence(
                "SYSLOG",
                "ACCESS",
                OneOf(
                    "RESTRICTED",
                    "UNRESTRICTED",
                ),
            ),
            Sequence(
                "PASSWORD",
                OneOf(
                    Ref("QuotedLiteralSegment"),
                    "DISABLE",
                ),
                Sequence("VALID", "UNTIL", Ref("QuotedLiteralSegment"), optional=True),
            ),
            Sequence(
                "RENAME",
                "TO",
                Ref("ObjectReferenceSegment"),
            ),
            Sequence(
                "CONNECTION",
                "LIMIT",
                OneOf(
                    Ref("NumericLiteralSegment"),
                    "UNLIMITED",
                ),
            ),
            OneOf(
                Sequence(
                    "SESSION",
                    "TIMEOUT",
                    Ref("NumericLiteralSegment"),
                ),
                Sequence(
                    "RESET",
                    "SESSION",
                    "TIMEOUT",
                ),
            ),
            OneOf(
                Sequence(
                    "SET",
                    Ref("ObjectReferenceSegment"),
                    OneOf(
                        "TO",
                        Ref("EqualsSegment"),
                    ),
                    OneOf(
                        "DEFAULT",
                        Ref("LiteralGrammar"),
                    ),
                ),
                Sequence(
                    "RESET",
                    Ref("ObjectReferenceSegment"),
                ),
            ),
            min_times=1,
        ),
    )


class AlterGroupStatementSegment(BaseSegment):
    """`ALTER GROUP` statement.

    https://docs.aws.amazon.com/redshift/latest/dg/r_ALTER_GROUP.html
    """

    type = "alter_group"

    match_grammar = Sequence(
        "ALTER",
        "GROUP",
        Ref("ObjectReferenceSegment"),
        OneOf(
            Sequence(
                OneOf("ADD", "DROP"),
                "USER",
                Delimited(
                    Ref("ObjectReferenceSegment"),
                ),
            ),
            Sequence(
                "RENAME",
                "TO",
                Ref("ObjectReferenceSegment"),
            ),
        ),
    )


class TransactionStatementSegment(BaseSegment):
    """A `BEGIN|START`, `COMMIT|END` or `ROLLBACK|ABORT` transaction statement.

    https://docs.aws.amazon.com/redshift/latest/dg/r_BEGIN.html
    """

    type = "transaction_statement"
    match_grammar = Sequence(
        OneOf("BEGIN", "START", "COMMIT", "END", "ROLLBACK", "ABORT"),
        OneOf("TRANSACTION", "WORK", optional=True),
        Sequence(
            "ISOLATION",
            "LEVEL",
            OneOf(
                "SERIALIZABLE",
                Sequence("READ", "COMMITTED"),
                Sequence("READ", "UNCOMMITTED"),
                Sequence("REPEATABLE", "READ"),
            ),
            optional=True,
        ),
        OneOf(
            Sequence("READ", "ONLY"),
            Sequence("READ", "WRITE"),
            optional=True,
        ),
    )


<<<<<<< HEAD
class LockTableStatementSegment(BaseSegment):
    """An `LOCK TABLE` statement.

    https://www.postgresql.org/docs/14/sql-lock.html
    """

    type = "lock_table_statement"
    match_grammar: Matchable = Sequence(
        "LOCK",
        Ref.keyword("TABLE", optional=True),
        Delimited(
            Ref("TableReferenceSegment"),
=======
class AlterSchemaStatementSegment(BaseSegment):
    """An `ALTER SCHEMA` statement.

    https://docs.aws.amazon.com/redshift/latest/dg/r_ALTER_SCHEMA.html
    """

    type = "alter_schema_statement"
    match_grammar = Sequence(
        "ALTER",
        "SCHEMA",
        Ref("SchemaReferenceSegment"),
        OneOf(
            Sequence(
                "RENAME",
                "TO",
                Ref("SchemaReferenceSegment"),
            ),
            Sequence(
                "OWNER",
                "TO",
                Ref("RoleReferenceSegment"),
            ),
            Ref("QuotaGrammar"),
>>>>>>> d39b65d4
        ),
    )<|MERGE_RESOLUTION|>--- conflicted
+++ resolved
@@ -2037,7 +2037,33 @@
     )
 
 
-<<<<<<< HEAD
+class AlterSchemaStatementSegment(BaseSegment):
+    """An `ALTER SCHEMA` statement.
+
+    https://docs.aws.amazon.com/redshift/latest/dg/r_ALTER_SCHEMA.html
+    """
+
+    type = "alter_schema_statement"
+    match_grammar = Sequence(
+        "ALTER",
+        "SCHEMA",
+        Ref("SchemaReferenceSegment"),
+        OneOf(
+            Sequence(
+                "RENAME",
+                "TO",
+                Ref("SchemaReferenceSegment"),
+            ),
+            Sequence(
+                "OWNER",
+                "TO",
+                Ref("RoleReferenceSegment"),
+            ),
+            Ref("QuotaGrammar"),
+        ),
+    )
+
+
 class LockTableStatementSegment(BaseSegment):
     """An `LOCK TABLE` statement.
 
@@ -2050,30 +2076,5 @@
         Ref.keyword("TABLE", optional=True),
         Delimited(
             Ref("TableReferenceSegment"),
-=======
-class AlterSchemaStatementSegment(BaseSegment):
-    """An `ALTER SCHEMA` statement.
-
-    https://docs.aws.amazon.com/redshift/latest/dg/r_ALTER_SCHEMA.html
-    """
-
-    type = "alter_schema_statement"
-    match_grammar = Sequence(
-        "ALTER",
-        "SCHEMA",
-        Ref("SchemaReferenceSegment"),
-        OneOf(
-            Sequence(
-                "RENAME",
-                "TO",
-                Ref("SchemaReferenceSegment"),
-            ),
-            Sequence(
-                "OWNER",
-                "TO",
-                Ref("RoleReferenceSegment"),
-            ),
-            Ref("QuotaGrammar"),
->>>>>>> d39b65d4
         ),
     )