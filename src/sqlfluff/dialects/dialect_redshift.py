"""The Amazon Redshift dialect.

This is based on postgres dialect, since it was initially based off of Postgres 8.
We should monitor in future and see if it should be rebased off of ANSI
"""

from sqlfluff.core.parser import (
    OneOf,
    AnyNumberOf,
    AnySetOf,
    Anything,
    Ref,
    Sequence,
    Bracketed,
    BaseSegment,
    Delimited,
    Nothing,
    OptionallyBracketed,
)

from sqlfluff.core.dialects import load_raw_dialect

from sqlfluff.dialects.dialect_redshift_keywords import (
    redshift_reserved_keywords,
    redshift_unreserved_keywords,
)


postgres_dialect = load_raw_dialect("postgres")
ansi_dialect = load_raw_dialect("ansi")

redshift_dialect = postgres_dialect.copy_as("redshift")

# Set Keywords
redshift_dialect.sets("unreserved_keywords").clear()
redshift_dialect.sets("unreserved_keywords").update(
    [n.strip().upper() for n in redshift_unreserved_keywords.split("\n")]
)

redshift_dialect.sets("reserved_keywords").clear()
redshift_dialect.sets("reserved_keywords").update(
    [n.strip().upper() for n in redshift_reserved_keywords.split("\n")]
)

redshift_dialect.sets("bare_functions").clear()
redshift_dialect.sets("bare_functions").update(["current_date", "sysdate"])

redshift_dialect.replace(WellKnownTextGeometrySegment=Nothing())


@redshift_dialect.segment(replace=True)
class DatatypeSegment(BaseSegment):
    """A data type segment.

    Indicates a data type.

    https://docs.aws.amazon.com/redshift/latest/dg/c_Supported_data_types.html
    """

    type = "data_type"
    match_grammar = OneOf(
        # numeric types
        "SMALLINT",
        "INT2",
        "INTEGER",
        "INT",
        "INT4",
        "BIGINT",
        "INT8",
        "REAL",
        "FLOAT4",
        Sequence("DOUBLE", "PRECISION"),
        "FLOAT8",
        "FLOAT",
        # numeric types [precision ["," scale])]
        Sequence(
            OneOf("DECIMAL", "NUMERIC"),
            Bracketed(
                Delimited(Ref("NumericLiteralSegment")),
                optional=True,
            ),
        ),
        # character types
        OneOf(
            Sequence(
                OneOf(
                    "CHAR",
                    "CHARACTER",
                    "NCHAR",
                    "VARCHAR",
                    Sequence("CHARACTER", "VARYING"),
                    "NVARCHAR",
                ),
                Bracketed(
                    OneOf(
                        Ref("NumericLiteralSegment"),
                        "MAX",
                    ),
                    optional=True,
                ),
            ),
            "BPCHAR",
            "TEXT",
        ),
        # datetime types
        "DATE",
        Sequence(
            OneOf("TIME", "TIMESTAMP"),
            Sequence(OneOf("WITH", "WITHOUT"), "TIME", "ZONE", optional=True),
        ),
        OneOf("TIMETZ", "TIMESTAMPTZ"),
        # INTERVAL is a data type *only* for conversion operations
        "INTERVAL",
        # boolean types
        OneOf("BOOLEAN", "BOOL"),
        # hllsketch type
        "HLLSKETCH",
        # super type
        "SUPER",
        # spatial data
        "GEOMETRY",
        "GEOGRAPHY",
        # binary type
        Sequence(
            OneOf(
                "VARBYTE",
                "VARBINARY",
                Sequence("BINARY", "VARYING"),
            ),
            Bracketed(
                Ref("NumericLiteralSegment"),
                optional=True,
            ),
        ),
    )


@redshift_dialect.segment(replace=True)
class DatePartFunctionNameSegment(BaseSegment):
    """DATEADD function name segment.

    Override to support DATEDIFF as well
    """

    type = "function_name"
    match_grammar = OneOf("DATEADD", "DATEDIFF")


@redshift_dialect.segment(replace=True)
class FunctionSegment(BaseSegment):
    """A scalar or aggregate function.

    Revert back to the ANSI definition to support ignore nulls
    """

    type = "function"
    match_grammar = ansi_dialect.get_segment("FunctionSegment").match_grammar.copy()


@redshift_dialect.segment()
class ColumnEncodingSegment(BaseSegment):
    """ColumnEncoding segment.

    Indicates column compression encoding.

    As specified by:
    https://docs.aws.amazon.com/redshift/latest/dg/c_Compression_encodings.html
    """

    type = "column_encoding_segment"

    match_grammar = OneOf(
        "RAW",
        "AZ64",
        "BYTEDICT",
        "DELTA",
        "DELTA32K",
        "LZO",
        "MOSTLY8",
        "MOSTLY16",
        "MOSTLY32",
        "RUNLENGTH",
        "TEXT255",
        "TEXT32K",
        "ZSTD",
    )


@redshift_dialect.segment()
class CompressionTypeSegment(BaseSegment):
    """Compression type segment.

    Indicates file compression type.

    https://docs.aws.amazon.com/redshift/latest/dg/copy-parameters-file-compression.html # noqa
    """

    type = "compression_type_segment"

    match_grammar = OneOf(
        "BZIP2",
        "GZIP",
        "LZOP",
        "ZSTD",
    )


@redshift_dialect.segment()
class DataFormatSegment(BaseSegment):
    """DataFormat segment.

    Indicates data format available for COPY commands.

    https://docs.aws.amazon.com/redshift/latest/dg/c_Compression_encodings.html
    """

    type = "data_format_segment"

    match_grammar = Sequence(
        Sequence(
            "FORMAT",
            Ref.keyword("AS", optional=True),
            optional=True,
        ),
        OneOf(
            Sequence(
                "CSV",
                Sequence(
                    "QUOTE",
                    Ref.keyword("AS", optional=True),
                    Ref("QuotedLiteralSegment"),
                    optional=True,
                ),
            ),
            Sequence(
                "SHAPEFILE",
                Sequence(
                    "SIMPLIFY",
                    Ref.keyword("AUTO", optional=True),
                    Ref("NumericLiteralSegment", optional=True),
                    optional=True,
                ),
            ),
            Sequence(
                OneOf("AVRO", "JSON"),
                Sequence(
                    Ref.keyword("AS", optional=True),
                    Ref("QuotedLiteralSegment"),
                    optional=True,
                ),
            ),
            "PARQUET",
            "ORC",
            "RCFILE",
            "SEQUENCEFILE",
        ),
    )


@redshift_dialect.segment()
class AuthorizationSegment(BaseSegment):
    """Authorization segment.

    Specifies authorization to access data in another AWS resource.

    https://docs.aws.amazon.com/redshift/latest/dg/copy-parameters-authorization.html
    """

    type = "authorization_segment"

    match_grammar = AnyNumberOf(
        OneOf(
            Sequence(
                "IAM_ROLE",
                OneOf(
                    "DEFAULT",
                    Ref("QuotedLiteralSegment"),
                ),
            ),
            Sequence(
                Ref.keyword("WITH", optional=True),
                "CREDENTIALS",
                Ref.keyword("AS", optional=True),
                Ref("QuotedLiteralSegment"),
            ),
            Sequence(
                "ACCESS_KEY_ID",
                Ref("QuotedLiteralSegment"),
                "SECRET_ACCESS_KEY",
                Ref("QuotedLiteralSegment"),
                Sequence(
                    "SESSION_TOKEN",
                    Ref("QuotedLiteralSegment"),
                    optional=True,
                ),
            ),
            optional=False,
        ),
        Sequence(
            "KMS_KEY_ID",
            Ref("QuotedLiteralSegment"),
            optional=True,
        ),
        Sequence(
            "MASTER_SYMMETRIC_KEY",
            Ref("QuotedLiteralSegment"),
            optional=True,
        ),
    )


@redshift_dialect.segment()
class ColumnAttributeSegment(BaseSegment):
    """Redshift specific column attributes.

    As specified in
    https://docs.aws.amazon.com/redshift/latest/dg/r_CREATE_TABLE_NEW.html
    """

    type = "column_attribute_segment"

    match_grammar = AnyNumberOf(
        Sequence("DEFAULT", Ref("ExpressionSegment")),
        Sequence(
            "IDENTITY",
            Bracketed(Delimited(Ref("NumericLiteralSegment"))),
        ),
        Sequence(
            "GENERATED",
            "BY",
            "DEFAULT",
            "AS",
            "IDENTITY",
            Bracketed(Delimited(Ref("NumericLiteralSegment"))),
        ),
        Sequence("ENCODE", Ref("ColumnEncodingSegment")),
        "DISTKEY",
        "SORTKEY",
        Sequence("COLLATE", OneOf("CASE_SENSITIVE", "CASE_INSENSITIVE")),
    )


@redshift_dialect.segment(replace=True)
class ColumnConstraintSegment(BaseSegment):
    """Redshift specific column constraints.

    As specified in
    https://docs.aws.amazon.com/redshift/latest/dg/r_CREATE_TABLE_NEW.html
    """

    type = "column_constraint_segment"

    match_grammar = AnyNumberOf(
        OneOf(Sequence("NOT", "NULL"), "NULL"),
        OneOf("UNIQUE", Sequence("PRIMARY", "KEY")),
        Sequence(
            "REFERENCES",
            Ref("TableReferenceSegment"),
            Bracketed(Ref("ColumnReferenceSegment"), optional=True),
        ),
    )


@redshift_dialect.segment()
class TableAttributeSegment(BaseSegment):
    """Redshift specific table attributes.

    As specified in
    https://docs.aws.amazon.com/redshift/latest/dg/r_CREATE_TABLE_NEW.html
    """

    type = "table_constraint_segment"

    match_grammar = AnyNumberOf(
        Sequence("DISTSTYLE", OneOf("AUTO", "EVEN", "KEY", "ALL"), optional=True),
        Sequence("DISTKEY", Bracketed(Ref("ColumnReferenceSegment")), optional=True),
        OneOf(
            Sequence(
                OneOf("COMPOUND", "INTERLEAVED", optional=True),
                "SORTKEY",
                Bracketed(Delimited(Ref("ColumnReferenceSegment"))),
            ),
            Sequence("SORTKEY", "AUTO"),
            optional=True,
        ),
        Sequence("ENCODE", "AUTO", optional=True),
    )


@redshift_dialect.segment(replace=True)
class TableConstraintSegment(BaseSegment):
    """Redshift specific table constraints.

    As specified in
    https://docs.aws.amazon.com/redshift/latest/dg/r_CREATE_TABLE_NEW.html
    """

    type = "table_constraint_segment"

    match_grammar = AnyNumberOf(
        Sequence("UNIQUE", Bracketed(Delimited(Ref("ColumnReferenceSegment")))),
        Sequence(
            "PRIMARY",
            "KEY",
            Bracketed(Delimited(Ref("ColumnReferenceSegment"))),
        ),
        Sequence(
            "FOREIGN",
            "KEY",
            Bracketed(Delimited(Ref("ColumnReferenceSegment"))),
            "REFERENCES",
            Ref("TableReferenceSegment"),
            Sequence(Bracketed(Ref("ColumnReferenceSegment"))),
        ),
    )


@redshift_dialect.segment(replace=True)
class LikeOptionSegment(BaseSegment):
    """Like Option Segment.

    As specified in
    https://docs.aws.amazon.com/redshift/latest/dg/r_CREATE_TABLE_NEW.html
    """

    type = "like_option_segment"

    match_grammar = Sequence(OneOf("INCLUDING", "EXCLUDING"), "DEFAULTS")


@redshift_dialect.segment(replace=True)
class CreateTableStatementSegment(BaseSegment):
    """A `CREATE TABLE` statement.

    As specified in
    https://docs.aws.amazon.com/redshift/latest/dg/r_CREATE_TABLE_NEW.html
    """

    type = "create_table_statement"

    match_grammar = Sequence(
        "CREATE",
        Ref.keyword("LOCAL", optional=True),
        Ref("TemporaryGrammar", optional=True),
        "TABLE",
        Ref("IfNotExistsGrammar", optional=True),
        Ref("TableReferenceSegment"),
        Bracketed(
            OneOf(
                # Columns and comment syntax:
                Delimited(
                    Sequence(
                        Ref("ColumnReferenceSegment"),
                        Ref("DatatypeSegment"),
                        AnyNumberOf(Ref("ColumnAttributeSegment"), optional=True),
                        AnyNumberOf(Ref("ColumnConstraintSegment"), optional=True),
                    ),
                    Ref("TableConstraintSegment", optional=True),
                ),
                Sequence(
                    "LIKE",
                    Ref("TableReferenceSegment"),
                    AnyNumberOf(Ref("LikeOptionSegment"), optional=True),
                ),
            )
        ),
        Sequence("BACKUP", OneOf("YES", "NO", optional=True), optional=True),
        AnyNumberOf(Ref("TableAttributeSegment"), optional=True),
    )


@redshift_dialect.segment(replace=True)
class CreateTableAsStatementSegment(BaseSegment):
    """A `CREATE TABLE AS` statement.

    As specified in
    https://docs.aws.amazon.com/redshift/latest/dg/r_CREATE_TABLE_AS.html
    """

    type = "create_table_as_statement"
    match_grammar = Sequence(
        "CREATE",
        Sequence(
            Ref.keyword("LOCAL", optional=True),
            OneOf("TEMPORARY", "TEMP"),
            optional=True,
        ),
        "TABLE",
        Ref("ObjectReferenceSegment"),
        Bracketed(
            Delimited(
                Ref("ColumnReferenceSegment"),
            ),
            optional=True,
        ),
        Sequence("BACKUP", OneOf("YES", "NO"), optional=True),
        Ref("TableAttributeSegment", optional=True),
        "AS",
        OptionallyBracketed(Ref("SelectableGrammar")),
    )


@redshift_dialect.segment(replace=True)
class CreateModelStatementSegment(BaseSegment):
    """A `CREATE MODEL` statement.

    https://docs.aws.amazon.com/redshift/latest/dg/r_CREATE_MODEL.html
    NB: order of keywords matter
    """

    type = "create_model_statement"
    match_grammar = Sequence(
        "CREATE",
        "MODEL",
        Ref("ObjectReferenceSegment"),
        Sequence(
            "FROM",
            OneOf(
                Ref("QuotedLiteralSegment"),
                Bracketed(Ref("SelectableGrammar")),
                Ref("ObjectReferenceSegment"),
            ),
            optional=True,
        ),
        Sequence(
            "TARGET",
            Ref("ColumnReferenceSegment"),
            optional=True,
        ),
        Sequence(
            "FUNCTION",
            Ref("ObjectReferenceSegment"),
            Bracketed(
                Delimited(Ref("DatatypeSegment")),
                optional=True,
            ),
        ),
        Sequence(
            "RETURNS",
            Ref("DatatypeSegment"),
            optional=True,
        ),
        Sequence(
            "SAGEMAKER",
            Ref("QuotedLiteralSegment"),
            optional=True,
        ),
        Sequence(
            "IAM_ROLE",
            OneOf(
                "DEFAULT",
                Ref("QuotedLiteralSegment"),
            ),
        ),
        Sequence(
            "AUTO",
            OneOf(
                "ON",
                "OFF",
            ),
            optional=True,
        ),
        Sequence(
            "MODEL_TYPE",
            OneOf(
                "XGBOOST",
                "MLP",
                "KMEANS",
            ),
            optional=True,
        ),
        Sequence(
            "PROBLEM_TYPE",
            OneOf(
                "REGRESSION",
                "BINARY_CLASSIFICATION",
                "MULTICLASS_CLASSIFICATION",
            ),
            optional=True,
        ),
        Sequence(
            "OBJECTIVE",
            Ref("QuotedLiteralSegment"),
            optional=True,
        ),
        Sequence(
            "PREPROCESSORS",
            Ref("QuotedLiteralSegment"),
            optional=True,
        ),
        Sequence(
            "HYPERPARAMETERS",
            "DEFAULT",
            Sequence(
                "EXCEPT",
                Bracketed(
                    Delimited(
                        Anything(),
                    ),
                ),
                optional=True,
            ),
            optional=True,
        ),
        Sequence(
            "SETTINGS",
            Bracketed(
                Sequence(
                    "S3_BUCKET",
                    Ref("QuotedLiteralSegment"),
                    Sequence(
                        "KMS_KEY_ID",
                        Ref("QuotedLiteralSegment"),
                        optional=True,
                    ),
                    Sequence(
                        "S3_GARBAGE_COLLECT",
                        OneOf(
                            "ON",
                            "OFF",
                        ),
                        optional=True,
                    ),
                    Sequence(
                        "MAX_CELLS",
                        Ref("NumericLiteralSegment"),
                        optional=True,
                    ),
                    Sequence(
                        "MAX_RUNTIME",
                        Ref("NumericLiteralSegment"),
                        optional=True,
                    ),
                ),
            ),
            optional=True,
        ),
    )


@redshift_dialect.segment()
class ShowModelSegment(BaseSegment):
    """A `SHOW MODEL` statement.

    As specified in: https://docs.aws.amazon.com/redshift/latest/dg/r_SHOW_MODEL.html
    """

    type = "show_model_statement"

    match_grammar = Sequence(
        "SHOW",
        "MODEL",
        OneOf(
            "ALL",
            Ref("ObjectReferenceSegment"),
        ),
    )


@redshift_dialect.segment()
class CreateExternalTableStatementSegment(BaseSegment):
    """A `CREATE EXTERNAL TABLE` statement.

    https://docs.aws.amazon.com/redshift/latest/dg/r_CREATE_EXTERNAL_TABLE.html
    """

    type = "create_external_table_statement"

    match_grammar = Sequence(
        "CREATE",
        "EXTERNAL",
        "TABLE",
        Ref("TableReferenceSegment"),
        Bracketed(
            # Columns and comment syntax:
            Delimited(
                Sequence(
                    Ref("ColumnReferenceSegment"),
                    Ref("DatatypeSegment"),
                ),
            ),
        ),
        Ref("PartitionedBySegment", optional=True),
        Sequence(
            "ROW",
            "FORMAT",
            OneOf(
                Sequence(
                    "DELIMITED",
                    Ref("RowFormatDelimitedSegment"),
                ),
                Sequence(
                    "SERDE",
                    Ref("QuotedLiteralSegment"),
                    Sequence(
                        "WITH",
                        "SERDEPROPERTIES",
                        Bracketed(
                            Delimited(
                                Sequence(
                                    Ref("QuotedLiteralSegment"),
                                    Ref("EqualsSegment"),
                                    Ref("QuotedLiteralSegment"),
                                ),
                            ),
                        ),
                        optional=True,
                    ),
                ),
            ),
            optional=True,
        ),
        "STORED",
        "AS",
        OneOf(
            "PARQUET",
            "RCFILE",
            "SEQUENCEFILE",
            "TEXTFILE",
            "ORC",
            "AVRO",
            Sequence(
                "INPUTFORMAT",
                Ref("QuotedLiteralSegment"),
                "OUTPUTFORMAT",
                Ref("QuotedLiteralSegment"),
            ),
        ),
        "LOCATION",
        Ref("QuotedLiteralSegment"),
        Sequence(
            "TABLE",
            "PROPERTIES",
            Bracketed(
                Delimited(
                    Sequence(
                        Ref("QuotedLiteralSegment"),
                        Ref("EqualsSegment"),
                        Ref("QuotedLiteralSegment"),
                    ),
                ),
            ),
            optional=True,
        ),
    )


@redshift_dialect.segment()
class CreateExternalTableAsStatementSegment(BaseSegment):
    """A `CREATE EXTERNAL TABLE AS` statement.

    https://docs.aws.amazon.com/redshift/latest/dg/r_CREATE_EXTERNAL_TABLE.html
    """

    type = "create_external_table_statement"

    match_grammar = Sequence(
        "CREATE",
        "EXTERNAL",
        "TABLE",
        Ref("TableReferenceSegment"),
        Ref("PartitionedBySegment", optional=True),
        Sequence(
            "ROW",
            "FORMAT",
            "DELIMITED",
            Ref("RowFormatDelimitedSegment"),
            optional=True,
        ),
        "STORED",
        "AS",
        OneOf(
            "PARQUET",
            "TEXTFILE",
        ),
        "LOCATION",
        Ref("QuotedLiteralSegment"),
        Sequence(
            "TABLE",
            "PROPERTIES",
            Bracketed(
                Delimited(
                    Sequence(
                        Ref("QuotedLiteralSegment"),
                        Ref("EqualsSegment"),
                        Ref("QuotedLiteralSegment"),
                    ),
                ),
            ),
            optional=True,
        ),
        "AS",
        OptionallyBracketed(Ref("SelectableGrammar")),
    )


@redshift_dialect.segment()
class CreateLibraryStatementSegment(BaseSegment):
    """A `CREATE LIBRARY` statement.

    https://docs.aws.amazon.com/redshift/latest/dg/r_CREATE_LIBRARY.html
    """

    type = "create_library_statement"

    match_grammar = Sequence(
        "CREATE",
        Sequence(
            "OR",
            "REPLACE",
            optional=True,
        ),
        "LIBRARY",
        Ref("ObjectReferenceSegment"),
        "LANGUAGE",
        "PLPYTHONU",
        "FROM",
        Ref("QuotedLiteralSegment"),
        AnyNumberOf(
            Ref("AuthorizationSegment", optional=False),
            Sequence(
                "REGION",
                Ref.keyword("AS", optional=True),
                Ref("QuotedLiteralSegment"),
                optional=True,
            ),
        ),
    )


@redshift_dialect.segment()
class UnloadStatementSegment(BaseSegment):
    """A `UNLOAD` statement.

    https://docs.aws.amazon.com/redshift/latest/dg/r_UNLOAD.html
    """

    type = "unload_statement"

    match_grammar = Sequence(
        "UNLOAD",
        Bracketed(Ref("QuotedLiteralSegment")),
        "TO",
        Ref("QuotedLiteralSegment"),
        AnyNumberOf(
            Ref("AuthorizationSegment", optional=False),
            Sequence(
                "REGION",
                Ref.keyword("AS", optional=True),
                Ref("QuotedLiteralSegment"),
                optional=True,
            ),
            Ref("CompressionTypeSegment", optional=True),
            Sequence(
                Sequence(
                    "FORMAT",
                    Ref.keyword("AS", optional=True),
                    optional=True,
                ),
                OneOf(
                    "CSV",
                    "JSON",
                    "PARQUET",
                ),
                optional=True,
            ),
            Sequence(
                "PARTITION",
                "BY",
                Ref("BracketedColumnReferenceListGrammar"),
                Ref.keyword("INCLUDE", optional=True),
            ),
            Sequence(
                "PARALLEL",
                OneOf(
                    "PRESET",
                    "ON",
                    "OFF",
                    "TRUE",
                    "FALSE",
                    optional=True,
                ),
                optional=True,
            ),
            OneOf(
                Sequence(
                    "DELIMITER",
                    Ref.keyword("AS", optional=True),
                    Ref("QuotedLiteralSegment"),
                ),
                Sequence(
                    "FIXEDWIDTH",
                    Ref.keyword("AS", optional=True),
                    Ref("QuotedLiteralSegment"),
                ),
                optional=True,
            ),
            Sequence(
                "MANIFEST",
                Ref.keyword("VERBOSE", optional=True),
                optional=True,
            ),
            Sequence(
                "NULL",
                "AS",
                Ref("QuotedLiteralSegment"),
                optional=True,
            ),
            Sequence(
                "NULL",
                "AS",
                Ref("QuotedLiteralSegment"),
                optional=True,
            ),
            AnyNumberOf(
                OneOf(
                    "MAXFILESIZE",
                    "ROWGROUPSIZE",
                ),
                Ref.keyword("AS", optional=True),
                Ref("NumericLiteralSegment"),
                OneOf(
                    "MB",
                    "GB",
                ),
                optional=True,
            ),
            Sequence(
                "ENCRYPTED",
                Ref.keyword("AUTO", optional=True),
                optional=True,
            ),
            Ref.keyword("ALLOWOVERWRITE", optional=True),
            Ref.keyword("CLEANPATH", optional=True),
            Ref.keyword("ESCAPE", optional=True),
            Ref.keyword("ADDQUOTES", optional=True),
            Ref.keyword("HEADER", optional=True),
        ),
    )


@redshift_dialect.segment()
class CopyStatementSegment(BaseSegment):
    """A `COPY` statement.

    :
        - https://docs.aws.amazon.com/redshift/latest/dg/r_COPY.html
        - https://docs.aws.amazon.com/redshift/latest/dg/r_COPY-parameters.html
    """

    type = "copy_statement"

    match_grammar = Sequence(
        "COPY",
        Ref("TableReferenceSegment"),
        Ref("BracketedColumnReferenceListGrammar", optional=True),
        "FROM",
        Ref("QuotedLiteralSegment"),
        AnyNumberOf(
            Ref("AuthorizationSegment", optional=False),
            Sequence(
                "REGION",
                Ref.keyword("AS", optional=True),
                Ref("QuotedLiteralSegment"),
                optional=True,
            ),
            Ref("CompressionTypeSegment", optional=True),
            Ref("DataFormatSegment", optional=True),
            OneOf(
                Sequence(
                    "DELIMITER",
                    Ref.keyword("AS", optional=True),
                    Ref("QuotedLiteralSegment"),
                ),
                Sequence(
                    "FIXEDWIDTH",
                    Ref.keyword("AS", optional=True),
                    Ref("QuotedLiteralSegment"),
                ),
                optional=True,
            ),
            Sequence(
                "ENCRYPTED",
                Ref.keyword("AUTO", optional=True),
                optional=True,
            ),
            Ref.keyword("MANIFEST", optional=True),
            Sequence(
                "COMPROWS",
                Ref("NumericLiteralSegment"),
                optional=True,
            ),
            Sequence(
                "MAXERROR",
                Ref.keyword("AS", optional=True),
                Ref("NumericLiteralSegment"),
                optional=True,
            ),
            Sequence(
                "COMPUPDATE",
                OneOf(
                    "PRESET",
                    "ON",
                    "OFF",
                    "TRUE",
                    "FALSE",
                    optional=True,
                ),
                optional=True,
            ),
            Sequence(
                "STATUPDATE",
                OneOf(
                    "ON",
                    "OFF",
                    "TRUE",
                    "FALSE",
                    optional=True,
                ),
                optional=True,
            ),
            Ref.keyword("NOLOAD", optional=True),
            Ref.keyword("ACCEPTANYDATE", optional=True),
            Sequence(
                "ACCEPTINVCHARS",
                Ref.keyword("AS", optional=True),
                Ref("QuotedLiteralSegment"),
                optional=True,
            ),
            Ref.keyword("BLANKSASNULL", optional=True),
            Sequence(
                "DATEFORMAT",
                Ref.keyword("AS", optional=True),
                OneOf(
                    "AUTO",
                    Ref("QuotedLiteralSegment"),
                ),
                optional=True,
            ),
            Ref.keyword("EMPTYASNULL", optional=True),
            Sequence(
                "ENCODING",
                Ref.keyword("AS", optional=True),
                OneOf(
                    "UTF8",
                    "UTF16",
                    "UTF16BE",
                    "UTF16LE",
                ),
                optional=True,
            ),
            Ref.keyword("ESCAPE", optional=True),
            Ref.keyword("EXPLICIT_IDS", optional=True),
            Ref.keyword("FILLRECORD", optional=True),
            Ref.keyword("IGNOREBLANKLINES", optional=True),
            Sequence(
                "IGNOREHEADER",
                Ref.keyword("AS", optional=True),
                Ref("QuotedLiteralSegment"),
                optional=True,
            ),
            Sequence(
                "NULL",
                "AS",
                Ref("QuotedLiteralSegment"),
                optional=True,
            ),
            Sequence(
                "READRATIO",
                Ref("NumericLiteralSegment"),
                optional=True,
            ),
            Ref.keyword("REMOVEQUOTES", optional=True),
            Ref.keyword("ROUNDEC", optional=True),
            Sequence(
                "TIMEFORMAT",
                Ref.keyword("AS", optional=True),
                OneOf(
                    "AUTO",
                    "EPOCHSECS",
                    "EPOCHMILLISECS",
                    Ref("QuotedLiteralSegment"),
                ),
                optional=True,
            ),
            Ref.keyword("TRIMBLANKS", optional=True),
            Ref.keyword("TRUNCATECOLUMNS", optional=True),
        ),
    )


@redshift_dialect.segment(replace=True)
class InsertStatementSegment(BaseSegment):
    """An`INSERT` statement.

    Redshift has two versions of insert statements:
        - https://docs.aws.amazon.com/redshift/latest/dg/r_INSERT_30.html
        - https://docs.aws.amazon.com/redshift/latest/dg/r_INSERT_external_table.html
    """

    # TODO: This logic can be streamlined. However, there are some odd parsing issues.
    # See https://github.com/sqlfluff/sqlfluff/pull/1896

    type = "insert_statement"
    match_grammar = Sequence(
        "INSERT",
        "INTO",
        Ref("TableReferenceSegment"),
        OneOf(
            OptionallyBracketed(Ref("SelectableGrammar")),
            Sequence("DEFAULT", "VALUES"),
            Sequence(
                Ref("BracketedColumnReferenceListGrammar", optional=True),
                OneOf(
                    Ref("ValuesClauseSegment"),
                    OptionallyBracketed(Ref("SelectableGrammar")),
                ),
            ),
        ),
    )


@redshift_dialect.segment(replace=True)
class CreateSchemaStatementSegment(BaseSegment):
    """A `CREATE SCHEMA` statement.

    https://docs.aws.amazon.com/redshift/latest/dg/r_CREATE_SCHEMA.html
    TODO: support optional SCHEMA_ELEMENT
    """

    type = "create_schema_statement"
    match_grammar = Sequence(
        "CREATE",
        "SCHEMA",
        OneOf(
            Sequence(
                Ref("IfNotExistsGrammar", optional=True),
                Ref("SchemaReferenceSegment"),
                Sequence(
                    "AUTHORIZATION",
                    Ref("ObjectReferenceSegment"),
                    optional=True,
                ),
            ),
            Sequence(
                "AUTHORIZATION",
                Ref("ObjectReferenceSegment"),
            ),
        ),
        Sequence(
            "QUOTA",
            OneOf(
                Sequence(
                    Ref("NumericLiteralSegment"),
                    OneOf(
                        "MB",
                        "GB",
                        "TB",
                    ),
                ),
                "UNLIMITED",
            ),
            optional=True,
        ),
    )


@redshift_dialect.segment()
class DeclareStatementSegment(BaseSegment):
    """A `DECLARE` statement.

    As specified in
    https://docs.aws.amazon.com/redshift/latest/dg/declare.html
    """

    type = "declare_statement"
    match_grammar = Sequence(
        "DECLARE",
        Ref("ObjectReferenceSegment"),
        "CURSOR",
        "FOR",
        Ref("SelectableGrammar"),
    )


@redshift_dialect.segment()
class FetchStatementSegment(BaseSegment):
    """A `FETCH` statement.

    As specified in
    https://docs.aws.amazon.com/redshift/latest/dg/fetch.html
    """

    type = "fetch_statement"
    match_grammar = Sequence(
        "fetch",
        OneOf(
            "NEXT",
            "ALL",
            Sequence(
                "FORWARD",
                OneOf(
                    "ALL",
                    Ref("NumericLiteralSegment"),
                ),
            ),
        ),
        "FROM",
        Ref("ObjectReferenceSegment"),
    )


@redshift_dialect.segment()
class CloseStatementSegment(BaseSegment):
    """A `CLOSE` statement.

    As specified in
    https://docs.aws.amazon.com/redshift/latest/dg/close.html
    """

    type = "close_statement"
    match_grammar = Sequence(
        "CLOSE",
        Ref("ObjectReferenceSegment"),
    )


@redshift_dialect.segment()
class AltereDatashareStatementSegment(BaseSegment):
    """An `ALTER DATASHARE` statement.

    https://docs.aws.amazon.com/redshift/latest/dg/r_ALTER_DATASHARE.html
    """

    type = "create_datashare_statement"
    match_grammar = Sequence(
        "ALTER",
        "DATASHARE",
        Ref("ObjectReferenceSegment"),
        OneOf(
            # add or remove objects to the datashare
            Sequence(
                OneOf(
                    "ADD",
                    "REMOVE",
                ),
                OneOf(
                    Sequence(
                        "TABLE",
                        Delimited(Ref("TableReferenceSegment")),
                    ),
                    Sequence(
                        "SCHEMA",
                        Delimited(Ref("SchemaReferenceSegment")),
                    ),
                    Sequence(
                        "FUNCTION",
                        Delimited(Ref("FunctionNameSegment")),
                    ),
                    Sequence(
                        "ALL",
                        OneOf("TABLES", "FUNCTIONS"),
                        "IN",
                        "SCHEMA",
                        Delimited(Ref("SchemaReferenceSegment")),
                    ),
                ),
            ),
            # configure the properties of the datashare
            Sequence(
                "SET",
                OneOf(
                    Sequence(
                        "PUBLICACCESSIBLE",
                        Ref("EqualsSegment", optional=True),
                        Ref("BooleanLiteralGrammar"),
                    ),
                    Sequence(
                        "INCLUDENEW",
                        Ref("EqualsSegment", optional=True),
                        Ref("BooleanLiteralGrammar"),
                        "FOR",
                        "SCHEMA",
                        Ref("SchemaReferenceSegment"),
                    ),
                ),
            ),
        ),
    )


@redshift_dialect.segment()
class CreateDatashareStatementSegment(BaseSegment):
    """A `CREATE DATASHARE` statement.

    https://docs.aws.amazon.com/redshift/latest/dg/r_CREATE_DATASHARE.html
    """

    type = "create_datashare_statement"
    match_grammar = Sequence(
        "CREATE",
        "DATASHARE",
        Ref("ObjectReferenceSegment"),
        Sequence(
            Ref.keyword("SET", optional=True),
            "PUBLICACCESSIBLE",
            Ref("EqualsSegment", optional=True),
            OneOf(
                "TRUE",
                "FALSE",
            ),
            optional=True,
        ),
    )


@redshift_dialect.segment()
class DescDatashareStatementSegment(BaseSegment):
    """A `DESC DATASHARE` statement.

    https://docs.aws.amazon.com/redshift/latest/dg/r_DESC_DATASHARE.html
    """

    type = "desc_datashare_statement"
    match_grammar = Sequence(
        "DESC",
        "DATASHARE",
        Ref("ObjectReferenceSegment"),
        Sequence(
            "OF",
            Sequence(
                "ACCOUNT",
                Ref("QuotedLiteralSegment"),
                optional=True,
            ),
            "NAMESPACE",
            Ref("QuotedLiteralSegment"),
            optional=True,
        ),
    )


@redshift_dialect.segment()
class DropDatashareStatementSegment(BaseSegment):
    """A `DROP DATASHARE` statement.

    https://docs.aws.amazon.com/redshift/latest/dg/r_DROP_DATASHARE.html
    """

    type = "drop_datashare_statement"
    match_grammar = Sequence(
        "DROP",
        "DATASHARE",
        Ref("ObjectReferenceSegment"),
    )


@redshift_dialect.segment()
class ShowDatasharesStatementSegment(BaseSegment):
    """A `SHOW DATASHARES` statement.

    https://docs.aws.amazon.com/redshift/latest/dg/r_SHOW_DATASHARES.html
    """

    type = "show_datashares_statement"
    match_grammar = Sequence(
        "SHOW",
        "DATASHARES",
        Sequence(
            "LIKE",
            Ref("QuotedLiteralSegment"),
            optional=True,
        ),
    )


@redshift_dialect.segment()
class AnalyzeCompressionStatementSegment(BaseSegment):
    """An `ANALYZE COMPRESSION` statement.

    https://docs.aws.amazon.com/redshift/latest/dg/r_ANALYZE_COMPRESSION.html
    """

    type = "analyze_compression_statement"
    match_grammar = Sequence(
        OneOf("ANALYZE", "ANALYSE"),
        "COMPRESSION",
        Sequence(
            Ref("TableReferenceSegment"),
            Bracketed(
                Delimited(
                    Ref("ColumnReferenceSegment"),
                ),
                optional=True,
            ),
            Sequence(
                "COMPROWS",
                Ref("NumericLiteralSegment"),
                optional=True,
            ),
            optional=True,
        ),
    )


# Adding Redshift specific statements
@redshift_dialect.segment(replace=True)
class StatementSegment(BaseSegment):
    """A generic segment, to any of its child subsegments."""

    type = "statement"

    parse_grammar = redshift_dialect.get_segment("StatementSegment").parse_grammar.copy(
        insert=[
            Ref("TableAttributeSegment"),
            Ref("ColumnAttributeSegment"),
            Ref("ColumnEncodingSegment"),
            Ref("AuthorizationSegment"),
            Ref("CreateLibraryStatementSegment"),
            Ref("CreateUserSegment"),
            Ref("CreateGroupSegment"),
            Ref("AlterUserSegment"),
            Ref("AlterGroupSegment"),
            Ref("CreateExternalTableAsStatementSegment"),
            Ref("CreateExternalTableStatementSegment"),
            Ref("PartitionedBySegment"),
            Ref("RowFormatDelimitedSegment"),
            Ref("DataFormatSegment"),
            Ref("CompressionTypeSegment"),
            Ref("UnloadStatementSegment"),
            Ref("CopyStatementSegment"),
            Ref("ShowModelSegment"),
            Ref("CreateDatashareStatementSegment"),
            Ref("DescDatashareStatementSegment"),
            Ref("DropDatashareStatementSegment"),
            Ref("ShowDatasharesStatementSegment"),
            Ref("AltereDatashareStatementSegment"),
<<<<<<< HEAD
            Ref("DeclareStatementSegment"),
            Ref("FetchStatementSegment"),
            Ref("CloseStatementSegment"),
=======
            Ref("AnalyzeCompressionStatementSegment"),
>>>>>>> 36e163e7
        ],
    )

    match_grammar = redshift_dialect.get_segment(
        "StatementSegment"
    ).match_grammar.copy()


@redshift_dialect.segment()
class PartitionedBySegment(BaseSegment):
    """Partitioned By Segment.

    As specified in
    https://docs.aws.amazon.com/redshift/latest/dg/r_CREATE_EXTERNAL_TABLE.html
    """

    type = "partitioned_by_segment"

    match_grammar = Sequence(
        Ref.keyword("PARTITIONED"),
        "BY",
        Bracketed(
            Delimited(
                Sequence(
                    Ref("ColumnReferenceSegment"),
                    Ref("DatatypeSegment"),
                ),
            ),
        ),
    )


@redshift_dialect.segment()
class RowFormatDelimitedSegment(BaseSegment):
    """Row Format Delimited Segment.

    As specified in
    https://docs.aws.amazon.com/redshift/latest/dg/r_CREATE_EXTERNAL_TABLE.html
    """

    type = "row_format_deimited_segment"

    match_grammar = AnySetOf(
        Sequence(
            "FIELDS",
            "TERMINATED",
            "BY",
            Ref("QuotedLiteralSegment"),
        ),
        Sequence(
            "LINES",
            "TERMINATED",
            "BY",
            Ref("QuotedLiteralSegment"),
        ),
        optional=True,
    )


@redshift_dialect.segment()
class CreateUserSegment(BaseSegment):
    """`CREATE USER` statement.

    https://docs.aws.amazon.com/redshift/latest/dg/r_CREATE_USER.html
    """

    type = "create_user"

    match_grammar = Sequence(
        "CREATE",
        "USER",
        Ref("ObjectReferenceSegment"),
        Ref.keyword("WITH", optional=True),
        "PASSWORD",
        OneOf(Ref("QuotedLiteralSegment"), "DISABLE"),
        AnyNumberOf(
            OneOf(
                "CREATEDB",
                "NOCREATEDB",
            ),
            OneOf(
                "CREATEUSER",
                "NOCREATEUSER",
            ),
            Sequence(
                "SYSLOG",
                "ACCESS",
                OneOf(
                    "RESTRICTED",
                    "UNRESTRICTED",
                ),
            ),
            Sequence("IN", "GROUP", Delimited(Ref("ObjectReferenceSegment"))),
            Sequence("VALID", "UNTIL", Ref("QuotedLiteralSegment")),
            Sequence(
                "CONNECTION",
                "LIMIT",
                OneOf(
                    Ref("NumericLiteralSegment"),
                    "UNLIMITED",
                ),
            ),
            Sequence(
                "SESSION",
                "TIMEOUT",
                Ref("NumericLiteralSegment"),
            ),
        ),
    )


@redshift_dialect.segment()
class CreateGroupSegment(BaseSegment):
    """`CREATE GROUP` statement.

    https://docs.aws.amazon.com/redshift/latest/dg/r_CREATE_GROUP.html
    """

    type = "create_group"

    match_grammar = Sequence(
        "CREATE",
        "GROUP",
        Ref("ObjectReferenceSegment"),
        Sequence(
            Ref.keyword("WITH", optional=True),
            "USER",
            Delimited(
                Ref("ObjectReferenceSegment"),
            ),
            optional=True,
        ),
    )


@redshift_dialect.segment()
class AlterUserSegment(BaseSegment):
    """`ALTER USER` statement.

    https://docs.aws.amazon.com/redshift/latest/dg/r_ALTER_USER.html
    """

    type = "alter_user"

    match_grammar = Sequence(
        "ALTER",
        "USER",
        Ref("ObjectReferenceSegment"),
        Ref.keyword("WITH", optional=True),
        AnyNumberOf(
            OneOf(
                "CREATEDB",
                "NOCREATEDB",
            ),
            OneOf(
                "CREATEUSER",
                "NOCREATEUSER",
            ),
            Sequence(
                "SYSLOG",
                "ACCESS",
                OneOf(
                    "RESTRICTED",
                    "UNRESTRICTED",
                ),
            ),
            Sequence(
                "PASSWORD",
                OneOf(
                    Ref("QuotedLiteralSegment"),
                    "DISABLE",
                ),
                Sequence("VALID", "UNTIL", Ref("QuotedLiteralSegment"), optional=True),
            ),
            Sequence(
                "RENAME",
                "TO",
                Ref("ObjectReferenceSegment"),
            ),
            Sequence(
                "CONNECTION",
                "LIMIT",
                OneOf(
                    Ref("NumericLiteralSegment"),
                    "UNLIMITED",
                ),
            ),
            OneOf(
                Sequence(
                    "SESSION",
                    "TIMEOUT",
                    Ref("NumericLiteralSegment"),
                ),
                Sequence(
                    "RESET",
                    "SESSION",
                    "TIMEOUT",
                ),
            ),
            OneOf(
                Sequence(
                    "SET",
                    Ref("ObjectReferenceSegment"),
                    OneOf(
                        "TO",
                        Ref("EqualsSegment"),
                    ),
                    OneOf(
                        "DEFAULT",
                        Ref("LiteralGrammar"),
                    ),
                ),
                Sequence(
                    "RESET",
                    Ref("ObjectReferenceSegment"),
                ),
            ),
            min_times=1,
        ),
    )


@redshift_dialect.segment()
class AlterGroupSegment(BaseSegment):
    """`ALTER GROUP` statement.

    https://docs.aws.amazon.com/redshift/latest/dg/r_ALTER_GROUP.html
    """

    type = "alter_group"

    match_grammar = Sequence(
        "ALTER",
        "GROUP",
        Ref("ObjectReferenceSegment"),
        OneOf(
            Sequence(
                OneOf("ADD", "DROP"),
                "USER",
                Delimited(
                    Ref("ObjectReferenceSegment"),
                ),
            ),
            Sequence(
                "RENAME",
                "TO",
                Ref("ObjectReferenceSegment"),
            ),
        ),
    )<|MERGE_RESOLUTION|>--- conflicted
+++ resolved
@@ -1435,13 +1435,10 @@
             Ref("DropDatashareStatementSegment"),
             Ref("ShowDatasharesStatementSegment"),
             Ref("AltereDatashareStatementSegment"),
-<<<<<<< HEAD
             Ref("DeclareStatementSegment"),
             Ref("FetchStatementSegment"),
             Ref("CloseStatementSegment"),
-=======
             Ref("AnalyzeCompressionStatementSegment"),
->>>>>>> 36e163e7
         ],
     )
 
