"""The Hive dialect."""

from sqlfluff.core.parser import (
    BaseSegment,
    Sequence,
    Ref,
    OneOf,
    Bracketed,
    Delimited,
    StartsWith,
    NamedParser,
    SymbolSegment,
    StringParser, OptionallyBracketed,
)

from sqlfluff.core.dialects import load_raw_dialect
<<<<<<< HEAD
from sqlfluff.core.parser.segments.raw import CodeSegment
from sqlfluff.dialects.dialect_hive_keywords import (
    RESERVED_KEYWORDS,
    UNRESERVED_KEYWORDS,
)
=======
from sqlfluff.core.parser.segments.raw import CodeSegment, KeywordSegment
from sqlfluff.dialects.hive_keywords import RESERVED_KEYWORDS, UNRESERVED_KEYWORDS
>>>>>>> 989a6b36

ansi_dialect = load_raw_dialect("ansi")
hive_dialect = ansi_dialect.copy_as("hive")

# Clear ANSI Keywords and add all Hive keywords
# Commented clearing for now as some are needed for some statements imported
# from ANSI to work
# hive_dialect.sets("unreserved_keywords").clear()
hive_dialect.sets("unreserved_keywords").update(UNRESERVED_KEYWORDS)
# hive_dialect.sets("reserved_keywords").clear()
hive_dialect.sets("reserved_keywords").update(RESERVED_KEYWORDS)

hive_dialect.sets("angle_bracket_pairs").update(
    [
        ("angle", "StartAngleBracketSegment", "EndAngleBracketSegment", False),
    ]
)

hive_dialect.add(
    DoubleQuotedLiteralSegment=NamedParser(
        "double_quote",
        CodeSegment,
        name="quoted_literal",
        type="literal",
        trim_chars=('"',),
    ),
    SingleOrDoubleQuotedLiteralGrammar=OneOf(
        Ref("QuotedLiteralSegment"), Ref("DoubleQuotedLiteralSegment")
    ),
    StartAngleBracketSegment=StringParser(
        "<", SymbolSegment, name="start_angle_bracket", type="start_angle_bracket"
    ),
    EndAngleBracketSegment=StringParser(
        ">", SymbolSegment, name="end_angle_bracket", type="end_angle_bracket"
    ),
    JsonfileKeywordSegment=StringParser(
        "JSONFILE", KeywordSegment, name="json_file", type="file_format"
    ),
    RcfileKeywordSegment=StringParser(
        "RCFILE", KeywordSegment, name="rc_file", type="file_format"
    ),
    SequencefileKeywordSegment=StringParser(
        "SEQUENCEFILE", KeywordSegment, name="sequence_file", type="file_format"
    ),
    TextfileKeywordSegment=StringParser(
        "TEXTFILE", KeywordSegment, name="text_file", type="file_format"
    ),
    LocationGrammar=Sequence("LOCATION", Ref("SingleOrDoubleQuotedLiteralGrammar")),
    PropertyGrammar=Sequence(
        Ref("SingleOrDoubleQuotedLiteralGrammar"),
        Ref("EqualsSegment"),
        Ref("SingleOrDoubleQuotedLiteralGrammar"),
    ),
    BracketedPropertyListGrammar=Bracketed(Delimited(Ref("PropertyGrammar"))),
    TablePropertiesGrammar=Sequence(
        "TBLPROPERTIES", Ref("BracketedPropertyListGrammar")
    ),
    SerdePropertiesGrammar=Sequence(
        "WITH", "SERDEPROPERTIES", Ref("BracketedPropertyListGrammar")
    ),
    TerminatedByGrammar=Sequence("TERMINATED", "BY", Ref("QuotedLiteralSegment")),
    FileFormatGrammar=OneOf(
        "SEQUENCEFILE",
        "TEXTFILE",
        "RCFILE",
        "ORC",
        "PARQUET",
        "AVRO",
        "JSONFILE",
        Sequence(
            "INPUTFORMAT",
            Ref("SingleOrDoubleQuotedLiteralGrammar"),
            "OUTPUTFORMAT",
            Ref("SingleOrDoubleQuotedLiteralGrammar"),
        ),
    ),
    StoredAsGrammar=Sequence("STORED", "AS", Ref("FileFormatGrammar")),
    StoredByGrammar=Sequence(
        "STORED",
        "BY",
        Ref("SingleOrDoubleQuotedLiteralGrammar"),
        Ref("SerdePropertiesGrammar", optional=True),
    ),
    StorageFormatGrammar=OneOf(
        Sequence(
            Ref("RowFormatClauseSegment", optional=True),
            Ref("StoredAsGrammar", optional=True),
        ),
        Ref("StoredByGrammar"),
    ),
    CommentGrammar=Sequence("COMMENT", Ref("SingleOrDoubleQuotedLiteralGrammar")),
    PartitionSpecGrammar=Sequence(
        "PARTITION",
        Bracketed(
            Delimited(
                Sequence(
                    Ref("ColumnReferenceSegment"),
                    Ref("EqualsSegment"),
                    Ref("LiteralGrammar"),
                )
            )
        ),
    ),
)


@hive_dialect.segment(replace=True)
class CreateDatabaseStatementSegment(BaseSegment):
    """A `CREATE DATABASE` statement."""

    type = "create_database_statement"
    match_grammar = Sequence(
        "CREATE",
        OneOf("DATABASE", "SCHEMA"),
        Ref("IfNotExistsGrammar", optional=True),
        Ref("DatabaseReferenceSegment"),
        Ref("CommentGrammar", optional=True),
        Ref("LocationGrammar", optional=True),
        Sequence(
            "MANAGEDLOCATION", Ref("SingleOrDoubleQuotedLiteralGrammar"), optional=True
        ),
        Sequence(
            "WITH", "DBPROPERTIES", Ref("BracketedPropertyListGrammar"), optional=True
        ),
    )


@hive_dialect.segment(replace=True)
class CreateTableStatementSegment(BaseSegment):
    """A `CREATE TABLE` statement."""

    type = "create_table_statement"
    match_grammar = StartsWith(
        Sequence(
            "CREATE",
            Ref.keyword("EXTERNAL", optional=True),
            Ref.keyword("TEMPORARY", optional=True),
            "TABLE",
        )
    )

    parse_grammar = Sequence(
        "CREATE",
        Ref.keyword("EXTERNAL", optional=True),
        Ref.keyword("TEMPORARY", optional=True),
        "TABLE",
        Ref("IfNotExistsGrammar", optional=True),
        Ref("TableReferenceSegment"),
        OneOf(
            # Columns and comment syntax:
            Sequence(
                Bracketed(
                    Delimited(
                        OneOf(
                            # TODO: support all constraints
                            Ref("TableConstraintSegment", optional=True),
                            Sequence(
                                Ref("ColumnDefinitionSegment"),
                                Ref("CommentGrammar", optional=True),
                            ),
                        ),
                        bracket_pairs_set="angle_bracket_pairs",
                    ),
                    optional=True,
                ),
                Ref("CommentGrammar", optional=True),
                # TODO : Is it possible to specify anyOrderOf
                #  That would avoid second call to StoredAsGrammar
                Ref("StoredAsGrammar", optional=True),
                Sequence(
                    "PARTITIONED",
                    "BY",
                    Bracketed(
                        Delimited(
                            Sequence(
                                Ref("ColumnDefinitionSegment"),
                                Ref("CommentGrammar", optional=True),
                            ),
                        ),
                    ),
                    optional=True,
                ),
                Sequence(
                    "CLUSTERED",
                    "BY",
                    Ref("BracketedColumnReferenceListGrammar"),
                    Sequence(
                        "SORTED",
                        "BY",
                        Bracketed(
                            Delimited(
                                Sequence(
                                    Ref("ColumnReferenceSegment"),
                                    OneOf("ASC", "DESC", optional=True),
                                )
                            )
                        ),
                        optional=True,
                    ),
                    "INTO",
                    Ref("NumericLiteralSegment"),
                    "BUCKETS",
                    optional=True,
                ),
                Ref("StoredAsGrammar", optional=True),
                Ref("SkewedByClauseSegment", optional=True),
                Ref("StorageFormatGrammar", optional=True),
                Ref("LocationGrammar", optional=True),
                Ref("TablePropertiesGrammar", optional=True),
                Ref("CommentGrammar", optional=True),
                Sequence(
                    "AS",
                    OptionallyBracketed(Ref("SelectStatementSegment")),
                    optional=True
                ),
            ),
            # Create like syntax
            Sequence(
                "LIKE",
                Ref("TableReferenceSegment"),
                Ref("LocationGrammar", optional=True),
                Ref("TablePropertiesGrammar", optional=True),
            ),
        ),
    )


@hive_dialect.segment()
class PrimitiveTypeSegment(BaseSegment):
    """Primitive data types."""

    type = "primitive_type"
    match_grammar = OneOf(
        "TINYINT",
        "SMALLINT",
        "INT",
        "BIGINT",
        "BOOLEAN",
        "FLOAT",
        Sequence("DOUBLE", Ref.keyword("PRECISION", optional=True)),
        "STRING",
        "BINARY",
        "TIMESTAMP",
        Sequence(
            "DECIMAL",
            Bracketed(
                Ref("NumericLiteralSegment"),
                Ref("CommaSegment"),
                Ref("NumericLiteralSegment"),
                optional=True,
            ),
        ),
        "DATE",
        "VARCHAR",
        "CHAR",
    )


@hive_dialect.segment(replace=True)
class DatatypeSegment(BaseSegment):
    """Data types."""

    type = "data_type"
    match_grammar = OneOf(
        Ref("PrimitiveTypeSegment"),
        Sequence(
            "ARRAY",
            Bracketed(
                Ref("DatatypeSegment"),
                bracket_pairs_set="angle_bracket_pairs",
                bracket_type="angle",
            ),
        ),
        Sequence(
            "MAP",
            Bracketed(
                Sequence(
                    Ref("PrimitiveTypeSegment"),
                    Ref("CommaSegment"),
                    Ref("DatatypeSegment"),
                ),
                bracket_pairs_set="angle_bracket_pairs",
                bracket_type="angle",
            ),
        ),
        Sequence(
            "STRUCT",
            Bracketed(
                Delimited(
                    Sequence(
                        Ref("NakedIdentifierSegment"),
                        Ref("ColonSegment"),
                        Ref("DatatypeSegment"),
                        Ref("CommentGrammar", optional=True),
                    ),
                    bracket_pairs_set="angle_bracket_pairs",
                ),
                bracket_pairs_set="angle_bracket_pairs",
                bracket_type="angle",
            ),
        ),
        Sequence(
            "UNIONTYPE",
            Bracketed(
                Delimited(
                    Ref("DatatypeSegment"), bracket_pairs_set="angle_bracket_pairs"
                ),
                bracket_pairs_set="angle_bracket_pairs",
                bracket_type="angle",
            ),
        ),
    )


@hive_dialect.segment()
class SkewedByClauseSegment(BaseSegment):
    """`SKEWED BY` clause in a CREATE / ALTER statement."""

    type = "skewed_by_clause"
    match_grammar = Sequence(
        "SKEWED",
        "BY",
        Ref("BracketedColumnReferenceListGrammar"),
        "ON",
        Bracketed(
            Delimited(
                OneOf(
                    Ref("LiteralGrammar"), Bracketed(Delimited(Ref("LiteralGrammar")))
                )
            )
        ),
        Sequence("STORED", "AS", "DIRECTORIES", optional=True),
    )


@hive_dialect.segment()
class RowFormatClauseSegment(BaseSegment):
    """`ROW FORMAT` clause in a CREATE statement."""

    type = "row_format_clause"
    match_grammar = Sequence(
        "ROW",
        "FORMAT",
        OneOf(
            Sequence(
                "DELIMITED",
                Sequence(
                    "FIELDS",
                    Ref("TerminatedByGrammar"),
                    Sequence(
                        "ESCAPED", "BY", Ref("QuotedLiteralSegment"), optional=True
                    ),
                    optional=True,
                ),
                Sequence(
                    "COLLECTION", "ITEMS", Ref("TerminatedByGrammar"), optional=True
                ),
                Sequence("MAP", "KEYS", Ref("TerminatedByGrammar"), optional=True),
                Sequence("LINES", Ref("TerminatedByGrammar"), optional=True),
                Sequence(
                    "NULL", "DEFINED", "AS", Ref("QuotedLiteralSegment"), optional=True
                ),
            ),
            Sequence(
                "SERDE",
                Ref("SingleOrDoubleQuotedLiteralGrammar"),
                Ref("SerdePropertiesGrammar", optional=True),
            ),
        ),
    )


@hive_dialect.segment()
class AlterDatabaseStatementSegment(BaseSegment):
    """An `ALTER DATABASE/SCHEMA` statement."""

    type = "alter_database_statement"
    match_grammar = Sequence(
        "ALTER",
        OneOf("DATABASE", "SCHEMA"),
        Ref("DatabaseReferenceSegment"),
        "SET",
        OneOf(
            Sequence("DBPROPERTIES", Ref("BracketedPropertyListGrammar")),
            Sequence(
                "OWNER",
                OneOf("USER", "ROLE"),
                Ref("SingleOrDoubleQuotedLiteralGrammar"),
            ),
            Ref("LocationGrammar"),
            Sequence("MANAGEDLOCATION", Ref("SingleOrDoubleQuotedLiteralGrammar")),
        ),
    )


@hive_dialect.segment(replace=True)
class DropStatementSegment(BaseSegment):
    """A `DROP` statement."""

    type = "drop_statement"
    match_grammar = StartsWith("DROP")
    parse_grammar = OneOf(
        Ref("DropDatabaseStatementSegment"),
        Ref("DropTableStatementSegment"),
        # TODO: add other drops
    )


@hive_dialect.segment()
class DropDatabaseStatementSegment(BaseSegment):
    """A `DROP DATEBASE/SCHEMA` statement."""

    type = "drop_table_statement"
    match_grammar = Sequence(
        "DROP",
        OneOf("DATABASE", "SCHEMA"),
        Ref("IfExistsGrammar", optional=True),
        Ref("DatabaseReferenceSegment"),
        OneOf("RESTRICT", "CASCADE", optional=True),
    )


@hive_dialect.segment()
class DropTableStatementSegment(BaseSegment):
    """A `DROP TABLE` statement."""

    type = "drop_table_statement"
    match_grammar = Sequence(
        "DROP",
        "TABLE",
        Ref("IfExistsGrammar", optional=True),
        Ref("TableReferenceSegment"),
        Ref.keyword("PURGE", optional=True),
    )


@hive_dialect.segment(replace=True)
class TruncateStatementSegment(BaseSegment):
    """`TRUNCATE TABLE` statement."""

    type = "truncate_table"

    match_grammar = StartsWith("TRUNCATE")
    parse_grammar = Sequence(
        "TRUNCATE",
        Ref.keyword("TABLE", optional=True),
        Ref("TableReferenceSegment"),
        Ref("PartitionSpecGrammar", optional=True),
    )


@hive_dialect.segment(replace=True)
class UseStatementSegment(BaseSegment):
    """An `USE` statement."""

    type = "use_statement"
    match_grammar = Sequence(
        "USE",
        Ref("DatabaseReferenceSegment"),
    )


@hive_dialect.segment(replace=True)
class StatementSegment(ansi_dialect.get_segment("StatementSegment")):  # type: ignore
    """Overriding StatementSegment to allow for additional segment parsing."""

    parse_grammar = ansi_dialect.get_segment("StatementSegment").parse_grammar.copy(
        insert=[Ref("AlterDatabaseStatementSegment")],
        remove=[
            Ref("TransactionStatementSegment"),
            Ref("CreateSchemaStatementSegment"),
            Ref("SetSchemaStatementSegment"),
            Ref("DropSchemaStatementSegment"),
            Ref("CreateExtensionStatementSegment"),
            Ref("CreateModelStatementSegment"),
            Ref("DropModelStatementSegment"),
        ],
    )<|MERGE_RESOLUTION|>--- conflicted
+++ resolved
@@ -10,20 +10,16 @@
     StartsWith,
     NamedParser,
     SymbolSegment,
-    StringParser, OptionallyBracketed,
+    StringParser,
+    OptionallyBracketed,
 )
 
 from sqlfluff.core.dialects import load_raw_dialect
-<<<<<<< HEAD
-from sqlfluff.core.parser.segments.raw import CodeSegment
+from sqlfluff.core.parser.segments.raw import CodeSegment, KeywordSegment
 from sqlfluff.dialects.dialect_hive_keywords import (
     RESERVED_KEYWORDS,
     UNRESERVED_KEYWORDS,
 )
-=======
-from sqlfluff.core.parser.segments.raw import CodeSegment, KeywordSegment
-from sqlfluff.dialects.hive_keywords import RESERVED_KEYWORDS, UNRESERVED_KEYWORDS
->>>>>>> 989a6b36
 
 ansi_dialect = load_raw_dialect("ansi")
 hive_dialect = ansi_dialect.copy_as("hive")
