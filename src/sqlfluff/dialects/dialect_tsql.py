--- conflicted
+++ resolved
@@ -528,12 +528,9 @@
             Ref("BulkInsertStatementSegment"),
             Ref("AlterIndexStatementSegment"),
             Ref("CreateDatabaseScopedCredentialStatementSegment"),
-<<<<<<< HEAD
+            Ref("CreateExternalDataSourceStatementSegment"),
             Ref("OpenJsonWithClauseSegment"),
             Ref("OpenJsonSegment"),
-=======
-            Ref("CreateExternalDataSourceStatementSegment"),
->>>>>>> 2206a308
         ],
         remove=[
             Ref("CreateModelStatementSegment"),
@@ -5110,7 +5107,44 @@
     )
 
 
-<<<<<<< HEAD
+class CreateExternalDataSourceStatementSegment(BaseSegment):
+    """A statement to create an external data source.
+
+    https://learn.microsoft.com/en-us/sql/t-sql/statements/create-external-data-source-transact-sql?view=sql-server-ver16&tabs=dedicated#syntax
+    """
+
+    type = "create_external_data_source_statement"
+
+    match_grammar: Matchable = Sequence(
+        "CREATE",
+        "EXTERNAL",
+        "DATA",
+        "SOURCE",
+        Ref("ObjectReferenceSegment"),
+        "WITH",
+        Bracketed(
+            Delimited(
+                Ref("TableLocationClause"),
+                Sequence(
+                    "CONNECTION_OPTIONS",
+                    Ref("EqualsSegment"),
+                    AnyNumberOf(Ref("QuotedLiteralSegmentOptWithN")),
+                ),
+                Sequence(
+                    "CREDENTIAL",
+                    Ref("EqualsSegment"),
+                    Ref("ObjectReferenceSegment"),
+                ),
+                Sequence(
+                    "PUSHDOWN",
+                    Ref("EqualsSegment"),
+                    OneOf("ON", "OFF"),
+                ),
+            ),
+        ),
+    )
+
+
 class OpenJsonWithClauseSegment(BaseSegment):
     """A `WITH` clause of an `OPENJSON()` table-valued function.
 
@@ -5171,41 +5205,4 @@
             Ref("OpenJsonWithClauseSegment"),
             optional=True,
         ),
-=======
-class CreateExternalDataSourceStatementSegment(BaseSegment):
-    """A statement to create an external data source.
-
-    https://learn.microsoft.com/en-us/sql/t-sql/statements/create-external-data-source-transact-sql?view=sql-server-ver16&tabs=dedicated#syntax
-    """
-
-    type = "create_external_data_source_statement"
-
-    match_grammar: Matchable = Sequence(
-        "CREATE",
-        "EXTERNAL",
-        "DATA",
-        "SOURCE",
-        Ref("ObjectReferenceSegment"),
-        "WITH",
-        Bracketed(
-            Delimited(
-                Ref("TableLocationClause"),
-                Sequence(
-                    "CONNECTION_OPTIONS",
-                    Ref("EqualsSegment"),
-                    AnyNumberOf(Ref("QuotedLiteralSegmentOptWithN")),
-                ),
-                Sequence(
-                    "CREDENTIAL",
-                    Ref("EqualsSegment"),
-                    Ref("ObjectReferenceSegment"),
-                ),
-                Sequence(
-                    "PUSHDOWN",
-                    Ref("EqualsSegment"),
-                    OneOf("ON", "OFF"),
-                ),
-            ),
-        ),
->>>>>>> 2206a308
     )