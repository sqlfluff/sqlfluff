--- conflicted
+++ resolved
@@ -5166,36 +5166,6 @@
     )
 
 
-<<<<<<< HEAD
-class SqlcmdCommandSegment(BaseSegment):
-    """A `sqlcmd` command.
-
-    Microsoft allows professional CI/CD deployment through so called 'SQL Database
-    Projects'.
-    There are propietary `sqlcmd Commands` that can be part of an SQL file.
-    https://learn.microsoft.com/en-us/sql/tools/sqlcmd/sqlcmd-utility?view=sql-server-ver16#sqlcmd-commands
-    """
-
-    type = "sqlcmd_command_segment"
-
-    match_grammar: Matchable = OneOf(
-        Sequence(
-            Sequence(
-                Ref("ColonSegment"),
-                Ref("SqlcmdOperatorSegment"),  # `:r`
-                allow_gaps=False,
-            ),
-            Ref("SqlcmdFilePathSegment"),
-        ),
-        Sequence(
-            Sequence(
-                Ref("ColonSegment"),
-                Ref("SqlcmdOperatorSegment"),  # `:setvar`
-                allow_gaps=False,
-            ),
-            Ref("ObjectReferenceSegment"),
-            Ref("CodeSegment"),
-=======
 class PeriodSegment(BaseSegment):
     """A `PERIOD FOR SYSTEM_TIME` for `CREATE TABLE` of temporal tables.
 
@@ -5213,6 +5183,37 @@
                 Ref("ColumnReferenceSegment"),
                 Ref("ColumnReferenceSegment"),
             ),
->>>>>>> 1b6caaea
+        ),
+    )
+
+
+class SqlcmdCommandSegment(BaseSegment):
+    """A `sqlcmd` command.
+
+    Microsoft allows professional CI/CD deployment through so called 'SQL Database
+    Projects'.
+    There are propietary `sqlcmd Commands` that can be part of an SQL file.
+    https://learn.microsoft.com/en-us/sql/tools/sqlcmd/sqlcmd-utility?view=sql-server-ver16#sqlcmd-commands
+    """
+
+    type = "sqlcmd_command_segment"
+
+    match_grammar: Matchable = OneOf(
+        Sequence(
+            Sequence(
+                Ref("ColonSegment"),
+                Ref("SqlcmdOperatorSegment"),  # `:r`
+                allow_gaps=False,
+            ),
+            Ref("SqlcmdFilePathSegment"),
+        ),
+        Sequence(
+            Sequence(
+                Ref("ColonSegment"),
+                Ref("SqlcmdOperatorSegment"),  # `:setvar`
+                allow_gaps=False,
+            ),
+            Ref("ObjectReferenceSegment"),
+            Ref("CodeSegment"),
         ),
     )