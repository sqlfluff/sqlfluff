"""The sqlite dialect.

https://www.sqlite.org/
"""

from sqlfluff.core.dialects import load_raw_dialect
from sqlfluff.core.parser import (
    AnyNumberOf,
    Anything,
    BaseSegment,
    Bracketed,
    CodeSegment,
    CommentSegment,
    Delimited,
    IdentifierSegment,
    LiteralSegment,
    Matchable,
    NewlineSegment,
    Nothing,
    OneOf,
    OptionallyBracketed,
    ParseMode,
    Ref,
    RegexLexer,
    Sequence,
    TypedParser,
    WhitespaceSegment,
)
from sqlfluff.dialects import dialect_ansi as ansi
from sqlfluff.dialects.dialect_sqlite_keywords import (
    RESERVED_KEYWORDS,
    UNRESERVED_KEYWORDS,
)

ansi_dialect = load_raw_dialect("ansi")

sqlite_dialect = ansi_dialect.copy_as("sqlite")

sqlite_dialect.sets("reserved_keywords").clear()
sqlite_dialect.sets("reserved_keywords").update(RESERVED_KEYWORDS)
sqlite_dialect.sets("unreserved_keywords").clear()
sqlite_dialect.sets("unreserved_keywords").update(UNRESERVED_KEYWORDS)

sqlite_dialect.patch_lexer_matchers(
    [
        # SQLite allows block comments to be terminated by end of input
        RegexLexer(
            "block_comment",
            r"\/\*([^\*]|\*(?!\/))*(\*\/|\Z)",
            CommentSegment,
            subdivider=RegexLexer(
                "newline",
                r"\r\n|\n",
                NewlineSegment,
            ),
            trim_post_subdivide=RegexLexer(
                "whitespace",
                r"[^\S\r\n]+",
                WhitespaceSegment,
            ),
        ),
        RegexLexer(
            "single_quote",
            r"'([^']|'')*'",
            CodeSegment,
            segment_kwargs={
                "quoted_value": (r"'((?:[^']|'')*)'", 1),
                "escape_replacements": [(r"''", "'")],
            },
        ),
        RegexLexer(
            "double_quote",
            r'"([^"]|"")*"',
            CodeSegment,
            segment_kwargs={
                "quoted_value": (r'"((?:[^"]|"")*)"', 1),
                "escape_replacements": [(r'""', '"')],
            },
        ),
        RegexLexer(
            "back_quote",
            r"`([^`]|``)*`",
            CodeSegment,
            segment_kwargs={
                "quoted_value": (r"`((?:[^`]|``)*)`", 1),
                "escape_replacements": [(r"``", "`")],
            },
        ),
    ]
)

sqlite_dialect.add(
    BackQuotedIdentifierSegment=TypedParser(
        "back_quote",
        IdentifierSegment,
        type="quoted_identifier",
        # match ANSI's naked identifier casefold, sqlite is case-insensitive.
        casefold=str.upper,
    ),
)

sqlite_dialect.replace(
    PrimaryKeyGrammar=Sequence(
        "PRIMARY", "KEY", Sequence("AUTOINCREMENT", optional=True)
    ),
    TemporaryTransientGrammar=Ref("TemporaryGrammar"),
    DateTimeLiteralGrammar=Sequence(
        OneOf("DATE", "DATETIME"),
        TypedParser("single_quote", LiteralSegment, type="date_constructor_literal"),
    ),
    BaseExpressionElementGrammar=OneOf(
        Ref("LiteralGrammar"),
        Ref("BareFunctionSegment"),
        Ref("FunctionSegment"),
        Ref("ColumnReferenceSegment"),
        Ref("ExpressionSegment"),
        Sequence(
            Ref("DatatypeSegment"),
            Ref("LiteralGrammar"),
        ),
        terminators=[
            Ref("CommaSegment"),
            Ref.keyword("AS"),
        ],
    ),
    AutoIncrementGrammar=Nothing(),
    CommentClauseSegment=Nothing(),
    IntervalExpressionSegment=Nothing(),
    TimeZoneGrammar=Nothing(),
    FetchClauseSegment=Nothing(),
    TrimParametersGrammar=Nothing(),
    LikeGrammar=Sequence("LIKE"),
    OverlapsClauseSegment=Nothing(),
    MLTableExpressionSegment=Nothing(),
    MergeIntoLiteralGrammar=Nothing(),
    SamplingExpressionSegment=Nothing(),
    OrderByClauseTerminators=OneOf(
        "LIMIT",
        # For window functions
        "WINDOW",
        Ref("FrameClauseUnitGrammar"),
    ),
    WhereClauseTerminatorGrammar=OneOf(
        "LIMIT",
        Sequence("GROUP", "BY"),
        Sequence("ORDER", "BY"),
        "WINDOW",
    ),
    FromClauseTerminatorGrammar=OneOf(
        "WHERE",
        "LIMIT",
        Sequence("GROUP", "BY"),
        Sequence("ORDER", "BY"),
        "WINDOW",
        Ref("SetOperatorSegment"),
        Ref("WithNoSchemaBindingClauseSegment"),
        Ref("WithDataClauseSegment"),
    ),
    GroupByClauseTerminatorGrammar=OneOf(
        Sequence("ORDER", "BY"),
        "LIMIT",
        "HAVING",
        "WINDOW",
    ),
    PostFunctionGrammar=Ref("FilterClauseGrammar"),
    IgnoreRespectNullsGrammar=Nothing(),
    SelectClauseTerminatorGrammar=OneOf(
        "FROM",
        "WHERE",
        Sequence("ORDER", "BY"),
        "LIMIT",
        Ref("SetOperatorSegment"),
    ),
    FunctionContentsGrammar=AnyNumberOf(
        Ref("ExpressionSegment"),
        # A Cast-like function
        Sequence(Ref("ExpressionSegment"), "AS", Ref("DatatypeSegment")),
        # Trim function
        Sequence(
            Ref("TrimParametersGrammar"),
            Ref("ExpressionSegment", optional=True, exclude=Ref.keyword("FROM")),
            "FROM",
            Ref("ExpressionSegment"),
        ),
        # An extract-like or substring-like function
        Sequence(
            OneOf(Ref("DatetimeUnitSegment"), Ref("ExpressionSegment")),
            "FROM",
            Ref("ExpressionSegment"),
        ),
        Sequence(
            # Allow an optional distinct keyword here.
            Ref.keyword("DISTINCT", optional=True),
            OneOf(
                # Most functions will be using the delimited route
                # but for COUNT(*) or similar we allow the star segment
                # here.
                Ref("StarSegment"),
                Delimited(Ref("FunctionContentsExpressionGrammar")),
            ),
        ),
        Ref(
            "OrderByClauseSegment"
        ),  # used by string_agg (postgres), group_concat (exasol),listagg (snowflake)..
        # like a function call: POSITION ( 'QL' IN 'SQL')
        Sequence(
            OneOf(
                Ref("QuotedLiteralSegment"),
                Ref("SingleIdentifierGrammar"),
                Ref("ColumnReferenceSegment"),
            ),
            "IN",
            OneOf(
                Ref("QuotedLiteralSegment"),
                Ref("SingleIdentifierGrammar"),
                Ref("ColumnReferenceSegment"),
            ),
        ),
        Ref("IndexColumnDefinitionSegment"),
    ),
    # NOTE: This block was copy/pasted from dialect_ansi.py with these changes made:
    #  - "PRIOR" keyword removed from Expression_A_Unary_Operator_Grammar
    Expression_A_Unary_Operator_Grammar=OneOf(
        Ref(
            "SignedSegmentGrammar",
            exclude=Sequence(Ref("QualifiedNumericLiteralSegment")),
        ),
        Ref("TildeSegment"),
        Ref("NotOperatorGrammar"),
    ),
    IsDistinctFromGrammar=Sequence(
        "IS",
        Ref.keyword("NOT", optional=True),
        Sequence("DISTINCT", "FROM", optional=True),
    ),
    NanLiteralSegment=Nothing(),
<<<<<<< HEAD
    SingleIdentifierGrammar=OneOf(
        Ref("NakedIdentifierSegment"),
        Ref("SingleQuotedIdentifierSegment"),
        Ref("QuotedIdentifierSegment"),
        Ref("BackQuotedIdentifierSegment"),
        terminators=[Ref("DotSegment")],
    ),
    # match ANSI's naked identifier casefold, sqlite is case-insensitive.
    QuotedIdentifierSegment=TypedParser(
        "double_quote", IdentifierSegment, type="quoted_identifier", casefold=str.upper
    ),
    SingleQuotedIdentifierSegment=TypedParser(
        "single_quote", IdentifierSegment, type="quoted_identifier", casefold=str.upper
=======
    PatternMatchingGrammar=Sequence(
        Ref.keyword("NOT", optional=True),
        OneOf("GLOB", "REGEXP", "MATCH"),
>>>>>>> 24a4b125
    ),
)


class SetOperatorSegment(BaseSegment):
    """A set operator such as Union, Minus, Except or Intersect."""

    type = "set_operator"
    match_grammar: Matchable = OneOf(
        Sequence("UNION", OneOf("DISTINCT", "ALL", optional=True)),
        Sequence(
            OneOf(
                "INTERSECT",
                "EXCEPT",
            ),
            Ref.keyword("ALL", optional=True),
        ),
        exclude=Sequence("EXCEPT", Bracketed(Anything())),
    )


class DatatypeSegment(ansi.DatatypeSegment):
    """A data type segment.

    Supports timestamp with(out) time zone. Doesn't currently support intervals.
    """

    type = "data_type"
    match_grammar: Matchable = OneOf(
        Sequence(
            "DOUBLE",
            "PRECISION",
        ),
        Sequence("UNSIGNED", "BIG", "INT"),
        Sequence(
            OneOf(
                Sequence(
                    OneOf("VARYING", "NATIVE"),
                    OneOf("CHARACTER"),
                ),
                Ref("DatatypeIdentifierSegment"),
            ),
            Ref("BracketedArguments", optional=True),
        ),
    )


class TableEndClauseSegment(BaseSegment):
    """Support Table Options at end of tables.

    https://www.sqlite.org/syntax/table-options.html
    """

    type = "table_end_clause_segment"
    match_grammar: Matchable = Delimited(Sequence("WITHOUT", "ROWID"), "STRICT")


class ValuesClauseSegment(ansi.ValuesClauseSegment):
    """A `VALUES` clause like in `INSERT`."""

    type = "values_clause"
    match_grammar: Matchable = Sequence(
        "VALUES",
        Delimited(
            Sequence(
                Bracketed(
                    Delimited(
                        "DEFAULT",
                        Ref("ExpressionSegment"),
                    ),
                    parse_mode=ParseMode.GREEDY,
                ),
            ),
        ),
    )


class IndexColumnDefinitionSegment(BaseSegment):
    """A column definition for CREATE INDEX.

    Overridden from ANSI to allow expressions
    https://www.sqlite.org/expridx.html.
    """

    type = "index_column_definition"
    match_grammar: Matchable = Sequence(
        OneOf(
            Ref("SingleIdentifierGrammar"),  # Column name
            Ref("ExpressionSegment"),  # Expression for simple functions
        ),
        OneOf("ASC", "DESC", optional=True),
    )


class ReturningClauseSegment(BaseSegment):
    """A returning clause.

    Per docs https://www.sqlite.org/lang_returning.html
    """

    type = "returning_clause"

    match_grammar = Sequence(
        "RETURNING",
        Delimited(
            Ref("WildcardExpressionSegment"),
            Sequence(
                Ref("ExpressionSegment"),
                Ref("AliasExpressionSegment", optional=True),
            ),
        ),
    )


class InsertStatementSegment(BaseSegment):
    """An`INSERT` statement.

    https://www.sqlite.org/lang_insert.html
    """

    type = "insert_statement"
    match_grammar = Sequence(
        OneOf(
            Sequence(
                "INSERT",
                Sequence(
                    "OR",
                    OneOf(
                        "ABORT",
                        "FAIL",
                        "IGNORE",
                        "REPLACE",
                        "ROLLBACK",
                    ),
                    optional=True,
                ),
            ),
            # REPLACE is just an alias for INSERT OR REPLACE
            "REPLACE",
        ),
        "INTO",
        Ref("TableReferenceSegment"),
        Ref("BracketedColumnReferenceListGrammar", optional=True),
        OneOf(
            Ref("ValuesClauseSegment"),
            OptionallyBracketed(Ref("SelectableGrammar")),
            Ref("DefaultValuesGrammar"),
        ),
        Ref("ReturningClauseSegment", optional=True),
    )


class ColumnConstraintSegment(ansi.ColumnConstraintSegment):
    """Overriding ColumnConstraintSegment to allow for additional segment parsing."""

    match_grammar = ansi.ColumnConstraintSegment.match_grammar.copy(
        insert=[
            OneOf("DEFERRABLE", Sequence("NOT", "DEFERRABLE"), optional=True),
            OneOf(
                Sequence("INITIALLY", "DEFERRED"),
                Sequence("INITIALLY", "IMMEDIATE"),
                optional=True,
            ),
        ],
    )


class TableConstraintSegment(ansi.TableConstraintSegment):
    """Overriding TableConstraintSegment to allow for additional segment parsing."""

    match_grammar: Matchable = Sequence(
        Sequence(  # [ CONSTRAINT <Constraint name> ]
            "CONSTRAINT", Ref("ObjectReferenceSegment"), optional=True
        ),
        OneOf(
            # CHECK ( <expr> )
            Sequence("CHECK", Bracketed(Ref("ExpressionSegment"))),
            Sequence(  # UNIQUE ( column_name [, ... ] )
                "UNIQUE",
                Ref("BracketedColumnReferenceListGrammar"),
                # Later add support for index_parameters?
            ),
            Sequence(  # PRIMARY KEY ( column_name [, ... ] ) index_parameters
                Ref("PrimaryKeyGrammar"),
                # Columns making up PRIMARY KEY constraint
                Ref("BracketedColumnReferenceListGrammar"),
                # Later add support for index_parameters?
            ),
            Sequence(  # FOREIGN KEY ( column_name [, ... ] )
                # REFERENCES reftable [ ( refcolumn [, ... ] ) ]
                Ref("ForeignKeyGrammar"),
                # Local columns making up FOREIGN KEY constraint
                Ref("BracketedColumnReferenceListGrammar"),
                Ref(
                    "ReferenceDefinitionGrammar"
                ),  # REFERENCES reftable [ ( refcolumn) ]
            ),
        ),
        OneOf("DEFERRABLE", Sequence("NOT", "DEFERRABLE"), optional=True),
        OneOf(
            Sequence("INITIALLY", "DEFERRED"),
            Sequence("INITIALLY", "IMMEDIATE"),
            optional=True,
        ),
    )


class TransactionStatementSegment(ansi.TransactionStatementSegment):
    """A `COMMIT`, `ROLLBACK` or `TRANSACTION` statement.

    As per https://www.sqlite.org/lang_transaction.html
    """

    type = "transaction_statement"
    match_grammar: Matchable = Sequence(
        OneOf("BEGIN", "COMMIT", "ROLLBACK", "END"),
        OneOf("TRANSACTION", optional=True),
        Sequence("TO", "SAVEPOINT", Ref("ObjectReferenceSegment"), optional=True),
    )


class PragmaReferenceSegment(ansi.ObjectReferenceSegment):
    """A Pragma object."""

    type = "pragma_reference"


class PragmaStatementSegment(BaseSegment):
    """A Pragma Statement.

    As per https://www.sqlite.org/pragma.html
    """

    type = "pragma_statement"

    _pragma_value = OneOf(
        Ref("LiteralGrammar"),
        Ref("BooleanLiteralGrammar"),
        "YES",
        "NO",
        "ON",
        "OFF",
        "NONE",
        "FULL",
        "INCREMENTAL",
        "DELETE",
        "TRUNCATE",
        "PERSIST",
        "MEMORY",
        "WAL",
        "NORMAL",
        "EXCLUSIVE",
        "FAST",
        "EXTRA",
        "DEFAULT",
        "FILE",
        "PASSIVE",
        "RESTART",
        "RESET",
    )

    match_grammar = Sequence(
        "PRAGMA",
        Ref("PragmaReferenceSegment"),
        Bracketed(_pragma_value, optional=True),
        Sequence(
            Ref("EqualsSegment"), OptionallyBracketed(_pragma_value), optional=True
        ),
    )


class CreateTriggerStatementSegment(ansi.CreateTriggerStatementSegment):
    """Create Trigger Statement.

    https://www.sqlite.org/lang_createtrigger.html
    """

    type = "create_trigger"

    match_grammar: Matchable = Sequence(
        "CREATE",
        Ref("TemporaryGrammar", optional=True),
        "TRIGGER",
        Ref("IfNotExistsGrammar", optional=True),
        Ref("TriggerReferenceSegment"),
        OneOf("BEFORE", "AFTER", Sequence("INSTEAD", "OF"), optional=True),
        OneOf(
            "DELETE",
            "INSERT",
            Sequence(
                "UPDATE",
                Sequence(
                    "OF",
                    Delimited(
                        Ref("ColumnReferenceSegment"),
                    ),
                    optional=True,
                ),
            ),
        ),
        "ON",
        Ref("TableReferenceSegment"),
        Sequence("FOR", "EACH", "ROW", optional=True),
        Sequence("WHEN", Bracketed(Ref("ExpressionSegment")), optional=True),
        "BEGIN",
        Delimited(
            Ref("UpdateStatementSegment"),
            Ref("InsertStatementSegment"),
            Ref("DeleteStatementSegment"),
            Ref("SelectableGrammar"),
            delimiter=AnyNumberOf(Ref("DelimiterGrammar"), min_times=1),
            allow_gaps=True,
            allow_trailing=True,
        ),
        "END",
    )


class UnorderedSelectStatementSegment(BaseSegment):
    """A `SELECT` statement without any ORDER clauses or later.

    Replaces (without overriding) ANSI to remove Eager Matcher
    """

    type = "select_statement"

    match_grammar = Sequence(
        Ref("SelectClauseSegment"),
        Ref("FromClauseSegment", optional=True),
        Ref("WhereClauseSegment", optional=True),
        Ref("GroupByClauseSegment", optional=True),
        Ref("HavingClauseSegment", optional=True),
        Ref("OverlapsClauseSegment", optional=True),
        Ref("NamedWindowSegment", optional=True),
    )


class DeleteStatementSegment(ansi.DeleteStatementSegment):
    """A `DELETE` statement.

    DELETE FROM <table name> [ WHERE <search condition> ]
    """

    type = "delete_statement"
    # match grammar. This one makes sense in the context of knowing that it's
    # definitely a statement, we just don't know what type yet.
    match_grammar: Matchable = Sequence(
        "DELETE",
        Ref("FromClauseSegment"),
        Ref("WhereClauseSegment", optional=True),
        Ref("ReturningClauseSegment", optional=True),
    )


class UpdateStatementSegment(ansi.UpdateStatementSegment):
    """An `Update` statement.

    UPDATE <table name> SET <set clause list> [ WHERE <search condition> ]
    """

    type = "update_statement"
    match_grammar: Matchable = Sequence(
        "UPDATE",
        Ref("TableReferenceSegment"),
        # SET is not a reserved word in all dialects (e.g. RedShift)
        # So specifically exclude as an allowed implicit alias to avoid parsing errors
        Ref("AliasExpressionSegment", exclude=Ref.keyword("SET"), optional=True),
        Ref("SetClauseListSegment"),
        Ref("FromClauseSegment", optional=True),
        Ref("WhereClauseSegment", optional=True),
        Ref("ReturningClauseSegment", optional=True),
    )


class SelectStatementSegment(BaseSegment):
    """A `SELECT` statement.

    Replaces (without overriding) ANSI to remove Eager Matcher
    """

    type = "select_statement"
    # Remove the Limit and Window statements from ANSI
    match_grammar = UnorderedSelectStatementSegment.match_grammar.copy(
        insert=[
            Ref("OrderByClauseSegment", optional=True),
            Ref("FetchClauseSegment", optional=True),
            Ref("LimitClauseSegment", optional=True),
            Ref("NamedWindowSegment", optional=True),
        ]
    )


class CreateIndexStatementSegment(ansi.CreateIndexStatementSegment):
    """A `CREATE INDEX` statement.

    As per https://www.sqlite.org/lang_createindex.html
    """

    type = "create_index_statement"
    match_grammar: Matchable = Sequence(
        "CREATE",
        Ref.keyword("UNIQUE", optional=True),
        "INDEX",
        Ref("IfNotExistsGrammar", optional=True),
        Ref("IndexReferenceSegment"),
        "ON",
        Ref("TableReferenceSegment"),
        Sequence(
            Bracketed(
                Delimited(
                    Ref("IndexColumnDefinitionSegment"),
                ),
            )
        ),
        Ref("WhereClauseSegment", optional=True),
    )


class StatementSegment(ansi.StatementSegment):
    """Overriding StatementSegment to allow for additional segment parsing."""

    match_grammar = OneOf(
        Ref("AlterTableStatementSegment"),
        Ref("CreateIndexStatementSegment"),
        Ref("CreateTableStatementSegment"),
        Ref("CreateTriggerStatementSegment"),
        Ref("CreateViewStatementSegment"),
        Ref("DeleteStatementSegment"),
        Ref("DropIndexStatementSegment"),
        Ref("DropTableStatementSegment"),
        Ref("DropTriggerStatementSegment"),
        Ref("DropViewStatementSegment"),
        Ref("ExplainStatementSegment"),
        Ref("InsertStatementSegment"),
        Ref("PragmaStatementSegment"),
        Ref("SelectableGrammar"),
        Ref("TransactionStatementSegment"),
        Ref("UpdateStatementSegment"),
        Bracketed(Ref("StatementSegment")),
    )<|MERGE_RESOLUTION|>--- conflicted
+++ resolved
@@ -234,7 +234,10 @@
         Sequence("DISTINCT", "FROM", optional=True),
     ),
     NanLiteralSegment=Nothing(),
-<<<<<<< HEAD
+    PatternMatchingGrammar=Sequence(
+        Ref.keyword("NOT", optional=True),
+        OneOf("GLOB", "REGEXP", "MATCH"),
+    ),
     SingleIdentifierGrammar=OneOf(
         Ref("NakedIdentifierSegment"),
         Ref("SingleQuotedIdentifierSegment"),
@@ -248,11 +251,6 @@
     ),
     SingleQuotedIdentifierSegment=TypedParser(
         "single_quote", IdentifierSegment, type="quoted_identifier", casefold=str.upper
-=======
-    PatternMatchingGrammar=Sequence(
-        Ref.keyword("NOT", optional=True),
-        OneOf("GLOB", "REGEXP", "MATCH"),
->>>>>>> 24a4b125
     ),
 )
 
