--- conflicted
+++ resolved
@@ -355,8 +355,12 @@
 )
 
 
-<<<<<<< HEAD
 class FrameClauseSegment(BaseSegment):
+    """A frame clause for window functions.
+
+    https://www.sqlite.org/syntax/frame-spec.html
+    """
+
     type = "frame_clause"
 
     match_grammar: Matchable = Sequence(
@@ -389,7 +393,9 @@
             ),
             optional=True,
         ),
-=======
+    )
+
+
 class ParameterizedSegment(BaseSegment):
     """Sqlite allows named and argument based parameters to prevent SQL Injection.
 
@@ -404,7 +410,6 @@
         Ref("ColonLiteralSegment"),
         Ref("QuestionLiteralSegment"),
         Ref("DollarLiteralSegment"),
->>>>>>> 67615e77
     )
 
 
