"""The sqlite dialect.

https://www.sqlite.org/
"""

from sqlfluff.core.dialects import load_raw_dialect
from sqlfluff.core.parser import (
    AnyNumberOf,
    Anything,
    BaseSegment,
    Bracketed,
    CodeSegment,
    CommentSegment,
    Delimited,
    IdentifierSegment,
    LiteralSegment,
    Matchable,
    NewlineSegment,
    Nothing,
    OneOf,
    OptionallyBracketed,
    ParseMode,
    Ref,
    RegexLexer,
    Sequence,
<<<<<<< HEAD
=======
    StringLexer,
>>>>>>> cd30f3c9
    StringParser,
    SymbolSegment,
    TypedParser,
    WhitespaceSegment,
)
from sqlfluff.dialects import dialect_ansi as ansi
from sqlfluff.dialects.dialect_sqlite_keywords import (
    RESERVED_KEYWORDS,
    UNRESERVED_KEYWORDS,
)

ansi_dialect = load_raw_dialect("ansi")

sqlite_dialect = ansi_dialect.copy_as("sqlite")

sqlite_dialect.sets("reserved_keywords").clear()
sqlite_dialect.sets("reserved_keywords").update(RESERVED_KEYWORDS)
sqlite_dialect.sets("unreserved_keywords").clear()
sqlite_dialect.sets("unreserved_keywords").update(UNRESERVED_KEYWORDS)

sqlite_dialect.patch_lexer_matchers(
    [
        # SQLite allows block comments to be terminated by end of input
        RegexLexer(
            "block_comment",
            r"\/\*([^\*]|\*(?!\/))*(\*\/|\Z)",
            CommentSegment,
            subdivider=RegexLexer(
                "newline",
                r"\r\n|\n",
                NewlineSegment,
            ),
            trim_post_subdivide=RegexLexer(
                "whitespace",
                r"[^\S\r\n]+",
                WhitespaceSegment,
            ),
        ),
        RegexLexer(
            "single_quote",
            r"'([^']|'')*'",
            CodeSegment,
            segment_kwargs={
                "quoted_value": (r"'((?:[^']|'')*)'", 1),
                "escape_replacements": [(r"''", "'")],
            },
        ),
        RegexLexer(
            "double_quote",
            r'"([^"]|"")*"',
            CodeSegment,
            segment_kwargs={
                "quoted_value": (r'"((?:[^"]|"")*)"', 1),
                "escape_replacements": [(r'""', '"')],
            },
        ),
        RegexLexer(
            "back_quote",
            r"`([^`]|``)*`",
            CodeSegment,
            segment_kwargs={
                "quoted_value": (r"`((?:[^`]|``)*)`", 1),
                "escape_replacements": [(r"``", "`")],
            },
        ),
    ]
)

sqlite_dialect.insert_lexer_matchers(
    [
<<<<<<< HEAD
        RegexLexer(
            "at_sign_literal",
            r"@[a-zA-Z0-9_]+",
            LiteralSegment,
            segment_kwargs={"type": "at_sign_literal"},
        ),
        RegexLexer(
            "colon_literal",
            r":[a-zA-Z0-9_]+",
            LiteralSegment,
            segment_kwargs={"type": "colon_literal"},
        ),
        RegexLexer(
            "question_literal",
            r"\?[0-9]+",
            LiteralSegment,
            segment_kwargs={"type": "question_literal"},
        ),
        RegexLexer(
            "dollar_literal",
            r"\$[a-zA-Z0-9_]+",
            LiteralSegment,
            segment_kwargs={"type": "question_literal"},
        ),
    ],
    before="question",
=======
        StringLexer("inline_path_operator", "->>", CodeSegment),
        StringLexer("column_path_operator", "->", CodeSegment),
    ],
    before="greater_than",
>>>>>>> cd30f3c9
)

sqlite_dialect.add(
    BackQuotedIdentifierSegment=TypedParser(
        "back_quote",
        IdentifierSegment,
        type="quoted_identifier",
        # match ANSI's naked identifier casefold, sqlite is case-insensitive.
        casefold=str.upper,
    ),
<<<<<<< HEAD
    QuestionMarkSegment=StringParser("?", SymbolSegment, type="question_mark"),
    AtSignLiteralSegment=TypedParser(
        "at_sign_literal",
        LiteralSegment,
        type="at_sign_literal",
    ),
    ColonLiteralSegment=TypedParser(
        "colon_literal",
        LiteralSegment,
        type="colon_literal",
    ),
    QuestionLiteralSegment=TypedParser(
        "question_literal",
        LiteralSegment,
        type="question_literal",
    ),
    DollarLiteralSegment=TypedParser(
        "dollar_literal",
        LiteralSegment,
        type="dollar_literal",
=======
    ColumnPathOperatorSegment=StringParser(
        "->", SymbolSegment, type="column_path_operator"
    ),
    InlinePathOperatorSegment=StringParser(
        "->>", SymbolSegment, type="column_path_operator"
>>>>>>> cd30f3c9
    ),
)

sqlite_dialect.replace(
    PrimaryKeyGrammar=Sequence(
        "PRIMARY",
        "KEY",
        OneOf("ASC", "DESC", optional=True),
        Ref("ConflictClauseSegment", optional=True),
        Sequence("AUTOINCREMENT", optional=True),
    ),
    NumericLiteralSegment=OneOf(
        TypedParser("numeric_literal", LiteralSegment, type="numeric_literal"),
        Ref("ParameterizedSegment"),
    ),
    LiteralGrammar=ansi_dialect.get_grammar("LiteralGrammar").copy(
        insert=[Ref("ParameterizedSegment")]
    ),
    TemporaryTransientGrammar=Ref("TemporaryGrammar"),
    DateTimeLiteralGrammar=Sequence(
        OneOf("DATE", "DATETIME"),
        TypedParser("single_quote", LiteralSegment, type="date_constructor_literal"),
    ),
    BaseExpressionElementGrammar=OneOf(
        Ref("LiteralGrammar"),
        Ref("BareFunctionSegment"),
        Ref("FunctionSegment"),
        Ref("ColumnReferenceSegment"),
        Ref("ExpressionSegment"),
        Sequence(
            Ref("DatatypeSegment"),
            Ref("LiteralGrammar"),
        ),
        terminators=[
            Ref("CommaSegment"),
            Ref.keyword("AS"),
        ],
    ),
    AlterTableOptionsGrammar=OneOf(
        Sequence("RENAME", "TO", Ref("SingleIdentifierGrammar")),
        Sequence(
            "RENAME",
            Sequence("COLUMN", optional=True),
            Ref("ColumnReferenceSegment"),
            "TO",
            Ref("SingleIdentifierGrammar"),
        ),
        Sequence(
            "ADD", Sequence("COLUMN", optional=True), Ref("ColumnDefinitionSegment")
        ),
        Sequence(
            "DROP", Sequence("COLUMN", optional=True), Ref("ColumnReferenceSegment")
        ),
    ),
    AutoIncrementGrammar=Nothing(),
    CommentClauseSegment=Nothing(),
    IntervalExpressionSegment=Nothing(),
    TimeZoneGrammar=Nothing(),
    FetchClauseSegment=Nothing(),
    TrimParametersGrammar=Nothing(),
    LikeGrammar=Sequence("LIKE"),
    OverlapsClauseSegment=Nothing(),
    MLTableExpressionSegment=Nothing(),
    MergeIntoLiteralGrammar=Nothing(),
    SamplingExpressionSegment=Nothing(),
    OrderByClauseTerminators=OneOf(
        "LIMIT",
        # For window functions
        "WINDOW",
        Ref("FrameClauseUnitGrammar"),
    ),
    WhereClauseTerminatorGrammar=OneOf(
        "LIMIT",
        Sequence("GROUP", "BY"),
        Sequence("ORDER", "BY"),
        "WINDOW",
    ),
    FromClauseTerminatorGrammar=OneOf(
        "WHERE",
        "LIMIT",
        Sequence("GROUP", "BY"),
        Sequence("ORDER", "BY"),
        "WINDOW",
        Ref("SetOperatorSegment"),
        Ref("WithNoSchemaBindingClauseSegment"),
        Ref("WithDataClauseSegment"),
    ),
    GroupByClauseTerminatorGrammar=OneOf(
        Sequence("ORDER", "BY"),
        "LIMIT",
        "HAVING",
        "WINDOW",
    ),
    PostFunctionGrammar=Ref("FilterClauseGrammar"),
    IgnoreRespectNullsGrammar=Nothing(),
    SelectClauseTerminatorGrammar=OneOf(
        "FROM",
        "WHERE",
        Sequence("ORDER", "BY"),
        "LIMIT",
        Ref("SetOperatorSegment"),
    ),
    FunctionContentsGrammar=AnyNumberOf(
        Ref("ExpressionSegment"),
        # A Cast-like function
        Sequence(Ref("ExpressionSegment"), "AS", Ref("DatatypeSegment")),
        # Trim function
        Sequence(
            Ref("TrimParametersGrammar"),
            Ref("ExpressionSegment", optional=True, exclude=Ref.keyword("FROM")),
            "FROM",
            Ref("ExpressionSegment"),
        ),
        # An extract-like or substring-like function
        Sequence(
            OneOf(Ref("DatetimeUnitSegment"), Ref("ExpressionSegment")),
            "FROM",
            Ref("ExpressionSegment"),
        ),
        Sequence(
            # Allow an optional distinct keyword here.
            Ref.keyword("DISTINCT", optional=True),
            OneOf(
                # Most functions will be using the delimited route
                # but for COUNT(*) or similar we allow the star segment
                # here.
                Ref("StarSegment"),
                Delimited(Ref("FunctionContentsExpressionGrammar")),
            ),
        ),
        Ref(
            "OrderByClauseSegment"
        ),  # used by string_agg (postgres), group_concat (exasol),listagg (snowflake)..
        # like a function call: POSITION ( 'QL' IN 'SQL')
        Sequence(
            OneOf(
                Ref("QuotedLiteralSegment"),
                Ref("SingleIdentifierGrammar"),
                Ref("ColumnReferenceSegment"),
            ),
            "IN",
            OneOf(
                Ref("QuotedLiteralSegment"),
                Ref("SingleIdentifierGrammar"),
                Ref("ColumnReferenceSegment"),
            ),
        ),
        Ref("IndexColumnDefinitionSegment"),
    ),
    # NOTE: This block was copy/pasted from dialect_ansi.py with these changes made:
    #  - "PRIOR" keyword removed from Expression_A_Unary_Operator_Grammar
    Expression_A_Unary_Operator_Grammar=OneOf(
        Ref(
            "SignedSegmentGrammar",
            exclude=Sequence(Ref("QualifiedNumericLiteralSegment")),
        ),
        Ref("TildeSegment"),
        Ref("NotOperatorGrammar"),
    ),
    IsDistinctFromGrammar=Sequence(
        "IS",
        Ref.keyword("NOT", optional=True),
        Sequence("DISTINCT", "FROM", optional=True),
    ),
    NanLiteralSegment=Nothing(),
    PatternMatchingGrammar=Sequence(
        Ref.keyword("NOT", optional=True),
        OneOf("GLOB", "REGEXP", "MATCH"),
    ),
    SingleIdentifierGrammar=OneOf(
        Ref("NakedIdentifierSegment"),
        Ref("SingleQuotedIdentifierSegment"),
        Ref("QuotedIdentifierSegment"),
        Ref("BackQuotedIdentifierSegment"),
        terminators=[Ref("DotSegment")],
    ),
    # match ANSI's naked identifier casefold, sqlite is case-insensitive.
    QuotedIdentifierSegment=TypedParser(
        "double_quote", IdentifierSegment, type="quoted_identifier", casefold=str.upper
    ),
    SingleQuotedIdentifierSegment=TypedParser(
        "single_quote", IdentifierSegment, type="quoted_identifier", casefold=str.upper
    ),
    ColumnConstraintDefaultGrammar=Ref("ExpressionSegment"),
)


class ParameterizedSegment(BaseSegment):
    """Sqlite allows named and argument based parameters to prevent SQL Injection.

    https://www.sqlite.org/c3ref/bind_blob.html

    """

    type = "parameterized_expression"
    match_grammar = OneOf(
        Ref("AtSignLiteralSegment"),
        Ref("QuestionMarkSegment"),
        Ref("ColonLiteralSegment"),
        Ref("QuestionLiteralSegment"),
        Ref("DollarLiteralSegment"),
    )


class SetOperatorSegment(BaseSegment):
    """A set operator such as Union, Minus, Except or Intersect."""

    type = "set_operator"
    match_grammar: Matchable = OneOf(
        Sequence("UNION", OneOf("DISTINCT", "ALL", optional=True)),
        Sequence(
            OneOf(
                "INTERSECT",
                "EXCEPT",
            ),
            Ref.keyword("ALL", optional=True),
        ),
        exclude=Sequence("EXCEPT", Bracketed(Anything())),
    )


class ColumnReferenceSegment(ansi.ColumnReferenceSegment):
    """A reference to column, field or alias.

    Also allows `column->path` and `column->>path` for JSON values.
    https://www.sqlite.org/json1.html#jptr
    """

    match_grammar = ansi.ColumnReferenceSegment.match_grammar.copy(
        insert=[
            Sequence(
                OneOf(
                    ansi.ColumnReferenceSegment.match_grammar.copy(),
                    Ref("FunctionSegment"),
                    Ref("BareFunctionSegment"),
                    Ref("LiteralGrammar"),
                ),
                AnyNumberOf(
                    Sequence(
                        OneOf(
                            Ref("ColumnPathOperatorSegment"),
                            Ref("InlinePathOperatorSegment"),
                        ),
                        OneOf(
                            Ref("LiteralGrammar"),
                            Ref("QuotedIdentifierSegment"),
                        ),
                    )
                ),
            ),
        ]
    )


class TableReferenceSegment(ansi.TableReferenceSegment):
    """A reference to a table.

    Also allows `table->path` and `table->>path` for JSON values.
    https://www.sqlite.org/json1.html#jptr
    """

    match_grammar = ansi.TableReferenceSegment.match_grammar.copy(
        insert=[
            Sequence(
                ansi.TableReferenceSegment.match_grammar.copy(),
                OneOf(
                    Ref("ColumnPathOperatorSegment"),
                    Ref("InlinePathOperatorSegment"),
                ),
                OneOf(
                    Ref("LiteralGrammar"),
                ),
            ),
        ]
    )


class DatatypeSegment(ansi.DatatypeSegment):
    """A data type segment.

    Supports timestamp with(out) time zone. Doesn't currently support intervals.
    """

    type = "data_type"
    match_grammar: Matchable = OneOf(
        Sequence(
            "DOUBLE",
            "PRECISION",
        ),
        Sequence("UNSIGNED", "BIG", "INT"),
        Sequence(
            OneOf(
                Sequence(
                    OneOf("VARYING", "NATIVE"),
                    OneOf("CHARACTER"),
                ),
                Ref("DatatypeIdentifierSegment"),
            ),
            Ref("BracketedArguments", optional=True),
        ),
    )


class TableEndClauseSegment(BaseSegment):
    """Support Table Options at end of tables.

    https://www.sqlite.org/syntax/table-options.html
    """

    type = "table_end_clause_segment"
    match_grammar: Matchable = Delimited(Sequence("WITHOUT", "ROWID"), "STRICT")


class ValuesClauseSegment(ansi.ValuesClauseSegment):
    """A `VALUES` clause like in `INSERT`."""

    type = "values_clause"
    match_grammar: Matchable = Sequence(
        "VALUES",
        Delimited(
            Sequence(
                Bracketed(
                    Delimited(
                        "DEFAULT",
                        Ref("ExpressionSegment"),
                    ),
                    parse_mode=ParseMode.GREEDY,
                ),
            ),
        ),
    )


class IndexColumnDefinitionSegment(BaseSegment):
    """A column definition for CREATE INDEX.

    Overridden from ANSI to allow expressions
    https://www.sqlite.org/expridx.html.
    """

    type = "index_column_definition"
    match_grammar: Matchable = Sequence(
        OneOf(
            Ref("SingleIdentifierGrammar"),  # Column name
            Ref("ExpressionSegment"),  # Expression for simple functions
        ),
        OneOf("ASC", "DESC", optional=True),
    )


class ReturningClauseSegment(BaseSegment):
    """A returning clause.

    Per docs https://www.sqlite.org/lang_returning.html
    """

    type = "returning_clause"

    match_grammar = Sequence(
        "RETURNING",
        Delimited(
            Ref("WildcardExpressionSegment"),
            Sequence(
                Ref("ExpressionSegment"),
                Ref("AliasExpressionSegment", optional=True),
            ),
        ),
    )


class ConflictTargetSegment(BaseSegment):
    """An upsert conflict target.

    https://www.sqlite.org/lang_upsert.html
    """

    type = "conflict_target"
    match_grammar = Sequence(
        Delimited(Ref("IndexColumnDefinitionSegment")),
        Sequence("WHERE", Ref("ExpressionSegment"), optional=True),
    )


class UpsertClauseSegment(BaseSegment):
    """An upsert clause.

    https://www.sqlite.org/lang_upsert.html
    """

    type = "upsert_clause"
    match_grammar = Sequence(
        "ON",
        "CONFLICT",
        Ref("ConflictTargetSegment", optional=True),
        "DO",
        OneOf(
            "NOTHING",
            Sequence(
                "UPDATE",
                "SET",
                Delimited(
                    Sequence(
                        OneOf(
                            Ref("SingleIdentifierGrammar"),
                            Ref("BracketedColumnReferenceListGrammar"),
                        ),
                        Ref("EqualsSegment"),
                        Ref("ExpressionSegment"),
                    ),
                ),
                Sequence(
                    "WHERE",
                    Ref("ExpressionSegment"),
                    optional=True,
                ),
            ),
        ),
    )


class InsertStatementSegment(BaseSegment):
    """An`INSERT` statement.

    https://www.sqlite.org/lang_insert.html
    """

    type = "insert_statement"
    match_grammar = Sequence(
        OneOf(
            Sequence(
                "INSERT",
                Sequence(
                    "OR",
                    OneOf(
                        "ABORT",
                        "FAIL",
                        "IGNORE",
                        "REPLACE",
                        "ROLLBACK",
                    ),
                    optional=True,
                ),
            ),
            # REPLACE is just an alias for INSERT OR REPLACE
            "REPLACE",
        ),
        "INTO",
        Ref("TableReferenceSegment"),
        Ref("BracketedColumnReferenceListGrammar", optional=True),
        OneOf(
            Sequence(
                Ref("ValuesClauseSegment"),
                Ref("UpsertClauseSegment", optional=True),
            ),
            Sequence(
                OptionallyBracketed(Ref("SelectableGrammar")),
                Ref("UpsertClauseSegment", optional=True),
            ),
            Ref("DefaultValuesGrammar"),
        ),
        Ref("ReturningClauseSegment", optional=True),
    )


class ConflictClauseSegment(BaseSegment):
    """A conflict clause.

    https://www.sqlite.org/lang_conflict.html
    """

    type = "conflict_clause"
    match_grammar = Sequence(
        "ON",
        "CONFLICT",
        OneOf(
            "ROLLBACK",
            "ABORT",
            "FAIL",
            "IGNORE",
            "REPLACE",
        ),
    )


class ColumnConstraintSegment(ansi.ColumnConstraintSegment):
    """A column option; each CREATE TABLE column can have 0 or more.

    Overriding ColumnConstraintSegment to allow for additional segment parsing
    and to support on conflict clauses.
    """

    match_grammar: Matchable = Sequence(
        Sequence(
            "CONSTRAINT",
            Ref("ObjectReferenceSegment"),  # Constraint name
            optional=True,
        ),
        OneOf(
            Sequence(
                Ref.keyword("NOT", optional=True),
                "NULL",
                Ref("ConflictClauseSegment", optional=True),
            ),  # NOT NULL or NULL
            Sequence("CHECK", Bracketed(Ref("ExpressionSegment"))),
            Sequence(  # DEFAULT <value>
                "DEFAULT",
                Ref("ColumnConstraintDefaultGrammar"),
            ),
            Ref("PrimaryKeyGrammar"),
            Sequence(
                Ref("UniqueKeyGrammar"), Ref("ConflictClauseSegment", optional=True)
            ),  # UNIQUE
            Ref("AutoIncrementGrammar"),
            Ref("ReferenceDefinitionGrammar"),  # REFERENCES reftable [ ( refcolumn) ]x
            Ref("CommentClauseSegment"),
            Sequence(
                "COLLATE", Ref("CollationReferenceSegment")
            ),  # https://www.sqlite.org/datatype3.html#collation
            Sequence(
                Sequence("GENERATED", "ALWAYS", optional=True),
                "AS",
                Bracketed(Ref("ExpressionSegment")),
                OneOf("STORED", "VIRTUAL", optional=True),
            ),  # https://www.sqlite.org/gencol.html
        ),
        OneOf("DEFERRABLE", Sequence("NOT", "DEFERRABLE"), optional=True),
        OneOf(
            Sequence("INITIALLY", "DEFERRED"),
            Sequence("INITIALLY", "IMMEDIATE"),
            optional=True,
        ),
    )


class TableConstraintSegment(ansi.TableConstraintSegment):
    """Overriding TableConstraintSegment to allow for additional segment parsing."""

    match_grammar: Matchable = Sequence(
        Sequence(  # [ CONSTRAINT <Constraint name> ]
            "CONSTRAINT", Ref("ObjectReferenceSegment"), optional=True
        ),
        OneOf(
            # CHECK ( <expr> )
            Sequence("CHECK", Bracketed(Ref("ExpressionSegment"))),
            Sequence(  # UNIQUE ( column_name [, ... ] )
                "UNIQUE",
                Ref("BracketedColumnReferenceListGrammar"),
                # Later add support for index_parameters?
            ),
            Sequence(  # PRIMARY KEY ( column_name [, ... ] ) index_parameters
                Ref("PrimaryKeyGrammar"),
                # Columns making up PRIMARY KEY constraint
                Ref("BracketedColumnReferenceListGrammar"),
                # Later add support for index_parameters?
                Ref("ConflictClauseSegment", optional=True),
            ),
            Sequence(  # FOREIGN KEY ( column_name [, ... ] )
                # REFERENCES reftable [ ( refcolumn [, ... ] ) ]
                Ref("ForeignKeyGrammar"),
                # Local columns making up FOREIGN KEY constraint
                Ref("BracketedColumnReferenceListGrammar"),
                Ref(
                    "ReferenceDefinitionGrammar"
                ),  # REFERENCES reftable [ ( refcolumn) ]
            ),
        ),
        OneOf("DEFERRABLE", Sequence("NOT", "DEFERRABLE"), optional=True),
        OneOf(
            Sequence("INITIALLY", "DEFERRED"),
            Sequence("INITIALLY", "IMMEDIATE"),
            optional=True,
        ),
    )


class TransactionStatementSegment(ansi.TransactionStatementSegment):
    """A `COMMIT`, `ROLLBACK` or `TRANSACTION` statement.

    As per https://www.sqlite.org/lang_transaction.html
    """

    type = "transaction_statement"
    match_grammar: Matchable = Sequence(
        OneOf("BEGIN", "COMMIT", "ROLLBACK", "END"),
        OneOf("TRANSACTION", optional=True),
        Sequence("TO", "SAVEPOINT", Ref("ObjectReferenceSegment"), optional=True),
    )


class PragmaReferenceSegment(ansi.ObjectReferenceSegment):
    """A Pragma object."""

    type = "pragma_reference"


class PragmaStatementSegment(BaseSegment):
    """A Pragma Statement.

    As per https://www.sqlite.org/pragma.html
    """

    type = "pragma_statement"

    _pragma_value = OneOf(
        Ref("LiteralGrammar"),
        Ref("BooleanLiteralGrammar"),
        "YES",
        "NO",
        "ON",
        "OFF",
        "NONE",
        "FULL",
        "INCREMENTAL",
        "DELETE",
        "TRUNCATE",
        "PERSIST",
        "MEMORY",
        "WAL",
        "NORMAL",
        "EXCLUSIVE",
        "FAST",
        "EXTRA",
        "DEFAULT",
        "FILE",
        "PASSIVE",
        "RESTART",
        "RESET",
    )

    match_grammar = Sequence(
        "PRAGMA",
        Ref("PragmaReferenceSegment"),
        Bracketed(_pragma_value, optional=True),
        Sequence(
            Ref("EqualsSegment"), OptionallyBracketed(_pragma_value), optional=True
        ),
    )


class CreateTriggerStatementSegment(ansi.CreateTriggerStatementSegment):
    """Create Trigger Statement.

    https://www.sqlite.org/lang_createtrigger.html
    """

    type = "create_trigger"

    match_grammar: Matchable = Sequence(
        "CREATE",
        Ref("TemporaryGrammar", optional=True),
        "TRIGGER",
        Ref("IfNotExistsGrammar", optional=True),
        Ref("TriggerReferenceSegment"),
        OneOf("BEFORE", "AFTER", Sequence("INSTEAD", "OF"), optional=True),
        OneOf(
            "DELETE",
            "INSERT",
            Sequence(
                "UPDATE",
                Sequence(
                    "OF",
                    Delimited(
                        Ref("ColumnReferenceSegment"),
                    ),
                    optional=True,
                ),
            ),
        ),
        "ON",
        Ref("TableReferenceSegment"),
        Sequence("FOR", "EACH", "ROW", optional=True),
        Sequence("WHEN", Bracketed(Ref("ExpressionSegment")), optional=True),
        "BEGIN",
        Delimited(
            Ref("UpdateStatementSegment"),
            Ref("InsertStatementSegment"),
            Ref("DeleteStatementSegment"),
            Ref("SelectableGrammar"),
            delimiter=AnyNumberOf(Ref("DelimiterGrammar"), min_times=1),
            allow_gaps=True,
            allow_trailing=True,
        ),
        "END",
    )


class CreateViewStatementSegment(BaseSegment):
    """A `CREATE VIEW` statement."""

    type = "create_view_statement"
    # https://www.sqlite.org/lang_createview.html
    match_grammar: Matchable = Sequence(
        "CREATE",
        Ref("TemporaryGrammar", optional=True),
        "VIEW",
        Ref("IfNotExistsGrammar", optional=True),
        Ref("TableReferenceSegment"),
        # Optional list of column names
        Ref("BracketedColumnReferenceListGrammar", optional=True),
        "AS",
        OptionallyBracketed(Ref("SelectableGrammar")),
    )


class UnorderedSelectStatementSegment(BaseSegment):
    """A `SELECT` statement without any ORDER clauses or later.

    Replaces (without overriding) ANSI to remove Eager Matcher
    """

    type = "select_statement"

    match_grammar = Sequence(
        Ref("SelectClauseSegment"),
        Ref("FromClauseSegment", optional=True),
        Ref("WhereClauseSegment", optional=True),
        Ref("GroupByClauseSegment", optional=True),
        Ref("HavingClauseSegment", optional=True),
        Ref("OverlapsClauseSegment", optional=True),
        Ref("NamedWindowSegment", optional=True),
    )


class DeleteStatementSegment(ansi.DeleteStatementSegment):
    """A `DELETE` statement.

    DELETE FROM <table name> [ WHERE <search condition> ]
    """

    type = "delete_statement"
    # match grammar. This one makes sense in the context of knowing that it's
    # definitely a statement, we just don't know what type yet.
    match_grammar: Matchable = Sequence(
        "DELETE",
        Ref("FromClauseSegment"),
        Ref("WhereClauseSegment", optional=True),
        Ref("ReturningClauseSegment", optional=True),
    )


class UpdateStatementSegment(ansi.UpdateStatementSegment):
    """An `Update` statement.

    UPDATE <table name> SET <set clause list> [ WHERE <search condition> ]
    """

    type = "update_statement"
    match_grammar: Matchable = Sequence(
        "UPDATE",
        Sequence(
            "OR",
            OneOf(
                "ABORT",
                "FAIL",
                "IGNORE",
                "REPLACE",
                "ROLLBACK",
            ),
            optional=True,
        ),
        Ref("TableReferenceSegment"),
        Ref("AliasExpressionSegment", optional=True),
        "SET",
        Delimited(
            Sequence(
                OneOf(
                    Ref("SingleIdentifierGrammar"),
                    Ref("BracketedColumnReferenceListGrammar"),
                ),
                Ref("EqualsSegment"),
                Ref("ExpressionSegment"),
            ),
        ),
        Ref("FromClauseSegment", optional=True),
        Ref("WhereClauseSegment", optional=True),
        Ref("ReturningClauseSegment", optional=True),
    )


class SelectStatementSegment(BaseSegment):
    """A `SELECT` statement.

    Replaces (without overriding) ANSI to remove Eager Matcher
    """

    type = "select_statement"
    # Remove the Limit and Window statements from ANSI
    match_grammar = UnorderedSelectStatementSegment.match_grammar.copy(
        insert=[
            Ref("OrderByClauseSegment", optional=True),
            Ref("FetchClauseSegment", optional=True),
            Ref("LimitClauseSegment", optional=True),
            Ref("NamedWindowSegment", optional=True),
        ]
    )


class CreateIndexStatementSegment(ansi.CreateIndexStatementSegment):
    """A `CREATE INDEX` statement.

    As per https://www.sqlite.org/lang_createindex.html
    """

    type = "create_index_statement"
    match_grammar: Matchable = Sequence(
        "CREATE",
        Ref.keyword("UNIQUE", optional=True),
        "INDEX",
        Ref("IfNotExistsGrammar", optional=True),
        Ref("IndexReferenceSegment"),
        "ON",
        Ref("TableReferenceSegment"),
        Sequence(
            Bracketed(
                Delimited(
                    Ref("IndexColumnDefinitionSegment"),
                ),
            )
        ),
        Ref("WhereClauseSegment", optional=True),
    )


class StatementSegment(ansi.StatementSegment):
    """Overriding StatementSegment to allow for additional segment parsing."""

    match_grammar = OneOf(
        Ref("AlterTableStatementSegment"),
        Ref("CreateIndexStatementSegment"),
        Ref("CreateTableStatementSegment"),
        Ref("CreateTriggerStatementSegment"),
        Ref("CreateViewStatementSegment"),
        Ref("DeleteStatementSegment"),
        Ref("DropIndexStatementSegment"),
        Ref("DropTableStatementSegment"),
        Ref("DropTriggerStatementSegment"),
        Ref("DropViewStatementSegment"),
        Ref("ExplainStatementSegment"),
        Ref("InsertStatementSegment"),
        Ref("PragmaStatementSegment"),
        Ref("SelectableGrammar"),
        Ref("TransactionStatementSegment"),
        Ref("UpdateStatementSegment"),
        Bracketed(Ref("StatementSegment")),
    )<|MERGE_RESOLUTION|>--- conflicted
+++ resolved
@@ -23,10 +23,7 @@
     Ref,
     RegexLexer,
     Sequence,
-<<<<<<< HEAD
-=======
     StringLexer,
->>>>>>> cd30f3c9
     StringParser,
     SymbolSegment,
     TypedParser,
@@ -97,7 +94,6 @@
 
 sqlite_dialect.insert_lexer_matchers(
     [
-<<<<<<< HEAD
         RegexLexer(
             "at_sign_literal",
             r"@[a-zA-Z0-9_]+",
@@ -124,12 +120,14 @@
         ),
     ],
     before="question",
-=======
+)
+
+sqlite_dialect.insert_lexer_matchers(
+    [
         StringLexer("inline_path_operator", "->>", CodeSegment),
         StringLexer("column_path_operator", "->", CodeSegment),
     ],
     before="greater_than",
->>>>>>> cd30f3c9
 )
 
 sqlite_dialect.add(
@@ -140,7 +138,12 @@
         # match ANSI's naked identifier casefold, sqlite is case-insensitive.
         casefold=str.upper,
     ),
-<<<<<<< HEAD
+    ColumnPathOperatorSegment=StringParser(
+        "->", SymbolSegment, type="column_path_operator"
+    ),
+    InlinePathOperatorSegment=StringParser(
+        "->>", SymbolSegment, type="column_path_operator"
+    ),
     QuestionMarkSegment=StringParser("?", SymbolSegment, type="question_mark"),
     AtSignLiteralSegment=TypedParser(
         "at_sign_literal",
@@ -161,13 +164,6 @@
         "dollar_literal",
         LiteralSegment,
         type="dollar_literal",
-=======
-    ColumnPathOperatorSegment=StringParser(
-        "->", SymbolSegment, type="column_path_operator"
-    ),
-    InlinePathOperatorSegment=StringParser(
-        "->>", SymbolSegment, type="column_path_operator"
->>>>>>> cd30f3c9
     ),
 )
 
