"""The Oracle dialect.

This inherits from the ansi dialect.
"""

from typing import cast

from sqlfluff.core.dialects import load_raw_dialect
from sqlfluff.core.parser import (
    AnyNumberOf,
    Anything,
    BaseFileSegment,
    BaseSegment,
    Bracketed,
    BracketedSegment,
    CodeSegment,
    CommentSegment,
    CompositeComparisonOperatorSegment,
    Conditional,
    Dedent,
    Delimited,
    IdentifierSegment,
    ImplicitIndent,
    Indent,
    LiteralSegment,
    Matchable,
    Nothing,
    OneOf,
    OptionallyBracketed,
    ParseMode,
    Ref,
    RegexLexer,
    RegexParser,
    SegmentGenerator,
    Sequence,
    StringLexer,
    StringParser,
    SymbolSegment,
    TypedParser,
    WordSegment,
)
from sqlfluff.dialects import dialect_ansi as ansi

ansi_dialect = load_raw_dialect("ansi")
oracle_dialect = ansi_dialect.copy_as(
    "oracle",
    formatted_name="Oracle",
    docstring="""The dialect for `Oracle`_ SQL. Note: this does include PL/SQL.

.. _`Oracle`: https://www.oracle.com/database/technologies/appdev/sql.html""",
)

oracle_dialect.sets("reserved_keywords").update(
    [
        "ACCESS",
        "ADD",
        "ALL",
        "ALTER",
        "AND",
        "ANY",
        "AS",
        "ASC",
        "AUDIT",
        "BETWEEN",
        "BY",
        "CHAR",
        "CHECK",
        "CLUSTER",
        "COLUMN",
        "COLUMN_VALUE",
        "COMMENT",
        "COMPRESS",
        "CONNECT",
        "CONNECT_BY_ROOT",
        "CONSTRAINT",
        "CREATE",
        "CURRENT",
        "DATE",
        "DECIMAL",
        "DEFAULT",
        "DEFINITION",
        "DELETE",
        "DELETING",
        "DESC",
        "DISTINCT",
        "DROP",
        "ELSE",
        "EXCLUSIVE",
        "EXISTS",
        "FILE",
        "FLOAT",
        "FOR",
        "FORCE",
        "FROM",
        "GRANT",
        "GROUP",
        "HAVING",
        "IDENTIFIED",
        "IMMEDIATE",
        "IN",
        "INCREMENT",
        "INDEX",
        "INDEXTYPE",
        "INITIAL",
        "INSERT",
        "INSERTING",
        "INTEGER",
        "INTERSECT",
        "INTO",
        "IS",
        "LEVEL",
        "LIKE",
        "LOCK",
        "LONG",
        "LOOP",
        "MAXEXTENTS",
        "MINUS",
        "MLSLABEL",
        "MODE",
        "MODIFY",
        "NESTED_TABLE_ID",
        "NOAUDIT",
        "NOCOMPRESS",
        "NOT",
        "NOWAIT",
        "NULL",
        "NUMBER",
        "OF",
        "OFFLINE",
        "ON",
        "ONLINE",
        "OPTION",
        "OR",
        "ORDER",
        "OVERFLOW",
        "PCTFREE",
        "PIVOT",
        "PRIOR",
        "PRIVATE",
        "PROMPT",
        "PUBLIC",
        "RAW",
        "RENAME",
        "RESOURCE",
        "REVOKE",
        "ROW",
        "ROWID",
        "ROWNUM",
        "ROWS",
        "SELECT",
        "SESSION",
        "SET",
        "SHARE",
        "SIBLINGS",
        "SIZE",
        "SMALLINT",
        "START",
        "SUCCESSFUL",
        "SYNONYM",
        "SYSDATE",
        "TABLE",
        "THEN",
        "TO",
        "TRIGGER",
        "UID",
        "UNION",
        "UNIQUE",
        "UNPIVOT",
        "UPDATE",
        "UPDATING",
        "USER",
        "VALIDATE",
        "VALUES",
        "VARCHAR",
        "VARCHAR2",
        "VIEW",
        "WHEN",
        "WHENEVER",
        "WHERE",
        "WITH",
    ]
)

oracle_dialect.sets("unreserved_keywords").update(
    [
        "ACCESSIBLE",
        "AUTHID",
        "BODY",
        "BULK_EXCEPTIONS",
        "BULK_ROWCOUNT",
        "COMPILE",
        "COMPOUND",
        "CONSTANT",
        "CROSSEDITION",
        "CURSOR",
        "DEBUG",
        "EDITIONABLE",
        "EDITIONING",
        "ELSIF",
        "ERROR",
        "FOLLOWS",
        "FORALL",
        "INDICES",
        "ISOPEN",
        "KEEP",
        "LOOP",
        "MUTABLE",
        "NESTED",
        "NOCOPY",
        "NOMAXVALUE",
        "NOMINVALUE",
        "NONEDITIONABLE",
        "NOTFOUND",
        "OID",
        "PACKAGE",
        "PAIRS",
        "PARALLEL_ENABLE",
        "PARENT",
        "PERSISTABLE",
        "PIPELINED",
        "PRAGMA",
        "PRECEDES",
        "RAISE",
        "RECORD",
        "RESULT_CACHE",
        "REUSE",
        "REVERSE",
        "ROWTYPE",
        "SHARD_ENABLE",
        "SHARING",
        "SPECIFICATION",
        "SQL_MACRO",
        "VARRAY",
    ]
)

oracle_dialect.sets("bare_functions").clear()
oracle_dialect.sets("bare_functions").update(
    [
        "current_date",
        "current_timestamp",
        "dbtimezone",
        "localtimestamp",
        "sessiontimestamp",
        "sysdate",
        "systimestamp",
    ]
)


oracle_dialect.patch_lexer_matchers(
    [
        RegexLexer("word", r"[a-zA-Z][0-9a-zA-Z_$#]*", WordSegment),
        RegexLexer(
            "single_quote",
            r"'([^'\\]|\\|\\.|'')*'",
            CodeSegment,
            segment_kwargs={
                "quoted_value": (r"'((?:[^'\\]|\\|\\.|'')*)'", 1),
                "escape_replacements": [(r"''", "'")],
            },
        ),
        RegexLexer(
            "double_quote",
            r'"([^"]|"")*"',
            CodeSegment,
            segment_kwargs={
                "quoted_value": (r'"((?:[^"]|"")*)"', 1),
                "escape_replacements": [(r'""', '"')],
            },
        ),
        RegexLexer(
            "numeric_literal",
            r"(?>\d+\.\d+|\d+\.(?![\.\w])|\d+)(\.?[eE][+-]?\d+)?((?<!\.)|(?=\b))",
            LiteralSegment,
        ),
    ]
)

oracle_dialect.insert_lexer_matchers(
    [
        RegexLexer(
            "prompt_command",
            r"PROMPT([^(\r\n)])*((?=\n)|(?=\r\n))?",
            CommentSegment,
        ),
        StringLexer("at_sign", "@", CodeSegment),
    ],
    before="word",
)

oracle_dialect.insert_lexer_matchers(
    # JSON Operators: https://www.postgresql.org/docs/9.5/functions-json.html
    [
        StringLexer("right_arrow", "=>", CodeSegment),
    ],
    before="equals",
)

oracle_dialect.add(
    AtSignSegment=StringParser("@", SymbolSegment, type="at_sign"),
    RightArrowSegment=StringParser("=>", SymbolSegment, type="right_arrow"),
    OnCommitGrammar=Sequence(
        "ON",
        "COMMIT",
        OneOf(
            Sequence(OneOf("DROP", "PRESERVE"), Ref.keyword("DEFINITION")),
            Sequence(OneOf("DELETE", "PRESERVE"), Ref.keyword("ROWS")),
        ),
    ),
    ConnectByRootGrammar=Sequence("CONNECT_BY_ROOT", Ref("NakedIdentifierSegment")),
    PlusJoinSegment=Bracketed(
        StringParser("+", SymbolSegment, type="plus_join_symbol")
    ),
    PlusJoinGrammar=OneOf(
        Sequence(
            OneOf(Ref("ColumnReferenceSegment"), Ref("FunctionSegment")),
            Ref("EqualsSegment"),
            Ref("ColumnReferenceSegment"),
            Ref("PlusJoinSegment"),
        ),
        Sequence(
            Ref("ColumnReferenceSegment"),
            Ref("PlusJoinSegment"),
            Ref("EqualsSegment"),
            OneOf(Ref("ColumnReferenceSegment"), Ref("FunctionSegment")),
        ),
    ),
    IntervalUnitsGrammar=OneOf("YEAR", "MONTH", "DAY", "HOUR", "MINUTE", "SECOND"),
    PivotForInGrammar=Sequence(
        "FOR",
        OptionallyBracketed(Delimited(Ref("ColumnReferenceSegment"))),
        "IN",
        Bracketed(
            Delimited(
                Sequence(
                    Ref("Expression_D_Grammar"),
                    Ref("AliasExpressionSegment", optional=True),
                )
            )
        ),
    ),
    UnpivotNullsGrammar=Sequence(OneOf("INCLUDE", "EXCLUDE"), "NULLS"),
<<<<<<< HEAD
    IdentityClauseGrammar=Sequence(
        "GENERATED",
        OneOf(
            "ALWAYS",
            Sequence(
                "BY",
                "DEFAULT",
                Sequence(
                    "ON",
                    "NULL",
                    Sequence(
                        "FOR",
                        "INSERT",
                        OneOf("ONLY", Sequence("AND", "UPDATE")),
                        optional=True,
                    ),
                    optional=True,
=======
    StatementAndDelimiterGrammar=Sequence(
        Ref("StatementSegment"),
        Ref("DelimiterGrammar", optional=True),
    ),
    OneOrMoreStatementsGrammar=AnyNumberOf(
        Ref("StatementAndDelimiterGrammar"),
        min_times=1,
    ),
    TimingPointGrammar=Sequence(
        OneOf("BEFORE", "AFTER", Sequence("INSTEAD", "OF")),
        OneOf("STATEMENT", Sequence("EACH", "ROW")),
    ),
    SharingClauseGrammar=Sequence("SHARING", OneOf("METADATA", "NONE"), optional=True),
    DefaultCollationClauseGrammar=Sequence(
        "DEFAULT", "COLLATION", Ref("NakedIdentifierSegment"), optional=True
    ),
    InvokerRightsClauseGrammar=Sequence("AUTHID", OneOf("CURRENT_USER", "DEFINER")),
    AccessibleByClauseGrammar=Sequence(
        "ACCESSIBLE",
        "BY",
        Delimited(
            Bracketed(
                Sequence(
                    OneOf(
                        "FUNCTION",
                        "PROCEDURE",
                        "PACKAGE",
                        "TRIGGER",
                        "TYPE",
                        optional=True,
                    ),
                    Ref("FunctionNameSegment"),
                )
            )
        ),
    ),
    DmlGrammar=OneOf(
        "DELETE",
        "INSERT",
        Sequence(
            "UPDATE",
            Sequence("OF", Delimited(Ref("ColumnReferenceSegment")), optional=True),
        ),
    ),
    IterationBoundsGrammar=OneOf(
        Ref("NumericLiteralSegment"),
        Ref("SingleIdentifierGrammar"),
        Sequence(
            Ref("SingleIdentifierGrammar"),
            Ref("DotSegment"),
            Ref("SingleIdentifierGrammar"),
        ),
    ),
    IterationSteppedControlGrammar=Sequence(
        Ref("IterationBoundsGrammar"),
        Ref("DotSegment"),
        Ref("DotSegment"),
        Ref("IterationBoundsGrammar"),
        Sequence("BY", "STEP", optional=True),
    ),
    ParallelEnableClauseGrammar=Sequence(
        "PARALLEL_ENABLE",
        Sequence(
            Bracketed(
                "PARTITION",
                Ref("SingleIdentifierGrammar"),
                "BY",
                OneOf(
                    "ANY",
                    Sequence(
                        OneOf("HASH", "RANGE"),
                        Bracketed(Delimited(Ref("ColumnReferenceSegment"))),
                        Sequence(
                            OneOf("ORDER", "CLUSTER"),
                            Ref("ExpressionSegment"),
                            "BY",
                            Bracketed(Delimited(Ref("ColumnReferenceSegment"))),
                            optional=True,
                        ),
                    ),
                    Sequence("VALUE", Bracketed(Ref("ColumnReferenceSegment"))),
>>>>>>> 9259c4b9
                ),
            ),
            optional=True,
        ),
<<<<<<< HEAD
        "AS",
        "IDENTITY",
        Bracketed(Ref("IdentityOptionsGrammar"), optional=True),
    ),
    IdentityOptionsGrammar=AnyNumberOf(
        Sequence(
            OneOf(
                Sequence("START", "WITH"),
                Sequence("INCREMENT", "BY"),
                "MAXVALUE",
                "MINVALUE",
                "CACHE",
            ),
            Ref("NumericLiteralSegment"),
            Sequence("LIMIT", "VALUE", optional=True),
        ),
        "NOMAXVALUE",
        "NOMINVALUE",
        "CYCLE",
        "NOCYCLE",
        "NOCACHE",
        "ORDER",
        "NOORDER",
=======
    ),
    ResultCacheClauseGrammar=Sequence(
        "RESULT_CACHE",
        Sequence(
            "RELIES_ON",
            Bracketed(Delimited(Ref("SingleIdentifierGrammar"))),
            optional=True,
        ),
    ),
    PipelinedClauseGrammar=Sequence(
        "PIPELINED",
        OneOf(
            Sequence("USING", Ref("ObjectReferenceSegment"), optional=True),
            Sequence(
                OneOf("ROW", "TABLE"),
                "POLYMORPHIC",
                Sequence("USING", Ref("ObjectReferenceSegment"), optional=True),
            ),
        ),
    ),
    ElementSpecificationGrammar=Sequence(
        AnyNumberOf(
            Sequence(
                Ref.keyword("NOT"),
                OneOf("OVERRIDING", "FINAL", "INSTANTIABLE"),
            ),
            optional=True,
        ),
        AnyNumberOf(
            Sequence(
                OneOf("MEMBER", "STATIC"),
                OneOf(
                    Ref("CreateFunctionStatementSegment"),
                    Ref("CreateProcedureStatementSegment"),
                ),
            )
        ),
    ),
    ImplicitCursorAttributesGrammar=Sequence(
        Ref("SingleIdentifierGrammar"),
        Ref("ModuloSegment"),
        OneOf(
            "ISOPEN",
            "FOUND",
            "NOTFOUND",
            "ROWCOUNT",
            "BULK_ROWCOUNT",
            "BULK_EXCEPTIONS",
        ),
    ),
    ObjectTypeAndSubtypeDefGrammar=Sequence(
        OneOf("OBJECT", Sequence("UNDER", Ref("ObjectReferenceSegment"))),
        Bracketed(
            Delimited(
                OneOf(
                    Sequence(
                        Ref("SingleIdentifierGrammar"),
                        Ref("DatatypeSegment"),
                    ),
                    Ref("ElementSpecificationGrammar"),
                )
            ),
            optional=True,
        ),
        AnyNumberOf(
            Sequence(
                Ref.keyword("NOT", optional=True),
                OneOf("FINAL", "INSTANTIABLE", "PERSISTABLE"),
            ),
            optional=True,
        ),
    ),
    VarrayAndNestedTypeSpecGrammar=Sequence(
        OneOf(
            Sequence(
                OneOf(
                    "VARRAY",
                    Sequence(Ref.keyword("VARYING", optional=True), "ARRAY"),
                ),
                Bracketed(Ref("NumericLiteralSegment")),
            ),
            "TABLE",
        ),
        "OF",
        OneOf(
            Sequence(
                Ref("StartBracketSegment", optional=True),
                Ref("DatatypeSegment"),
                Sequence("NOT", "NULL", optional=True),
                Ref("EndBracketSegment", optional=True),
            ),
            Sequence(
                Bracketed(
                    Sequence(
                        Ref("DatatypeSegment"),
                        Sequence("NOT", "NULL", optional=True),
                    )
                ),
                Ref.keyword("NOT", optional=True),
                Ref.keyword("PERSISTABLE", optional=True),
            ),
        ),
    ),
    ForUpdateGrammar=Sequence(
        "FOR", "UPDATE", Sequence("OF", Ref("TableReferenceSegment"), optional=True)
    ),
    CompileClauseGrammar=Sequence(
        "COMPILE",
        Ref.keyword("DEBUG", optional=True),
        OneOf("PACKAGE", "SPECIFICATION", "BODY", optional=True),
        Delimited(
            Ref("ParameterNameSegment"),
            Ref("EqualsSegment"),
            Ref("NakedIdentifierSegment"),
            optional=True,
        ),
        Sequence("REUSE", "SETTINGS", optional=True),
>>>>>>> 9259c4b9
    ),
)

oracle_dialect.replace(
    # https://docs.oracle.com/en/database/oracle/oracle-database/19/sqlrf/DROP-TABLE.html
    DropBehaviorGrammar=Sequence(
        Sequence(
            "CASCADE",
            "CONSTRAINTS",
            optional=True,
        ),
        Ref.keyword("PURGE", optional=True),
        optional=True,
    ),
    NakedIdentifierSegment=SegmentGenerator(
        lambda dialect: RegexParser(
            r"[A-Z0-9_]*[A-Z][A-Z0-9_#$]*",
            IdentifierSegment,
            type="naked_identifier",
            anti_template=r"^(" + r"|".join(dialect.sets("reserved_keywords")) + r")$",
            casefold=str.upper,
        )
    ),
    PostFunctionGrammar=AnyNumberOf(
        Ref("WithinGroupClauseSegment"),
        Ref("FilterClauseGrammar"),
        Ref("OverClauseSegment", optional=True),
    ),
    FunctionContentsExpressionGrammar=OneOf(
        Ref("ExpressionSegment"),
        Ref("NamedArgumentSegment"),
    ),
    FunctionContentsGrammar=ansi_dialect.get_grammar("FunctionContentsGrammar").copy(
        insert=[
            Ref("ListaggOverflowClauseSegment"),
        ]
    ),
    TemporaryGrammar=Sequence(
        OneOf("GLOBAL", "PRIVATE"),
        Ref.keyword("TEMPORARY"),
        optional=True,
    ),
    ParameterNameSegment=RegexParser(
        r'[A-Z_][A-Z0-9_$]*|"[^"]*"', CodeSegment, type="parameter"
    ),
    LiteralGrammar=ansi_dialect.get_grammar("LiteralGrammar").copy(
        insert=[
            Ref("SqlplusVariableGrammar"),
            Ref.keyword("LEVEL"),
            Ref.keyword("ROWNUM"),
            Ref.keyword("ANY"),
        ],
        before=Ref("ArrayLiteralSegment"),
    ),
    BaseExpressionElementGrammar=ansi_dialect.get_grammar(
        "BaseExpressionElementGrammar"
    ).copy(
        insert=[
            Ref("ConnectByRootGrammar"),
            Ref("SqlplusSubstitutionVariableSegment"),
        ]
    ),
    Expression_D_Grammar=Sequence(
        OneOf(
            Ref("PlusJoinGrammar"),
            Ref("BareFunctionSegment"),
            Ref("FunctionSegment"),
            Bracketed(
                OneOf(
                    # We're using the expression segment here rather than the grammar so
                    # that in the parsed structure we get nested elements.
                    Ref("ExpressionSegment"),
                    Ref("SelectableGrammar"),
                    Delimited(
                        Ref(
                            "ColumnReferenceSegment"
                        ),  # WHERE (a,b,c) IN (select a,b,c FROM...)
                        Ref(
                            "FunctionSegment"
                        ),  # WHERE (a, substr(b,1,3)) IN (select c,d FROM...)
                        Ref("LiteralGrammar"),  # WHERE (a, 2) IN (SELECT b, c FROM ...)
                        Ref("LocalAliasSegment"),  # WHERE (LOCAL.a, LOCAL.b) IN (...)
                    ),
                ),
                parse_mode=ParseMode.GREEDY,
            ),
            # Allow potential select statement without brackets
            Ref("SelectStatementSegment"),
            Ref("LiteralGrammar"),
            Ref("IntervalExpressionSegment"),
            Ref("TypedStructLiteralSegment"),
            Ref("ArrayExpressionSegment"),
            Ref("ColumnReferenceSegment"),
            # For triggers, we allow "NEW.*" but not just "*" nor "a.b.*"
            # So can't use WildcardIdentifierSegment nor WildcardExpressionSegment
            Sequence(
                Ref("SingleIdentifierGrammar"),
                Ref("ObjectReferenceDelimiterGrammar"),
                Ref("StarSegment"),
            ),
            Sequence(
                Ref("StructTypeSegment"),
                Bracketed(Delimited(Ref("ExpressionSegment"))),
            ),
            Sequence(
                Ref("DatatypeSegment"),
                # Don't use the full LiteralGrammar here
                # because only some of them are applicable.
                # Notably we shouldn't use QualifiedNumericLiteralSegment
                # here because it looks like an arithmetic operation.
                OneOf(
                    Ref("QuotedLiteralSegment"),
                    Ref("NumericLiteralSegment"),
                    Ref("BooleanLiteralGrammar"),
                    Ref("NullLiteralSegment"),
                    Ref("DateTimeLiteralGrammar"),
                ),
            ),
            Ref("LocalAliasSegment"),
            Ref("SqlplusSubstitutionVariableSegment"),
            Ref("ImplicitCursorAttributesGrammar"),
            terminators=[Ref("CommaSegment")],
        ),
        Ref("AccessorGrammar", optional=True),
        allow_gaps=True,
    ),
    DateTimeLiteralGrammar=Sequence(
        OneOf("DATE", "TIME", "TIMESTAMP", "INTERVAL"),
        TypedParser("single_quote", LiteralSegment, type="date_constructor_literal"),
        Sequence(
            Ref("IntervalUnitsGrammar"),
            Sequence("TO", Ref("IntervalUnitsGrammar"), optional=True),
        ),
    ),
    PreTableFunctionKeywordsGrammar=OneOf("LATERAL"),
    ConditionalCrossJoinKeywordsGrammar=Nothing(),
    UnconditionalCrossJoinKeywordsGrammar=Ref.keyword("CROSS"),
    SingleIdentifierGrammar=ansi_dialect.get_grammar("SingleIdentifierGrammar").copy(
        insert=[
            Ref("SqlplusSubstitutionVariableSegment"),
        ]
    ),
    SequenceMinValueGrammar=OneOf(
        Sequence("MINVALUE", Ref("NumericLiteralSegment")),
        "NOMINVALUE",
    ),
    SequenceMaxValueGrammar=OneOf(
        Sequence("MAXVALUE", Ref("NumericLiteralSegment")),
        "NOMAXVALUE",
    ),
    FunctionParameterGrammar=Sequence(
        Ref("ParameterNameSegment"),
        OneOf(
            Sequence(
                Ref.keyword("IN", optional=True),
                OneOf(Ref("DatatypeSegment"), Ref("ColumnTypeReferenceSegment")),
                Sequence(
                    OneOf(
                        Sequence(Ref("ColonSegment"), Ref("EqualsSegment")), "DEFAULT"
                    ),
                    Ref("ExpressionSegment"),
                    optional=True,
                ),
            ),
            Sequence(
                Ref.keyword("IN", optional=True),
                "OUT",
                Ref.keyword("NOCOPY", optional=True),
                OneOf(Ref("DatatypeSegment"), Ref("ColumnTypeReferenceSegment")),
            ),
        ),
    ),
    DelimiterGrammar=Sequence(
        Ref("SemicolonSegment"), Ref("DivideSegment", optional=True)
    ),
    SelectClauseTerminatorGrammar=OneOf(
        "INTO",
        "FROM",
        "WHERE",
        Sequence("ORDER", "BY"),
        "LIMIT",
        "OVERLAPS",
        Ref("SetOperatorSegment"),
        "FETCH",
    ),
    DivideSegment=StringParser("/", SymbolSegment, type="statement_terminator"),
)


class AlterTableStatementSegment(ansi.AlterTableStatementSegment):
    """An `ALTER TABLE` statement.

    https://docs.oracle.com/en/database/oracle/oracle-database/21/sqlrf/ALTER-TABLE.html
    If possible, please keep the order below the same as Oracle's doc:
    """

    match_grammar: Matchable = Sequence(
        "ALTER",
        "TABLE",
        Ref("TableReferenceSegment"),
        OneOf(
            # @TODO all stuff inside this "Delimited" is not validated for Oracle
            Delimited(
                OneOf(
                    # Table options
                    Sequence(
                        Ref("ParameterNameSegment"),
                        Ref("EqualsSegment", optional=True),
                        OneOf(Ref("LiteralGrammar"), Ref("NakedIdentifierSegment")),
                    ),
                ),
            ),
            Ref("AlterTablePropertiesSegment"),
            Ref("AlterTableColumnClausesSegment"),
            Ref("AlterTableConstraintClauses"),
        ),
    )


class AlterTablePropertiesSegment(BaseSegment):
    """ALTER TABLE `alter_table_properties` per defined in Oracle's grammar.

    https://docs.oracle.com/en/database/oracle/oracle-database/21/sqlrf/ALTER-TABLE.html

    If possible, please match the order of this sequence with what's defined in
    Oracle's alter_table_properties grammar.
    """

    type = "alter_table_properties"

    # TODO: There are many more alter_table_properties to implement
    match_grammar = OneOf(
        # Rename
        Sequence(
            "RENAME",
            "TO",
            Ref("TableReferenceSegment"),
        ),
    )


class AlterTableColumnClausesSegment(BaseSegment):
    """ALTER TABLE `column_clauses` per defined in Oracle's grammar.

    https://docs.oracle.com/en/database/oracle/oracle-database/21/sqlrf/ALTER-TABLE.html

    If possible, please match the order of this sequence with what's defined in
    Oracle's column_clauses grammar.
    """

    type = "alter_table_column_clauses"

    match_grammar = OneOf(
        # add_column_clause
        # modify_column_clause
        Sequence(
            OneOf(
                "ADD",
                "MODIFY",
            ),
            OneOf(
                Ref("ColumnDefinitionSegment"),
                Bracketed(Delimited(Ref("ColumnDefinitionSegment"))),
            ),
        ),
        # drop_column_clause
        # @TODO: extend drop_column_clause
        Sequence(
            "DROP",
            OneOf(
                Sequence("COLUMN", Ref("ColumnReferenceSegment")),
                Bracketed(Delimited(Ref("ColumnReferenceSegment"))),
            ),
        ),
        # @TODO: add_period_clause
        # @TODO: drop_period_clause
        # rename_column_clause
        Sequence(
            "RENAME",
            "COLUMN",
            Ref("ColumnReferenceSegment"),
            "TO",
            Ref("ColumnReferenceSegment"),
        ),
        # @TODO: modify_collection_retrieval
        # @TODO: modify_LOB_storage_clause
        # @TODO: alter_varray_col_properties
    )


class AlterTableConstraintClauses(BaseSegment):
    """ALTER TABLE `constraint_clauses` per defined in Oracle's grammar.

    https://docs.oracle.com/en/database/oracle/oracle-database/21/sqlrf/ALTER-TABLE.html

    If possible, please match the order of this sequence with what's defined in
    Oracle's constraint_clauses grammar.
    """

    type = "alter_table_constraint_clauses"

    match_grammar = OneOf(
        Sequence(
            "ADD",
            Ref("TableConstraintSegment"),
        ),
        # @TODO MODIFY
        # @TODO RENAME
        # @TODO DROP
        # drop_constraint_clause
        Sequence(
            "DROP",
            OneOf(
                Sequence(
                    "PRIMARY",
                    "KEY",
                ),
                Sequence(
                    "UNIQUE",
                    Bracketed(Ref("ColumnReferenceSegment")),
                ),
                Sequence("CONSTRAINT", Ref("ObjectReferenceSegment")),
            ),
            Ref.keyword("CASCADE", optional=True),
            Sequence(
                OneOf(
                    "KEEP",
                    "DROP",
                ),
                "INDEX",
                optional=True,
            ),
            Ref.keyword("ONLINE", optional=True),
        ),
    )


class ExecuteFileSegment(BaseSegment):
    """A reference to an indextype."""

    type = "execute_file_statement"

    match_grammar = Sequence(
        OneOf(
            Sequence(
                Ref("AtSignSegment"),
                Ref("AtSignSegment", optional=True),
            ),
            "START",
        ),
        # Probably should have a better file definition but this will do for now
        AnyNumberOf(
            Ref("SingleIdentifierGrammar"),
            Ref("DotSegment"),
            Ref("DivideSegment"),
        ),
    )


class IndexTypeReferenceSegment(BaseSegment):
    """A reference to an indextype."""

    type = "indextype_reference"

    match_grammar = ansi.ObjectReferenceSegment.match_grammar.copy()


# Adding Oracle specific statements.
class StatementSegment(ansi.StatementSegment):
    """A generic segment, to any of its child subsegments.

    Override ANSI to allow exclusion of ExecuteFileSegment.
    """

    type = "statement"

    match_grammar = ansi.StatementSegment.match_grammar.copy(
        insert=[
            Ref("CommentStatementSegment"),
            Ref("CreateProcedureStatementSegment"),
            Ref("DropProcedureStatementSegment"),
            Ref("AlterFunctionStatementSegment"),
            Ref("CreateTypeStatementSegment"),
            Ref("CreateTypeBodyStatementSegment"),
            Ref("CreatePackageStatementSegment"),
            Ref("DropPackageStatementSegment"),
            Ref("AlterPackageStatementSegment"),
            Ref("AlterTriggerStatementSegment"),
            Ref("BeginEndSegment"),
            Ref("AssignmentStatementSegment"),
            Ref("RecordTypeDefinitionSegment"),
            Ref("DeclareCursorVariableSegment"),
            Ref("FunctionSegment"),
            Ref("IfExpressionStatement"),
            Ref("CaseExpressionSegment"),
            Ref("NullStatementSegment"),
            Ref("ForLoopStatementSegment"),
            Ref("WhileLoopStatementSegment"),
            Ref("LoopStatementSegment"),
            Ref("ForAllStatementSegment"),
            Ref("OpenStatementSegment"),
            Ref("CloseStatementSegment"),
            Ref("OpenForStatementSegment"),
            Ref("FetchStatementSegment"),
            Ref("ExitStatementSegment"),
            Ref("ContinueStatementSegment"),
            Ref("RaiseStatementSegment"),
            Ref("ReturnStatementSegment"),
        ],
    )


class FileSegment(BaseFileSegment):
    """A segment representing a whole file or script.

    This is also the default "root" segment of the dialect,
    and so is usually instantiated directly. It therefore
    has no match_grammar.

    Override ANSI to allow addition of ExecuteFileSegment without
    ending in DelimiterGrammar
    """

    match_grammar = AnyNumberOf(
        Ref("ExecuteFileSegment"),
        Delimited(
            Ref("StatementSegment"),
            delimiter=AnyNumberOf(Ref("DelimiterGrammar"), min_times=1),
            allow_gaps=True,
            allow_trailing=True,
        ),
    )


class CommentStatementSegment(BaseSegment):
    """A `Comment` statement.

    COMMENT [text]
    https://docs.oracle.com/cd/B19306_01/server.102/b14200/statements_4009.htm
    """

    type = "comment_statement"

    match_grammar = Sequence(
        "COMMENT",
        "ON",
        Sequence(
            OneOf(
                Sequence(
                    "TABLE",
                    Ref("TableReferenceSegment"),
                ),
                Sequence(
                    "COLUMN",
                    Ref("ColumnReferenceSegment"),
                ),
                Sequence(
                    "OPERATOR",
                    Ref("ObjectReferenceSegment"),
                ),
                Sequence(
                    "INDEXTYPE",
                    Ref("IndexTypeReferenceSegment"),
                ),
                Sequence(
                    "MATERIALIZED",
                    "VIEW",
                    Ref("TableReferenceSegment"),
                ),
            ),
            Sequence("IS", OneOf(Ref("QuotedLiteralSegment"), "NULL")),
        ),
    )


# need to ignore type due to mypy rules on type variables
# see https://mypy.readthedocs.io/en/stable/common_issues.html#variables-vs-type-aliases
# for details
class TableReferenceSegment(ansi.ObjectReferenceSegment):
    """A reference to an table, CTE, subquery or alias.

    Extended from ANSI to allow Database Link syntax using AtSignSegment
    """

    type = "table_reference"
    match_grammar: Matchable = Delimited(
        Ref("SingleIdentifierGrammar"),
        delimiter=OneOf(
            Ref("DotSegment"),
            Sequence(Ref("DotSegment"), Ref("DotSegment")),
            Ref("AtSignSegment"),
        ),
        terminators=[
            "ON",
            "AS",
            "USING",
            Ref("CommaSegment"),
            Ref("CastOperatorSegment"),
            Ref("StartSquareBracketSegment"),
            Ref("StartBracketSegment"),
            Ref("BinaryOperatorGrammar"),
            Ref("ColonSegment"),
            Ref("DelimiterGrammar"),
            Ref("JoinLikeClauseGrammar"),
            BracketedSegment,
        ],
        allow_gaps=False,
    )


class CreateViewStatementSegment(ansi.CreateViewStatementSegment):
    """A `CREATE VIEW` statement."""

    type = "create_view_statement"
    # https://docs.oracle.com/en/database/oracle/oracle-database/19/sqlrf/CREATE-VIEW.html
    match_grammar: Matchable = Sequence(
        "CREATE",
        Ref("OrReplaceGrammar", optional=True),
        Sequence(Ref.keyword("NO", optional=True), "FORCE", optional=True),
        OneOf(
            "EDITIONING",
            Sequence("EDITIONABLE", Ref.keyword("EDITIONING", optional=True)),
            "NONEDITIONABLE",
            optional=True,
        ),
        Ref.keyword("MATERIALIZED", optional=True),
        "VIEW",
        Ref("IfNotExistsGrammar", optional=True),
        Ref("TableReferenceSegment"),
        # Optional list of column names
        Ref("BracketedColumnReferenceListGrammar", optional=True),
        "AS",
        OptionallyBracketed(Ref("SelectableGrammar")),
        Ref("WithNoSchemaBindingClauseSegment", optional=True),
    )


class WithinGroupClauseSegment(BaseSegment):
    """An WITHIN GROUP clause for window functions."""

    type = "withingroup_clause"
    match_grammar = Sequence(
        "WITHIN",
        "GROUP",
        Bracketed(Ref("OrderByClauseSegment", optional=False)),
    )


class ListaggOverflowClauseSegment(BaseSegment):
    """ON OVERFLOW clause of listagg function."""

    type = "listagg_overflow_clause"
    match_grammar = Sequence(
        "ON",
        "OVERFLOW",
        OneOf(
            "ERROR",
            Sequence(
                "TRUNCATE",
                Ref("SingleQuotedIdentifierSegment", optional=True),
                OneOf("WITH", "WITHOUT", optional=True),
                Ref.keyword("COUNT", optional=True),
            ),
        ),
    )


class NamedArgumentSegment(BaseSegment):
    """Named argument to a function.

    https://docs.oracle.com/en/database/oracle/oracle-database/21/lnpls/plsql-subprograms.html#GUID-A7D51201-1711-4F33-827F-70042700801F
    """

    type = "named_argument"
    match_grammar = Sequence(
        Ref("NakedIdentifierSegment"),
        Ref("RightArrowSegment"),
        Ref("ExpressionSegment"),
    )


class CreateTableStatementSegment(BaseSegment):
    """A CREATE TABLE statement.

    https://docs.oracle.com/en/database/oracle/oracle-database/19/sqlrf/CREATE-TABLE.html
    https://oracle-base.com/articles/misc/temporary-tables
    https://oracle-base.com/articles/18c/private-temporary-tables-18c
    """

    type = "create_table_statement"
    match_grammar: Matchable = Sequence(
        "CREATE",
        Ref("OrReplaceGrammar", optional=True),
        Ref("TemporaryGrammar", optional=True),
        "TABLE",
        Ref("IfNotExistsGrammar", optional=True),
        Ref("TableReferenceSegment"),
        OneOf(
            # Columns and comment syntax:
            Sequence(
                Bracketed(
                    Delimited(
                        OneOf(
                            Ref("TableConstraintSegment"),
                            Ref("ColumnDefinitionSegment"),
                        ),
                    )
                ),
                Ref("CommentClauseSegment", optional=True),
                Ref("OnCommitGrammar", optional=True),
            ),
            # Create AS syntax:
            Sequence(
                Ref("OnCommitGrammar", optional=True),
                "AS",
                OptionallyBracketed(Ref("SelectableGrammar")),
            ),
            # Create like syntax
            Sequence("LIKE", Ref("TableReferenceSegment")),
        ),
        Ref("TableEndClauseSegment", optional=True),
    )


class ColumnDefinitionSegment(BaseSegment):
    """A column definition, e.g. for CREATE TABLE or ALTER TABLE."""

    type = "column_definition"
    match_grammar: Matchable = Sequence(
        Ref("SingleIdentifierGrammar"),  # Column name
        OneOf(
            AnyNumberOf(
                Sequence(
                    Ref("ColumnConstraintSegment"),
                    Ref.keyword("ENABLE", optional=True),
                )
            ),
            Sequence(
                Ref("DatatypeSegment"),  # Column type
                # For types like VARCHAR(100), VARCHAR(100 BYTE), VARCHAR (100 CHAR)
                Bracketed(
                    Sequence(
                        Anything(),
                        OneOf(
                            "BYTE",
                            "CHAR",
                            optional=True,
                        ),
                    ),
                    optional=True,
                ),
                AnyNumberOf(
                    Ref("ColumnConstraintSegment", optional=True),
                ),
                Ref("IdentityClauseGrammar", optional=True),
            ),
        ),
    )


class SqlplusVariableGrammar(BaseSegment):
    """SQLPlus Bind Variables :thing.

    https://docs.oracle.com/en/database/oracle/oracle-database/23/sqpug/using-substitution-variables-sqlplus.html
    """

    type = "sqlplus_variable"

    match_grammar = Sequence(
        OptionallyBracketed(
            Ref("ColonSegment"),
            Ref("ParameterNameSegment"),
            Sequence(Ref("DotSegment"), Ref("ParameterNameSegment"), optional=True),
        )
    )


class ConnectByClauseSegment(BaseSegment):
    """`CONNECT BY` clause used in Hierarchical Queries.

    https://docs.oracle.com/en/database/oracle/oracle-database/21/sqlrf/Hierarchical-Queries.html
    """

    type = "connectby_clause"

    match_grammar: Matchable = Sequence(
        "CONNECT",
        "BY",
        Ref.keyword("NOCYCLE", optional=True),
        Ref("ExpressionSegment"),
    )


class StartWithClauseSegment(BaseSegment):
    """`START WITH` clause used in Hierarchical Queries.

    https://docs.oracle.com/en/database/oracle/oracle-database/21/sqlrf/Hierarchical-Queries.html
    """

    type = "startwith_clause"

    match_grammar: Matchable = Sequence(
        "START",
        "WITH",
        Ref("ExpressionSegment"),
    )


class HierarchicalQueryClauseSegment(BaseSegment):
    """Hierarchical Query.

    https://docs.oracle.com/en/database/oracle/oracle-database/21/sqlrf/Hierarchical-Queries.html
    """

    type = "hierarchical_query_clause"

    match_grammar: Matchable = OneOf(
        Sequence(
            Ref("ConnectByClauseSegment"),
            Ref("StartWithClauseSegment", optional=True),
        ),
        Sequence(
            Ref("StartWithClauseSegment"),
            Ref("ConnectByClauseSegment"),
        ),
    )


class OrderByClauseSegment(ansi.OrderByClauseSegment):
    """A `ORDER BY` clause like in `SELECT`."""

    match_grammar: Matchable = ansi.OrderByClauseSegment.match_grammar.copy(
        insert=[Ref.keyword("SIBLINGS", optional=True)], before=Ref("ByKeywordSegment")
    )


class UnorderedSelectStatementSegment(ansi.UnorderedSelectStatementSegment):
    """A `SELECT` statement without any ORDER clauses or later.

    This is designed for use in the context of set operations,
    for other use cases, we should use the main
    SelectStatementSegment.
    """

    match_grammar = ansi.UnorderedSelectStatementSegment.match_grammar.copy(
        insert=[
            Ref("HierarchicalQueryClauseSegment", optional=True),
            Ref("PivotSegment", optional=True),
            Ref("UnpivotSegment", optional=True),
        ],
        before=Ref("GroupByClauseSegment", optional=True),
        terminators=[
            Ref("HierarchicalQueryClauseSegment"),
            Ref("PivotSegment", optional=True),
            Ref("UnpivotSegment", optional=True),
        ],
    ).copy(
        insert=[
            Ref("IntoClauseSegment", optional=True),
        ],
        before=Ref("FromClauseSegment", optional=True),
    )


class SelectStatementSegment(ansi.SelectStatementSegment):
    """A `SELECT` statement."""

    match_grammar: Matchable = UnorderedSelectStatementSegment.match_grammar.copy(
        insert=[
            Ref("IntoClauseSegment", optional=True),
            Ref("ForUpdateGrammar", optional=True),
            Ref("OrderByClauseSegment", optional=True),
            Ref("FetchClauseSegment", optional=True),
            Ref("LimitClauseSegment", optional=True),
            Ref("NamedWindowSegment", optional=True),
            Ref("ForUpdateGrammar", optional=True),
        ],
        replace_terminators=True,
        terminators=cast(
            Sequence, ansi.SelectStatementSegment.match_grammar
        ).terminators,
    )


class GreaterThanOrEqualToSegment(CompositeComparisonOperatorSegment):
    """Allow spaces between operators."""

    match_grammar = OneOf(
        Sequence(
            Ref("RawGreaterThanSegment"),
            Ref("RawEqualsSegment"),
        ),
        Sequence(
            Ref("RawNotSegment"),
            Ref("RawLessThanSegment"),
        ),
    )


class LessThanOrEqualToSegment(CompositeComparisonOperatorSegment):
    """Allow spaces between operators."""

    match_grammar = OneOf(
        Sequence(
            Ref("RawLessThanSegment"),
            Ref("RawEqualsSegment"),
        ),
        Sequence(
            Ref("RawNotSegment"),
            Ref("RawGreaterThanSegment"),
        ),
    )


class NotEqualToSegment(CompositeComparisonOperatorSegment):
    """Allow spaces between operators."""

    match_grammar = OneOf(
        Sequence(Ref("RawNotSegment"), Ref("RawEqualsSegment")),
        Sequence(Ref("RawLessThanSegment"), Ref("RawGreaterThanSegment")),
    )


class PivotSegment(BaseSegment):
    """Pivot clause.

    https://docs.oracle.com/en/database/oracle/oracle-database/21/sqlrf/SELECT.html
    """

    type = "pivot_clause"

    match_grammar: Matchable = Sequence(
        "PIVOT",
        Ref.keyword("XML", optional=True),
        Bracketed(
            Delimited(
                Ref("FunctionSegment"), Ref("AliasExpressionSegment", optional=True)
            ),
            Ref("PivotForInGrammar"),
        ),
    )


class UnpivotSegment(BaseSegment):
    """Unpivot clause.

    https://docs.oracle.com/en/database/oracle/oracle-database/21/sqlrf/SELECT.html
    """

    type = "unpivot_clause"

    match_grammar: Matchable = Sequence(
        "UNPIVOT",
        Ref("UnpivotNullsGrammar", optional=True),
        Bracketed(
            OptionallyBracketed(Delimited(Ref("ColumnReferenceSegment"))),
            Ref("PivotForInGrammar"),
        ),
    )


class ObjectReferenceSegment(ansi.ObjectReferenceSegment):
    """A reference to an object."""

    # Allow whitespace
    match_grammar: Matchable = Delimited(
        Ref("SingleIdentifierGrammar"),
        delimiter=Ref("ObjectReferenceDelimiterGrammar"),
        terminators=[Ref("ObjectReferenceTerminatorGrammar")],
        allow_gaps=True,
    )


class ColumnReferenceSegment(ObjectReferenceSegment):
    """A reference to column, field or alias."""

    type = "column_reference"


class FunctionNameSegment(BaseSegment):
    """Function name, including any prefix bits, e.g. project or schema."""

    type = "function_name"
    match_grammar: Matchable = Sequence(
        # Project name, schema identifier, etc.
        AnyNumberOf(
            Sequence(
                Ref("SingleIdentifierGrammar"),
                Ref("DotSegment"),
            ),
            terminators=[Ref("BracketedSegment")],
        ),
        # Base function name
        Delimited(
            OneOf(
                Ref("FunctionNameIdentifierSegment"),
                Ref("QuotedIdentifierSegment"),
                terminators=[Ref("BracketedSegment")],
            ),
            delimiter=Ref("AtSignSegment"),
        ),
        allow_gaps=False,
    )


class SqlplusSubstitutionVariableSegment(BaseSegment):
    """SQLPlus Substitution Variables &thing.

    https://docs.oracle.com/en/database/oracle/oracle-database/21/sqpug/using-substitution-variables-sqlplus.html
    """

    type = "sqlplus_variable"

    match_grammar = Sequence(
        Ref("AmpersandSegment"),
        Ref("AmpersandSegment", optional=True),
        Ref("SingleIdentifierGrammar"),
    )


class TableExpressionSegment(ansi.TableExpressionSegment):
    """The main table expression e.g. within a FROM clause."""

    match_grammar = ansi.TableExpressionSegment.match_grammar.copy(
        insert=[
            Ref("SqlplusSubstitutionVariableSegment"),
        ]
    )


class TableConstraintSegment(ansi.TableConstraintSegment):
    """A table constraint, e.g. for CREATE TABLE.

    https://docs.oracle.com/en/database/oracle/oracle-database/23/sqlrf/ALTER-TABLE.html#GUID-552E7373-BF93-477D-9DA3-B2C9386F2877__I2103997
    """

    type = "table_constraint"

    # Later add support for CHECK constraint, others?
    # e.g. CONSTRAINT constraint_1 PRIMARY KEY(column_1)
    match_grammar: Matchable = Sequence(
        Sequence(  # [ CONSTRAINT <Constraint name> ]
            "CONSTRAINT", Ref("ObjectReferenceSegment"), optional=True
        ),
        OneOf(
            Sequence(
                "CHECK",
                Bracketed(Ref("ExpressionSegment")),
                Sequence("NO", "INHERIT", optional=True),
            ),
            Sequence(  # UNIQUE ( column_name [, ... ] )
                "UNIQUE",
                Ref("BracketedColumnReferenceListGrammar"),
                # Later add support for index_parameters?
            ),
            Sequence(  # PRIMARY KEY ( column_name [, ... ] ) index_parameters
                Ref("PrimaryKeyGrammar"),
                # Columns making up PRIMARY KEY constraint
                Ref("BracketedColumnReferenceListGrammar"),
                # Later add support for index_parameters?
            ),
            Sequence(  # FOREIGN KEY ( column_name [, ... ] )
                # REFERENCES reftable [ ( refcolumn [, ... ] ) ]
                Ref("ForeignKeyGrammar"),
                # Local columns making up FOREIGN KEY constraint
                Ref("BracketedColumnReferenceListGrammar"),
                Ref(
                    "ReferenceDefinitionGrammar"
                ),  # REFERENCES reftable [ ( refcolumn) ]
            ),
        ),
    )


class TransactionStatementSegment(BaseSegment):
    """A `COMMIT`, `ROLLBACK` or `TRANSACTION` statement."""

    type = "transaction_statement"
    match_grammar: Matchable = Sequence(
        OneOf("START", "COMMIT", "ROLLBACK"),
        OneOf("TRANSACTION", "WORK", optional=True),
        Sequence("NAME", Ref("SingleIdentifierGrammar"), optional=True),
        Sequence("AND", Ref.keyword("NO", optional=True), "CHAIN", optional=True),
    )


class CreateProcedureStatementSegment(BaseSegment):
    """A `CREATE OR ALTER PROCEDURE` statement.

    https://docs.oracle.com/en/database/oracle/oracle-database/23/lnpls/CREATE-PROCEDURE-statement.html
    """

    type = "create_procedure_statement"

    match_grammar = Sequence(
        Ref.keyword("CREATE", optional=True),
        Sequence("OR", "REPLACE", optional=True),
        OneOf("EDITIONABLE", "NONEDITIONABLE", optional=True),
        "PROCEDURE",
        Ref("IfNotExistsGrammar", optional=True),
        Ref("FunctionNameSegment"),
        Ref("FunctionParameterListGrammar", optional=True),
        Ref("SharingClauseGrammar", optional=True),
        AnyNumberOf(
            Ref("DefaultCollationClauseGrammar"),
            Ref("InvokerRightsClauseGrammar"),
            Ref("AccessibleByClauseGrammar"),
            optional=True,
        ),
        OneOf("IS", "AS", optional=True),
        AnyNumberOf(Ref("DeclareSegment"), optional=True),
        Ref("BeginEndSegment", optional=True),
        Ref("DelimiterGrammar", optional=True),
    )


class DropProcedureStatementSegment(BaseSegment):
    """A `DROP PROCEDURE` statement.

    https://docs.oracle.com/en/database/oracle/oracle-database/23/lnpls/DROP-PROCEDURE-statement.html
    """

    type = "drop_procedure_statement"

    match_grammar = Sequence(
        "DROP",
        "PROCEDURE",
        Ref("FunctionNameSegment"),
    )


class DeclareSegment(BaseSegment):
    """A declaration segment in PL/SQL.

    https://docs.oracle.com/en/database/oracle/oracle-database/23/lnpls/block.html#GUID-9ACEB9ED-567E-4E1A-A16A-B8B35214FC9D__CJAIABJJ
    """

    type = "declare_segment"

    match_grammar = Sequence(
        Ref.keyword("DECLARE", optional=True),
        AnyNumberOf(
            Delimited(
                OneOf(
                    Sequence(
                        OneOf(
                            Sequence(
                                Ref("SingleIdentifierGrammar"),
                                Ref.keyword("CONSTANT", optional=True),
                                OneOf(
                                    Ref("DatatypeSegment"),
                                    Ref("ColumnTypeReferenceSegment"),
                                    Ref("RowTypeReferenceSegment"),
                                ),
                            ),
                            Sequence(
                                "PRAGMA",
                                Ref("FunctionSegment"),
                            ),
                            Ref("CollectionTypeDefinitionSegment"),
                            Ref("RecordTypeDefinitionSegment"),
                            Ref("RefCursorTypeDefinitionSegment"),
                        ),
                        Sequence("NOT", "NULL", optional=True),
                        Sequence(
                            OneOf(
                                Sequence(Ref("ColonSegment"), Ref("EqualsSegment")),
                                "DEFAULT",
                            ),
                            Ref("ExpressionSegment"),
                            optional=True,
                        ),
                        Ref("DelimiterGrammar"),
                    ),
                    Ref("CreateProcedureStatementSegment"),
                    Ref("CreateFunctionStatementSegment"),
                    Ref("DeclareCursorVariableSegment"),
                ),
                delimiter=Ref("DelimiterGrammar"),
                terminators=["BEGIN", "END"],
            )
        ),
    )


class ColumnTypeReferenceSegment(BaseSegment):
    """A column type reference segment (e.g. `table_name.column_name%type`).

    https://docs.oracle.com/en/database/oracle/oracle-database/23/lnpls/TYPE-attribute.html
    """

    type = "column_type_reference"

    match_grammar = Sequence(
        Ref("ColumnReferenceSegment"), Ref("ModuloSegment"), "TYPE"
    )


class RowTypeReferenceSegment(BaseSegment):
    """A column type reference segment (e.g. `table_name%rowtype`).

    https://docs.oracle.com/en/database/oracle/oracle-database/23/lnpls/ROWTYPE-attribute.html
    """

    type = "row_type_reference"

    match_grammar = Sequence(
        Ref("TableReferenceSegment"), Ref("ModuloSegment"), "ROWTYPE"
    )


class CollectionTypeDefinitionSegment(BaseSegment):
    """A collection type definition.

    https://docs.oracle.com/en/database/oracle/oracle-database/23/lnpls/collection-variable.html
    """

    type = "collection_type"

    match_grammar = Sequence(
        "TYPE",
        Ref("SingleIdentifierGrammar"),
        "IS",
        Sequence("TABLE", "OF", optional=True),
        OneOf(
            Ref("DatatypeSegment"),
            Ref("ColumnTypeReferenceSegment"),
            Ref("RowTypeReferenceSegment"),
        ),
        Sequence("OF", Ref("DatatypeSegment"), optional=True),
        Sequence("NOT", "NULL", optional=True),
        Sequence("INDEX", "BY", Ref("DatatypeSegment"), optional=True),
    )


class RecordTypeDefinitionSegment(BaseSegment):
    """A `RECORD` type definition.

    https://docs.oracle.com/en/database/oracle/oracle-database/23/lnpls/record-variable-declaration.html
    """

    type = "record_type"

    match_grammar = Sequence(
        "TYPE",
        Ref("SingleIdentifierGrammar"),
        "IS",
        "RECORD",
        Bracketed(
            Delimited(
                Sequence(
                    Ref("SingleIdentifierGrammar"),
                    OneOf(Ref("DatatypeSegment"), Ref("ColumnTypeReferenceSegment")),
                    Sequence(
                        Sequence("NOT", "NULL", optional=True),
                        OneOf(
                            Sequence(Ref("ColonSegment"), Ref("EqualsSegment")),
                            "DEFAULT",
                        ),
                        Ref("ExpressionSegment"),
                        optional=True,
                    ),
                )
            )
        ),
    )


class RefCursorTypeDefinitionSegment(BaseSegment):
    """A `REF CURSOR TYPE` declaration.

    https://docs.oracle.com/en/database/oracle/oracle-database/23/lnpls/cursor-variable-declaration.html
    """

    type = "ref_cursor_type"

    match_grammar = Sequence(
        "TYPE",
        Ref("SingleIdentifierGrammar"),
        "IS",
        "REF",
        "CURSOR",
        Sequence(
            "RETURN",
            OneOf(
                Ref("RowTypeReferenceSegment"),
                Ref("ColumnTypeReferenceSegment"),
                Ref("ObjectReferenceSegment"),
            ),
            optional=True,
        ),
    )


class DeclareCursorVariableSegment(BaseSegment):
    """A `CURSOR` declaration.

    https://docs.oracle.com/en/database/oracle/oracle-database/23/lnpls/explicit-cursor-declaration-and-definition.html
    """

    type = "cursor_variable"

    match_grammar = Sequence(
        "CURSOR",
        Ref("SingleIdentifierGrammar"),
        Ref("FunctionParameterListGrammar", optional=True),
        Sequence(
            "RETURN",
            OneOf(
                Ref("ColumnTypeReferenceSegment"),
                Ref("RowTypeReferenceSegment"),
                Ref("DatatypeSegment"),
            ),
            optional=True,
        ),
        Sequence("IS", Ref("SelectStatementSegment"), optional=True),
        Ref("DelimiterGrammar", optional=True),
    )


class BeginEndSegment(BaseSegment):
    """A `BEGIN/END` block.

    Encloses multiple statements into a single statement object.

    https://docs.oracle.com/en/database/oracle/oracle-database/23/lnpls/block.html
    """

    type = "begin_end_block"
    match_grammar = Sequence(
        Ref("DeclareSegment", optional=True),
        "BEGIN",
        Indent,
        Ref("OneOrMoreStatementsGrammar"),
        Sequence(
            "EXCEPTION",
            "WHEN",
            OneOf(
                "OTHERS",
                Sequence(
                    Ref("SingleIdentifierGrammar"),
                    AnyNumberOf(
                        Sequence(
                            "OR",
                            Ref("SingleIdentifierGrammar"),
                        )
                    ),
                ),
            ),
            "THEN",
            Ref("OneOrMoreStatementsGrammar"),
            optional=True,
        ),
        Dedent,
        "END",
        Ref("ObjectReferenceSegment", optional=True),
    )


class CreateFunctionStatementSegment(BaseSegment):
    """A `CREATE OR ALTER FUNCTION` statement.

    https://docs.oracle.com/en/database/oracle/oracle-database/23/lnpls/CREATE-FUNCTION-statement.html
    """

    type = "create_function_statement"

    match_grammar = Sequence(
        Ref.keyword("CREATE", optional=True),
        Sequence("OR", "REPLACE", optional=True),
        OneOf("EDITIONABLE", "NONEDITIONABLE", optional=True),
        "FUNCTION",
        Ref("IfNotExistsGrammar", optional=True),
        Ref("FunctionNameSegment"),
        Ref("FunctionParameterListGrammar", optional=True),
        "RETURN",
        Ref("DatatypeSegment"),
        Ref("SharingClauseGrammar", optional=True),
        AnyNumberOf(
            Ref("DefaultCollationClauseGrammar"),
            Ref("InvokerRightsClauseGrammar"),
            Ref("AccessibleByClauseGrammar"),
            "DETERMINISTIC",
            "SHARD_ENABLE",
            Ref("ParallelEnableClauseGrammar"),
            Ref("ResultCacheClauseGrammar"),
            Sequence("AGGREGATE", "USING", Ref("ObjectReferenceSegment")),
            Ref("PipelinedClauseGrammar"),
            Sequence(
                "SQL_MACRO",
                Bracketed(
                    Sequence("TYPE", Ref("RightArrowSegment")),
                    OneOf("SCALAR", "TABLE"),
                    optional=True,
                ),
            ),
            optional=True,
        ),
        OneOf("IS", "AS", optional=True),
        AnyNumberOf(Ref("DeclareSegment"), optional=True),
        Ref("BeginEndSegment", optional=True),
        Ref("DelimiterGrammar", optional=True),
    )


class AlterFunctionStatementSegment(BaseSegment):
    """An `ALTER FUNCTION` or `ALTER PROCEDURE` statement.

    https://docs.oracle.com/en/database/oracle/oracle-database/23/lnpls/ALTER-FUNCTION-statement.html
    https://docs.oracle.com/en/database/oracle/oracle-database/23/lnpls/ALTER-PROCEDURE-statement.html
    """

    type = "alter_function_statement"

    match_grammar = Sequence(
        "ALTER",
        OneOf("FUNCTION", "PROCEDURE"),
        Ref("IfExistsGrammar", optional=True),
        Ref("FunctionNameSegment"),
        OneOf(
            Ref("CompileClauseGrammar"),
            "EDITIONABLE",
            "NONEDITIONABLE",
        ),
    )


class CreateTypeStatementSegment(BaseSegment):
    """A `CREATE TYPE` declaration.

    https://docs.oracle.com/en/database/oracle/oracle-database/23/lnpls/CREATE-TYPE-statement.html
    """

    type = "create_type_statement"

    match_grammar = Sequence(
        Ref.keyword("CREATE", optional=True),
        Sequence("OR", "REPLACE", optional=True),
        OneOf("EDITIONABLE", "NONEDITIONABLE", optional=True),
        "TYPE",
        Ref("IfNotExistsGrammar", optional=True),
        Ref("TypeReferenceSegment"),
        Ref.keyword("FORCE", optional=True),
        Sequence(
            "OID",
            Ref("SingleQuotedIdentifierSegment"),
            Ref("ObjectReferenceSegment"),
            Ref("SingleQuotedIdentifierSegment"),
            optional=True,
        ),
        Ref("SharingClauseGrammar", optional=True),
        Ref("DefaultCollationClauseGrammar", optional=True),
        AnyNumberOf(
            Ref("InvokerRightsClauseGrammar"),
            Ref("AccessibleByClauseGrammar"),
            optional=True,
        ),
        OneOf("IS", "AS", optional=True),
        OneOf(
            Ref("ObjectTypeAndSubtypeDefGrammar"),
            Ref("VarrayAndNestedTypeSpecGrammar"),
        ),
    )


class TypeReferenceSegment(ObjectReferenceSegment):
    """A reference to a type."""

    type = "type_reference"


class CreateTypeBodyStatementSegment(BaseSegment):
    """A `CREATE TYPE BODY` statement.

    https://docs.oracle.com/en/database/oracle/oracle-database/23/lnpls/CREATE-TYPE-BODY-statement.html
    """

    type = "create_type_body_statement"

    match_grammar = Sequence(
        Ref.keyword("CREATE", optional=True),
        Sequence("OR", "REPLACE", optional=True),
        OneOf("EDITIONABLE", "NONEDITIONABLE", optional=True),
        "TYPE",
        "BODY",
        Ref("IfNotExistsGrammar", optional=True),
        Ref("TypeReferenceSegment"),
        Ref("SharingClauseGrammar", optional=True),
        OneOf("IS", "AS"),
        Ref("ElementSpecificationGrammar"),
        "END",
    )


class DropTypeStatementSegment(ansi.DropTypeStatementSegment):
    """A `DROP TYPE` statement.

    https://docs.oracle.com/en/database/oracle/oracle-database/23/lnpls/DROP-TYPE-statement.html
    """

    type = "drop_type_statement"

    match_grammar: Matchable = ansi.DropTypeStatementSegment.match_grammar.copy(
        insert=[Ref.keyword("BODY", optional=True)],
        before=Ref("IfExistsGrammar", optional=True),
    ).copy(
        insert=[OneOf("FORCE", "VALIDATE", optional=True)],
        before=Ref("DropBehaviorGrammar", optional=True),
    )


class CreatePackageStatementSegment(BaseSegment):
    """A `CREATE PACKAGE` statement.

    https://docs.oracle.com/en/database/oracle/oracle-database/23/lnpls/CREATE-PACKAGE-statement.html
    """

    type = "create_package_statement"

    match_grammar = Sequence(
        "CREATE",
        Sequence("OR", "REPLACE", optional=True),
        OneOf("EDITIONABLE", "NONEDITIONABLE", optional=True),
        "PACKAGE",
        Ref.keyword("BODY", optional=True),
        Ref("IfNotExistsGrammar", optional=True),
        Ref("PackageReferenceSegment"),
        Ref("SharingClauseGrammar", optional=True),
        AnyNumberOf(
            Ref("DefaultCollationClauseGrammar"),
            Ref("InvokerRightsClauseGrammar"),
            Ref("AccessibleByClauseGrammar"),
            optional=True,
        ),
        OneOf("IS", "AS"),
        Ref("DeclareSegment"),
        "END",
        Ref("PackageReferenceSegment", optional=True),
    )


class PackageReferenceSegment(ObjectReferenceSegment):
    """A reference to a package."""

    type = "package_reference"


class AlterPackageStatementSegment(BaseSegment):
    """An `ALTER PACKAGE` statement.

    https://docs.oracle.com/en/database/oracle/oracle-database/23/lnpls/ALTER-PACKAGE-statement.html
    """

    type = "alter_package_statement"

    match_grammar = Sequence(
        "ALTER",
        "PACKAGE",
        Ref("IfExistsGrammar", optional=True),
        Ref("PackageReferenceSegment"),
        OneOf(Ref("CompileClauseGrammar"), "EDITIONABLE", "NONEDITIONABLE"),
    )


class DropPackageStatementSegment(BaseSegment):
    """A `DROP PACKAGE` statement.

    https://docs.oracle.com/en/database/oracle/oracle-database/23/lnpls/DROP-PACKAGE-statement.html
    """

    type = "drop_package_statement"

    match_grammar = Sequence(
        "DROP",
        "PACKAGE",
        Ref.keyword("BODY", optional=True),
        Ref("IfExistsGrammar", optional=True),
        Ref("PackageReferenceSegment"),
    )


class CreateTriggerStatementSegment(ansi.CreateTriggerStatementSegment):
    """Create Trigger Statement.

    https://docs.oracle.com/en/database/oracle/oracle-database/23/lnpls/CREATE-TRIGGER-statement.html
    """

    type = "create_trigger_statement"

    match_grammar: Matchable = Sequence(
        "CREATE",
        Sequence("OR", "REPLACE", optional=True),
        OneOf("EDITIONABLE", "NONEDITIONABLE", optional=True),
        "TRIGGER",
        Ref("IfNotExistsGrammar", optional=True),
        Ref("TriggerReferenceSegment"),
        Ref("SharingClauseGrammar", optional=True),
        Ref("DefaultCollationClauseGrammar", optional=True),
        Sequence(
            OneOf(OneOf("BEFORE", "AFTER"), Sequence("INSTEAD", "OF"), "FOR"),
            Ref("DmlEventClauseSegment"),
        ),
        Ref("ReferencingClauseSegment", optional=True),
        Sequence("FOR", "EACH", "ROW", optional=True),
        Sequence(
            OneOf("FORWARD", "REVERSE", optional=True), "CROSSEDITION", optional=True
        ),
        Sequence(
            OneOf("FOLLOWS", "PRECEDES"),
            Delimited(Ref("TriggerReferenceSegment")),
            optional=True,
        ),
        OneOf("ENABLE", "DISABLE", optional=True),
        Sequence("WHEN", Bracketed(Ref("ExpressionSegment")), optional=True),
        OneOf(Ref("CompoundTriggerBlock"), Ref("OneOrMoreStatementsGrammar")),
        Ref.keyword("END", optional=True),
        Ref("TriggerReferenceSegment", optional=True),
    )


class DmlEventClauseSegment(BaseSegment):
    """DML event clause.

    https://docs.oracle.com/en/database/oracle/oracle-database/23/lnpls/CREATE-TRIGGER-statement.html#GUID-AF9E33F1-64D1-4382-A6A4-EC33C36F237B__BABGDFBI
    """

    type = "dml_event_clause"

    match_grammar: Matchable = Sequence(
        Ref("DmlGrammar"),
        AnyNumberOf(
            Sequence(
                "OR",
                Ref("DmlGrammar"),
            )
        ),
        "ON",
        Sequence("NESTED", "TABLE", Ref("ColumnReferenceSegment"), "OF", optional=True),
        Ref("TableReferenceSegment"),
    )


class ReferencingClauseSegment(BaseSegment):
    """`REFERENCING` clause.

    https://docs.oracle.com/en/database/oracle/oracle-database/23/lnpls/CREATE-TRIGGER-statement.html#GUID-AF9E33F1-64D1-4382-A6A4-EC33C36F237B__BABEBAAB
    """

    type = "referencing_clause"

    match_grammar: Matchable = Sequence(
        "REFERENCING",
        AnyNumberOf(
            Sequence(
                OneOf("OLD", "NEW", "PARENT"),
                Ref.keyword("AS", optional=True),
                Ref("NakedIdentifierSegment"),
            )
        ),
    )


class CompoundTriggerBlock(BaseSegment):
    """A compound trigger block.

    https://docs.oracle.com/en/database/oracle/oracle-database/23/lnpls/CREATE-TRIGGER-statement.html#GUID-AF9E33F1-64D1-4382-A6A4-EC33C36F237B__CJACFCDJ
    """

    type = "compound_trigger_statement"

    match_grammar: Matchable = Sequence(
        "COMPOUND",
        "TRIGGER",
        Ref("DeclareSegment", optional=True),
        AnyNumberOf(Ref("TimingPointSectionSegment")),
    )


class TimingPointSectionSegment(BaseSegment):
    """A timing point section.

    https://docs.oracle.com/en/database/oracle/oracle-database/23/lnpls/CREATE-TRIGGER-statement.html#GUID-AF9E33F1-64D1-4382-A6A4-EC33C36F237B__GUID-2CD49225-7507-458B-8BDF-21C56AFC3527
    """

    type = "timing_point_section"

    match_grammar: Matchable = Sequence(
        Ref("TimingPointGrammar"),
        "IS",
        "BEGIN",
        Ref("OneOrMoreStatementsGrammar"),
        Sequence("END", Ref("TimingPointGrammar")),
        Ref("DelimiterGrammar"),
    )


class AlterTriggerStatementSegment(BaseSegment):
    """An `ALTER TRIGGER` statement.

    https://docs.oracle.com/en/database/oracle/oracle-database/23/lnpls/ALTER-TRIGGER-statement.html
    """

    type = "alter_trigger_statement"

    match_grammar = Sequence(
        "ALTER",
        "TRIGGER",
        Ref("IfExistsGrammar", optional=True),
        Ref("FunctionNameSegment"),
        OneOf(
            Ref("CompileClauseGrammar"),
            "ENABLE",
            "DISABLE",
            Sequence("RENAME", "TO", Ref("FunctionNameSegment")),
            "EDITIONABLE",
            "NONEDITIONABLE",
        ),
    )


class AssignmentStatementSegment(BaseSegment):
    """A assignment segment in PL/SQL.

    https://docs.oracle.com/en/database/oracle/oracle-database/23/lnpls/assignment-statement.html
    """

    type = "assignment_segment_statement"

    match_grammar = Sequence(
        AnyNumberOf(
            Ref("ObjectReferenceSegment"),
            Bracketed(Ref("ObjectReferenceSegment"), optional=True),
            Ref("DotSegment", optional=True),
            optional=True,
        ),
        OneOf(Sequence(Ref("ColonSegment"), Ref("EqualsSegment")), "DEFAULT"),
        Ref("ExpressionSegment"),
    )


class IfExpressionStatement(BaseSegment):
    """IF-ELSE statement.

    https://docs.oracle.com/en/database/oracle/oracle-database/23/lnpls/IF-statement.html
    """

    type = "if_then_statement"

    match_grammar = Sequence(
        Ref("IfClauseSegment"),
        Ref("OneOrMoreStatementsGrammar"),
        AnyNumberOf(
            Sequence(
                "ELSIF",
                Ref("ExpressionSegment"),
                "THEN",
                Ref("OneOrMoreStatementsGrammar"),
            ),
        ),
        Sequence(
            "ELSE",
            Ref("OneOrMoreStatementsGrammar"),
            optional=True,
        ),
        "END",
        "IF",
    )


class IfClauseSegment(BaseSegment):
    """IF clause.

    https://docs.oracle.com/en/database/oracle/oracle-database/23/lnpls/IF-statement.html
    """

    type = "if_clause"

    match_grammar = Sequence("IF", Ref("ExpressionSegment"), "THEN")


class CaseExpressionSegment(BaseSegment):
    """A `CASE WHEN` clause.

    https://docs.oracle.com/en/database/oracle/oracle-database/23/sqlrf/CASE-Expressions.html
    """

    type = "case_expression"
    match_grammar: Matchable = OneOf(
        Sequence(
            "CASE",
            ImplicitIndent,
            AnyNumberOf(
                Ref("WhenClauseSegment"),
                reset_terminators=True,
                terminators=[Ref.keyword("ELSE"), Ref.keyword("END")],
            ),
            Ref(
                "ElseClauseSegment",
                optional=True,
                reset_terminators=True,
                terminators=[Ref.keyword("END")],
            ),
            Dedent,
            "END",
            Ref.keyword("CASE", optional=True),
            Ref("SingleIdentifierGrammar", optional=True),
        ),
        Sequence(
            "CASE",
            OneOf(
                Ref("ExpressionSegment"),
                "INSERTING",
                Sequence(
                    "UPDATING", Bracketed(Ref("QuotedLiteralSegment"), optional=True)
                ),
                "DELETING",
            ),
            ImplicitIndent,
            AnyNumberOf(
                Ref("WhenClauseSegment"),
                reset_terminators=True,
                terminators=[Ref.keyword("ELSE"), Ref.keyword("END")],
            ),
            Ref(
                "ElseClauseSegment",
                optional=True,
                reset_terminators=True,
                terminators=[Ref.keyword("END")],
            ),
            Dedent,
            "END",
            Ref.keyword("CASE", optional=True),
            Ref("SingleIdentifierGrammar", optional=True),
        ),
        terminators=[
            Ref("ComparisonOperatorGrammar"),
            Ref("CommaSegment"),
            Ref("BinaryOperatorGrammar"),
        ],
    )


class WhenClauseSegment(BaseSegment):
    """A 'WHEN' clause for a 'CASE' statement.

    https://docs.oracle.com/en/database/oracle/oracle-database/23/sqlrf/CASE-Expressions.html
    """

    type = "when_clause"
    match_grammar: Matchable = Sequence(
        "WHEN",
        # NOTE: The nested sequence here is to ensure the correct
        # placement of the meta segments when templated elements
        # are present.
        # https://github.com/sqlfluff/sqlfluff/issues/3988
        Sequence(
            ImplicitIndent,
            OneOf(
                Ref("ExpressionSegment"),
                "INSERTING",
                Sequence(
                    "UPDATING", Bracketed(Ref("QuotedLiteralSegment"), optional=True)
                ),
                "DELETING",
            ),
            Dedent,
        ),
        Conditional(Indent, indented_then=True),
        "THEN",
        Conditional(ImplicitIndent, indented_then_contents=True),
        OneOf(Ref("ExpressionSegment"), Ref("OneOrMoreStatementsGrammar")),
        Conditional(Dedent, indented_then_contents=True),
        Conditional(Dedent, indented_then=True),
    )


class ElseClauseSegment(BaseSegment):
    """An 'ELSE' clause for a 'CASE' statement.

    https://docs.oracle.com/en/database/oracle/oracle-database/23/sqlrf/CASE-Expressions.html
    """

    type = "else_clause"
    match_grammar: Matchable = Sequence(
        "ELSE",
        ImplicitIndent,
        OneOf(Ref("ExpressionSegment"), Ref("OneOrMoreStatementsGrammar")),
        Dedent,
    )


class NullStatementSegment(BaseSegment):
    """A `NULL` statement inside a block."""

    type = "null_statement"

    match_grammar = Sequence("NULL")


class MergeUpdateClauseSegment(BaseSegment):
    """`UPDATE` clause within the `MERGE` statement.

    https://docs.oracle.com/en/database/oracle/oracle-database/23/sqlrf/MERGE.html#GUID-5692CCB7-24D9-4C0E-81A7-A22436DC968F__BGBBBIDF
    """

    type = "merge_update_clause"

    match_grammar: Matchable = Sequence(
        "UPDATE",
        Indent,
        Ref("SetClauseListSegment"),
        Dedent,
        Ref("WhereClauseSegment", optional=True),
    )


class InsertStatementSegment(BaseSegment):
    """An `INSERT` statement.

    https://docs.oracle.com/en/database/oracle/oracle-database/23/sqlrf/INSERT.html
    """

    type = "insert_statement"

    match_grammar: Matchable = Sequence(
        "INSERT",
        Ref.keyword("OVERWRITE", optional=True),
        "INTO",
        Ref("TableReferenceSegment"),
        OneOf(
            Ref("SelectableGrammar"),
            Sequence(
                Ref("BracketedColumnReferenceListGrammar"),
                Ref("SelectableGrammar"),
            ),
            Ref("DefaultValuesGrammar"),
            Sequence(
                "VALUES",
                Ref("SingleIdentifierGrammar"),
                Bracketed(Ref("SingleIdentifierGrammar"), optional=True),
                optional=True,
            ),
        ),
    )


class ForLoopStatementSegment(BaseSegment):
    """A `FOR LOOP` statement.

    https://docs.oracle.com/en/database/oracle/oracle-database/23/lnpls/FOR-LOOP-statement.html
    """

    type = "for_loop_statement"

    match_grammar: Matchable = Sequence(
        "FOR",
        Delimited(
            Sequence(
                Ref("SingleIdentifierGrammar"),
                OneOf("MUTABLE", "IMMUTABLE", optional=True),
            )
        ),
        "IN",
        Delimited(
            Sequence(
                Ref.keyword("REVERSE", optional=True),
                OneOf(
                    Ref("IterationSteppedControlGrammar"),
                    Sequence(
                        Ref.keyword("REPEAT", optional=True), Ref("ExpressionSegment")
                    ),
                    Sequence(
                        OneOf("VALUES", "INDICES", "PAIRS"),
                        "OF",
                        Ref("SingleIdentifierGrammar"),
                    ),
                    Bracketed(Ref("SelectStatementSegment")),
                ),
                Sequence("WHILE", Ref("ExpressionSegment"), optional=True),
                Sequence("WHEN", Ref("ExpressionSegment"), optional=True),
            )
        ),
        Ref("LoopStatementSegment"),
    )


class WhileLoopStatementSegment(BaseSegment):
    """A `WHILE LOOP` statement.

    https://docs.oracle.com/en/database/oracle/oracle-database/23/lnpls/WHILE-LOOP-statement.html
    """

    type = "while_loop_statement"

    match_grammar: Matchable = Sequence(
        "WHILE",
        Ref("ExpressionSegment"),
        Ref("LoopStatementSegment"),
    )


class LoopStatementSegment(BaseSegment):
    """A `LOOP` statement.

    https://docs.oracle.com/en/database/oracle/oracle-database/23/lnpls/loop-statements.html
    """

    type = "loop_statement"

    match_grammar: Matchable = Sequence(
        Ref("SingleIdentifierGrammar", optional=True),
        "LOOP",
        Ref("OneOrMoreStatementsGrammar"),
        "END",
        "LOOP",
        Ref("SingleIdentifierGrammar", optional=True),
    )


class ForAllStatementSegment(BaseSegment):
    """A `FORALL` statement.

    https://docs.oracle.com/en/database/oracle/oracle-database/23/lnpls/FORALL-statement.html
    """

    type = "forall_statement"

    match_grammar = Sequence(
        "FORALL",
        Ref("NakedIdentifierSegment"),
        "IN",
        OneOf(
            Ref("IterationSteppedControlGrammar"),
            Sequence("VALUES", "OF", Ref("SingleIdentifierGrammar")),
        ),
        Sequence("SAVE", "EXCEPTIONS", optional=True),
        OneOf(
            Ref("DeleteStatementSegment"),
            Ref("InsertStatementSegment"),
            Ref("SelectStatementSegment"),
            Ref("UpdateStatementSegment"),
        ),
    )


class OpenStatementSegment(BaseSegment):
    """An `OPEN` statement.

    https://docs.oracle.com/en/database/oracle/oracle-database/23/lnpls/OPEN-statement.html
    """

    type = "open_statement"

    match_grammar = Sequence(
        "OPEN",
        Ref("SingleIdentifierGrammar"),
        Ref("FunctionContentsSegment", optional=True),
    )


class CloseStatementSegment(BaseSegment):
    """A `CLOSE` statement.

    https://docs.oracle.com/en/database/oracle/oracle-database/23/lnpls/CLOSE-statement.html
    """

    type = "close_statement"

    match_grammar = Sequence(
        "CLOSE",
        OneOf(Ref("SingleIdentifierGrammar"), Ref("SqlplusVariableGrammar")),
    )


class OpenForStatementSegment(BaseSegment):
    """An `OPEN FOR` statement.

    https://docs.oracle.com/en/database/oracle/oracle-database/23/lnpls/OPEN-FOR-statement.html
    """

    type = "open_for_statement"

    match_grammar = Sequence(
        "OPEN",
        OneOf(Ref("SingleIdentifierGrammar"), Ref("SqlplusVariableGrammar")),
        "FOR",
        OneOf(
            Ref("SingleQuotedIdentifierSegment"),
            Ref("SelectStatementSegment"),
            Ref("SingleIdentifierGrammar"),
        ),
        Sequence(
            "USING",
            Delimited(
                Sequence(
                    OneOf("IN", "OUT", Sequence("IN", "OUT"), optional=True),
                    OneOf(
                        Ref("SingleIdentifierGrammar"),
                        Ref("SingleQuotedIdentifierSegment"),
                    ),
                ),
                optional=True,
            ),
            optional=True,
        ),
    )


class FetchStatementSegment(BaseSegment):
    """A `FETCH` statement.

    https://docs.oracle.com/en/database/oracle/oracle-database/23/lnpls/FETCH-statement.html
    """

    type = "fetch_statement"

    match_grammar = Sequence(
        "FETCH",
        OneOf(Ref("SingleIdentifierGrammar"), Ref("SqlplusVariableGrammar")),
        OneOf(
            Ref("IntoClauseSegment"),
            Sequence(
                Ref("BulkCollectIntoClauseSegment"),
                Sequence(
                    "LIMIT",
                    OneOf(Ref("NumericLiteralSegment"), Ref("SingleIdentifierGrammar")),
                    optional=True,
                ),
            ),
        ),
    )


class IntoClauseSegment(BaseSegment):
    """Into Clause Segment.

    https://docs.oracle.com/en/database/oracle/oracle-database/23/lnpls/RETURNING-INTO-clause.html#GUID-38F735B9-1100-45AF-AE71-18FB74A899BE__CJAJDJHC
    """

    type = "into_clause"

    match_grammar = Sequence(
        "INTO",
        Delimited(Ref("SingleIdentifierGrammar")),
    )


class BulkCollectIntoClauseSegment(BaseSegment):
    """A `BULK COLLECT INTO` Clause Segment.

    https://docs.oracle.com/en/database/oracle/oracle-database/23/lnpls/RETURNING-INTO-clause.html#GUID-38F735B9-1100-45AF-AE71-18FB74A899BE__CJAIAGHJ
    """

    type = "bulk_collect_into_clause"

    match_grammar = Sequence(
        "BULK",
        "COLLECT",
        "INTO",
        Delimited(OneOf(Ref("SingleIdentifierGrammar"), Ref("SqlplusVariableGrammar"))),
    )


class ExitStatementSegment(BaseSegment):
    """An `EXIT` statement.

    https://docs.oracle.com/en/database/oracle/oracle-database/23/lnpls/EXIT-statement.html
    """

    type = "exit_statement"

    match_grammar = Sequence(
        "EXIT",
        Ref("SingleIdentifierGrammar", optional=True),
        Sequence("WHEN", Ref("ExpressionSegment"), optional=True),
    )


class ContinueStatementSegment(BaseSegment):
    """A `CONTINUE` statement.

    https://docs.oracle.com/en/database/oracle/oracle-database/23/lnpls/CONTINUE-statement.html
    """

    type = "continue_statement"

    match_grammar = Sequence(
        "CONTINUE",
        Ref("SingleIdentifierGrammar", optional=True),
        Sequence("WHEN", Ref("ExpressionSegment"), optional=True),
    )


class RaiseStatementSegment(BaseSegment):
    """A `RAISE` statement.

    https://docs.oracle.com/en/database/oracle/oracle-database/23/lnpls/RAISE-statement.html
    """

    type = "raise_statement"

    match_grammar = Sequence(
        "RAISE",
        Ref("SingleIdentifierGrammar", optional=True),
    )


class ReturnStatementSegment(BaseSegment):
    """A RETURN statement.

    https://docs.oracle.com/en/database/oracle/oracle-database/23/lnpls/RETURN-statement.html
    """

    type = "return_statement"

    match_grammar = Sequence(
        "RETURN",
        Ref("ExpressionSegment", optional=True),
    )<|MERGE_RESOLUTION|>--- conflicted
+++ resolved
@@ -341,25 +341,6 @@
         ),
     ),
     UnpivotNullsGrammar=Sequence(OneOf("INCLUDE", "EXCLUDE"), "NULLS"),
-<<<<<<< HEAD
-    IdentityClauseGrammar=Sequence(
-        "GENERATED",
-        OneOf(
-            "ALWAYS",
-            Sequence(
-                "BY",
-                "DEFAULT",
-                Sequence(
-                    "ON",
-                    "NULL",
-                    Sequence(
-                        "FOR",
-                        "INSERT",
-                        OneOf("ONLY", Sequence("AND", "UPDATE")),
-                        optional=True,
-                    ),
-                    optional=True,
-=======
     StatementAndDelimiterGrammar=Sequence(
         Ref("StatementSegment"),
         Ref("DelimiterGrammar", optional=True),
@@ -441,36 +422,10 @@
                         ),
                     ),
                     Sequence("VALUE", Bracketed(Ref("ColumnReferenceSegment"))),
->>>>>>> 9259c4b9
                 ),
             ),
             optional=True,
         ),
-<<<<<<< HEAD
-        "AS",
-        "IDENTITY",
-        Bracketed(Ref("IdentityOptionsGrammar"), optional=True),
-    ),
-    IdentityOptionsGrammar=AnyNumberOf(
-        Sequence(
-            OneOf(
-                Sequence("START", "WITH"),
-                Sequence("INCREMENT", "BY"),
-                "MAXVALUE",
-                "MINVALUE",
-                "CACHE",
-            ),
-            Ref("NumericLiteralSegment"),
-            Sequence("LIMIT", "VALUE", optional=True),
-        ),
-        "NOMAXVALUE",
-        "NOMINVALUE",
-        "CYCLE",
-        "NOCYCLE",
-        "NOCACHE",
-        "ORDER",
-        "NOORDER",
-=======
     ),
     ResultCacheClauseGrammar=Sequence(
         "RESULT_CACHE",
@@ -588,7 +543,51 @@
             optional=True,
         ),
         Sequence("REUSE", "SETTINGS", optional=True),
->>>>>>> 9259c4b9
+    ),
+    IdentityClauseGrammar=Sequence(
+        "GENERATED",
+        OneOf(
+            "ALWAYS",
+            Sequence(
+                "BY",
+                "DEFAULT",
+                Sequence(
+                    "ON",
+                    "NULL",
+                    Sequence(
+                        "FOR",
+                        "INSERT",
+                        OneOf("ONLY", Sequence("AND", "UPDATE")),
+                        optional=True,
+                    ),
+                    optional=True,
+                ),
+            ),
+            optional=True,
+        ),
+        "AS",
+        "IDENTITY",
+        Bracketed(Ref("IdentityOptionsGrammar"), optional=True),
+    ),
+    IdentityOptionsGrammar=AnyNumberOf(
+        Sequence(
+            OneOf(
+                Sequence("START", "WITH"),
+                Sequence("INCREMENT", "BY"),
+                "MAXVALUE",
+                "MINVALUE",
+                "CACHE",
+            ),
+            Ref("NumericLiteralSegment"),
+            Sequence("LIMIT", "VALUE", optional=True),
+        ),
+        "NOMAXVALUE",
+        "NOMINVALUE",
+        "CYCLE",
+        "NOCYCLE",
+        "NOCACHE",
+        "ORDER",
+        "NOORDER",
     ),
 )
 
