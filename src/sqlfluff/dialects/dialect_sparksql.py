--- conflicted
+++ resolved
@@ -511,18 +511,6 @@
             Ref("QuotedLiteralSegment"),
         ),
     ),
-<<<<<<< HEAD
-=======
-    DataSourceFormatGrammar=OneOf(
-        Ref("FileFormatGrammar"),
-        # NB: JDBC is part of DataSourceV2 but not included
-        # there since there are no significant syntax changes
-        "JDBC",
-        Ref(
-            "ObjectReferenceSegment"
-        ),  # This allows for formats such as org.apache.spark.sql.jdbc
-    ),
->>>>>>> 7af2415d
     TimestampAsOfGrammar=Sequence(
         "TIMESTAMP",
         "AS",
@@ -966,7 +954,7 @@
                 OptionallyBracketed(
                     Delimited(
                         Sequence(
-                            Ref("ColumnDefinitionSegment"),
+                            Ref("ColumnFieldDefinitionSegment"),
                             OneOf(
                                 "FIRST",
                                 Sequence(
@@ -1178,11 +1166,10 @@
     )
 
 
-class ColumnDefinitionSegment(ansi.ColumnDefinitionSegment):
-    """A column definition, e.g. for CREATE TABLE or ALTER TABLE.
-
-    We override the ansi dialect column definition segment to allow for
-    iceberg syntax such as ADD COLUMN a.b"""
+class ColumnFieldDefinitionSegment(ansi.ColumnDefinitionSegment):
+    """A column field definition, e.g. for an ADD COLUMN clause
+    using the iceberg syntax. This allows for iceberg syntax such 
+    as ADD COLUMN a.b"""
 
     match_grammar: Matchable = Sequence(
         Ref("ColumnReferenceSegment"),  # Column name
@@ -1307,7 +1294,7 @@
             ),
             optional=True,
         ),
-        Sequence("USING", Ref("DataSourceFormatGrammar"), optional=True),
+        Sequence("USING", Ref("DataSourceFormatSegment"), optional=True),
         Ref("OptionsGrammar", optional=True),
         Ref("CommentGrammar", optional=True),
         Ref("TablePropertiesGrammar", optional=True),
@@ -3316,6 +3303,9 @@
         # NB: JDBC is part of DataSourceV2 but not included
         # there since there are no significant syntax changes
         "JDBC",
+        Ref(
+            "ObjectReferenceSegment"
+        ),  # This allows for formats such as org.apache.spark.sql.jdbc
     )
 
 
