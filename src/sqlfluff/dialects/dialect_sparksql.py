--- conflicted
+++ resolved
@@ -693,8 +693,9 @@
         Ref("QuotedLiteralSegment"),
     ),
     TableDefinitionSegment=Sequence(
-        OneOf(Ref("OrReplaceGrammar"), Ref("OrRefreshGrammar"), optional=True),
+OneOf(Ref("OrReplaceGrammar"), Ref("OrRefreshGrammar"), optional=True),
         Ref("TemporaryGrammar", optional=True),
+        Ref.keyword("EXTERNAL", optional=True),
         Ref.keyword("STREAMING", optional=True),
         Ref.keyword("LIVE", optional=True),
         "TABLE",
@@ -1260,66 +1261,7 @@
     https://docs.delta.io/latest/delta-batch.html#create-a-table
     """
 
-<<<<<<< HEAD
     match_grammar = Sequence("CREATE", Ref("TableDefinitionSegment"))
-=======
-    match_grammar = Sequence(
-        "CREATE",
-        OneOf(Ref("OrReplaceGrammar"), Ref("OrRefreshGrammar"), optional=True),
-        Ref("TemporaryGrammar", optional=True),
-        Ref.keyword("EXTERNAL", optional=True),
-        Ref.keyword("STREAMING", optional=True),
-        Ref.keyword("LIVE", optional=True),
-        "TABLE",
-        Ref("IfNotExistsGrammar", optional=True),
-        OneOf(
-            Ref("FileReferenceSegment"),
-            Ref("TableReferenceSegment"),
-        ),
-        OneOf(
-            # Columns and comment syntax:
-            Bracketed(
-                Delimited(
-                    Sequence(
-                        OneOf(
-                            Ref("ColumnDefinitionSegment"),
-                            Ref("GeneratedColumnDefinitionSegment"),
-                        ),
-                        Ref("CommentGrammar", optional=True),
-                    ),
-                ),
-            ),
-            # Like Syntax
-            Sequence(
-                "LIKE",
-                OneOf(
-                    Ref("FileReferenceSegment"),
-                    Ref("TableReferenceSegment"),
-                ),
-            ),
-            optional=True,
-        ),
-        Sequence("USING", Ref("DataSourceFormatGrammar"), optional=True),
-        Ref("RowFormatClauseSegment", optional=True),
-        Ref("StoredAsGrammar", optional=True),
-        Ref("OptionsGrammar", optional=True),
-        Ref("PartitionSpecGrammar", optional=True),
-        Ref("BucketSpecGrammar", optional=True),
-        Indent,
-        AnyNumberOf(
-            Ref("LocationGrammar", optional=True),
-            Ref("CommentGrammar", optional=True),
-            Ref("TablePropertiesGrammar", optional=True),
-        ),
-        Dedent,
-        # Create AS syntax:
-        Sequence(
-            Ref.keyword("AS", optional=True),
-            OptionallyBracketed(Ref("SelectableGrammar")),
-            optional=True,
-        ),
-    )
->>>>>>> f4938ed5
 
 
 class CreateHiveFormatTableStatementSegment(hive.CreateTableStatementSegment):
