"""MariaDB Dialect.

https://mariadb.com/kb/en/sql-statements-structure/
"""

from sqlfluff.core.dialects import load_raw_dialect
from sqlfluff.core.parser import (
    AnyNumberOf,
    AnySetOf,
    BaseSegment,
    Bracketed,
    Dedent,
    Delimited,
    Indent,
    Matchable,
    OneOf,
    OptionallyBracketed,
    ParseMode,
    Ref,
    Sequence,
)
from sqlfluff.dialects import dialect_mysql as mysql
from sqlfluff.dialects.dialect_mariadb_keywords import (
    mariadb_reserved_keywords,
    mariadb_unreserved_keywords,
)

# ansi_dialect = load_raw_dialect("ansi")
mysql_dialect = load_raw_dialect("mysql")
mariadb_dialect = mysql_dialect.copy_as(
    "mariadb",
    formatted_name="MariaDB",
    docstring="""**Default Casing**: ``lowercase``

**Quotes**: String Literals: ``''``, ``""`` or ``@``,
Identifiers: |back_quotes|.

The dialect for `MariaDB <https://www.mariadb.org/>`_.""",
)
mariadb_dialect.update_keywords_set_from_multiline_string(
    "unreserved_keywords", mariadb_unreserved_keywords
)
mariadb_dialect.sets("reserved_keywords").clear()
mariadb_dialect.update_keywords_set_from_multiline_string(
    "reserved_keywords", mariadb_reserved_keywords
)


class ColumnConstraintSegment(mysql.ColumnConstraintSegment):
    """A column option; each CREATE TABLE column can have 0 or more."""

    match_grammar: Matchable = OneOf(
        mysql.ColumnConstraintSegment.match_grammar,
        Sequence(
            Sequence("GENERATED", "ALWAYS", optional=True),
            "AS",
            Bracketed(Ref("ExpressionSegment")),
            OneOf("PERSISTENT", "STORED", "VIRTUAL", optional=True),
        ),
    )


class CreateUserStatementSegment(mysql.CreateUserStatementSegment):
    """`CREATE USER` statement.

    https://mariadb.com/kb/en/create-user/
    """

    match_grammar = mysql.CreateUserStatementSegment.match_grammar.copy(
        insert=[Ref("OrReplaceGrammar", optional=True)],
        before=Ref.keyword("USER"),
    )


class CreateTableStatementSegment(mysql.CreateTableStatementSegment):
    """`CREATE TABLE` segment.

    https://mariadb.com/kb/en/create-table/
    """

    ES = Ref("ExpressionSegment")
    CRS = Ref("ColumnReferenceSegment")
    NLS = Ref("NumericLiteralSegment")
    ORS = Ref("ObjectReferenceSegment")
    TRS = Ref("TableReferenceSegment")
    SQIS = Ref("SingleQuotedIdentifierSegment")

    match_grammar = Sequence(
        "CREATE",
        Ref("OrReplaceGrammar", optional=True),
        Ref("TemporaryTransientGrammar", optional=True),
        "TABLE",
        Ref("IfNotExistsGrammar", optional=True),
        Ref("TableReferenceSegment"),
        OneOf(
            # Columns and comment syntax:
            Sequence(
                Bracketed(
                    Delimited(
                        OneOf(
                            Ref("TableConstraintSegment"),
                            Ref("ColumnDefinitionSegment"),
                        ),
                    )
                ),
                Ref("CommentClauseSegment", optional=True),
                Sequence(
                    Ref.keyword("AS", optional=True),
                    OptionallyBracketed(Ref("SelectableGrammar")),
                    optional=True,
                ),
            ),
            # Create AS syntax:
            Sequence(
                Ref.keyword("AS", optional=True),
                OptionallyBracketed(Ref("SelectableGrammar")),
            ),
            # Create like syntax
            Sequence("LIKE", Ref("TableReferenceSegment")),
        ),
        Ref("TableEndClauseSegment", optional=True),
        AnyNumberOf(
            Sequence(
                Ref.keyword("DEFAULT", optional=True),
                OneOf(
                    Ref("ParameterNameSegment"),
                    Sequence("CHARACTER", "SET"),
                    Sequence(OneOf("DATA", "INDEX"), "DIRECTORY"),
                    Sequence("WITH", "SYSTEM"),
                ),
                Ref("EqualsSegment", optional=True),
                OneOf(
                    Ref("LiteralGrammar"),
                    Ref("ParameterNameSegment"),
                    Ref("QuotedLiteralSegment"),
                    Ref("SingleQuotedIdentifierSegment"),
                    Ref("NumericLiteralSegment"),
                    # Union option
                    Bracketed(
                        Delimited(Ref("TableReferenceSegment")),
                    ),
                ),
            ),
            # Partition Options
            # https://dev.mysql.com/doc/refman/8.0/en/create-table.html#create-table-partitioning
            Sequence(
                "PARTITION",
                "BY",
                OneOf(
                    Sequence(
                        Ref.keyword("LINEAR", optional=True),
                        OneOf(
                            Sequence("HASH", Ref("ExpressionSegment")),
                            Sequence(
                                "KEY",
                                Sequence(
                                    "ALGORITHM",
                                    Ref("EqualsSegment"),
                                    Ref("NumericLiteralSegment"),
                                    optional=True,
                                ),
                                Delimited(Ref("ColumnReferenceSegment")),
                            ),
                        ),
                    ),
                    Sequence(
                        OneOf("RANGE", "LIST"),
                        OneOf(
                            Ref("ExpressionSegment"),
                            Bracketed(Delimited(Ref("ColumnReferenceSegment"))),
                        ),
                    ),
                ),
                Sequence("PARTITIONS", Ref("NumericLiteralSegment"), optional=True),
                Sequence(
                    "SUBPARTITION",
                    "BY",
                    Sequence(
                        Ref.keyword("LINEAR", optional=True),
                        OneOf(
                            Sequence("HASH", Ref("ExpressionSegment")),
                            Sequence(
                                "KEY",
                                Sequence(
                                    "ALGORITHM",
                                    Ref("EqualsSegment"),
                                    Ref("NumericLiteralSegment"),
                                    optional=True,
                                ),
                                Bracketed(Ref("ColumnReferenceSegment")),
                            ),
                        ),
                    ),
                    Sequence(
                        "SUBPARTITIONS",
                        Ref("NumericLiteralSegment"),
                        optional=True,
                    ),
                    optional=True,
                ),
                # optional partition_definition(s)
                AnyNumberOf(
                    Bracketed(
                        Delimited(
                            Sequence(
                                "PARTITION",
                                Ref("ColumnReferenceSegment"),
                                AnyNumberOf(
                                    Sequence(
                                        "VALUES",
                                        OneOf(
                                            Sequence(
                                                "LESS",
                                                "THAN",
                                                OneOf(
                                                    "MAXVALUE",
                                                    Bracketed(
                                                        OneOf(
                                                            ES,
                                                            CRS,
                                                            NLS,
                                                            Ref("LiteralGrammar"),
                                                        ),
                                                    ),
                                                ),
                                            ),
                                            Sequence(
                                                "IN",
                                                Bracketed(
                                                    Ref("ObjectReferenceSegment")
                                                ),
                                            ),
                                        ),
                                    ),
                                    Sequence(
                                        OneOf(
                                            Ref("ParameterNameSegment"),
                                            Sequence("CHARACTER", "SET"),
                                            Sequence(
                                                OneOf("DATA", "INDEX"),
                                                "DIRECTORY",
                                            ),
                                            Sequence("WITH", "SYSTEM"),
                                        ),
                                        Ref("EqualsSegment", optional=True),
                                        OneOf(
                                            Ref("LiteralGrammar"),
                                            Ref("ParameterNameSegment"),
                                            Ref("QuotedLiteralSegment"),
                                            Ref("SingleQuotedIdentifierSegment"),
                                            Ref("NumericLiteralSegment"),
                                            # Union option
                                            Bracketed(
                                                Delimited(Ref("TableReferenceSegment")),
                                            ),
                                        ),
                                    ),
                                    # optional subpartition_definition(s)
                                    Sequence(
                                        Ref.keyword("SUBPARTITION", optional=True),
                                        Ref("LiteralGrammar"),
                                        AnyNumberOf(
                                            Sequence(
                                                "VALUES",
                                                OneOf(
                                                    Sequence(
                                                        "LESS",
                                                        "THAN",
                                                        OneOf(
                                                            "MAXVALUE",
                                                            Bracketed(ES),
                                                            Bracketed(CRS),
                                                        ),
                                                    ),
                                                    Sequence(
                                                        "IN",
                                                        Bracketed(ORS),
                                                    ),
                                                ),
                                            ),
                                            Sequence(
                                                OneOf(
                                                    Ref("ParameterNameSegment"),
                                                    Sequence("CHARACTER", "SET"),
                                                    Sequence(
                                                        OneOf("DATA", "INDEX"),
                                                        "DIRECTORY",
                                                    ),
                                                    Sequence("WITH", "SYSTEM"),
                                                ),
                                                Ref(
                                                    "EqualsSegment",
                                                    optional=True,
                                                ),
                                                OneOf(
                                                    Ref("LiteralGrammar"),
                                                    Ref("ParameterNameSegment"),
                                                    Ref("QuotedLiteralSegment"),
                                                    SQIS,
                                                    Ref("NumericLiteralSegment"),
                                                    # Union option
                                                    Bracketed(
                                                        Delimited(TRS),
                                                    ),
                                                ),
                                            ),
                                        ),
                                    ),
                                ),
                            ),
                        ),
                    ),
                ),
            ),
        ),
    )


class DeleteStatementSegment(BaseSegment):
    """A `DELETE` statement.

    https://mariadb.com/kb/en/delete/
    """

    type = "delete_statement"
    match_grammar = Sequence(
        "DELETE",
        Ref.keyword("LOW_PRIORITY", optional=True),
        Ref.keyword("QUICK", optional=True),
        Ref.keyword("IGNORE", optional=True),
        OneOf(
            Sequence(
                "FROM",
                Delimited(
                    Ref("DeleteTargetTableSegment"),
                    terminators=["USING"],
                ),
                Ref("DeleteUsingClauseSegment"),
                Ref("WhereClauseSegment", optional=True),
            ),
            Sequence(
                Delimited(
                    Ref("DeleteTargetTableSegment"),
                    terminators=["FROM"],
                ),
                Ref("FromClauseSegment"),
                Ref("WhereClauseSegment", optional=True),
            ),
            Sequence(
                Ref("FromClauseSegment"),
                Ref("SelectPartitionClauseSegment", optional=True),
                Ref("WhereClauseSegment", optional=True),
                Ref("OrderByClauseSegment", optional=True),
                Ref("LimitClauseSegment", optional=True),
                Ref("ReturningClauseSegment", optional=True),
            ),
        ),
    )


class FlushStatementSegment(mysql.FlushStatementSegment):
    """A `Flush` statement.

    https://mariadb.com/kb/en/flush/
    """

    match_grammar: Matchable = Sequence(
        "FLUSH",
        OneOf(
            "NO_WRITE_TO_BINLOG",
            "LOCAL",
            optional=True,
        ),
        OneOf(
            Delimited(
                Sequence("BINARY", "LOGS"),
                Sequence("ENGINE", "LOGS"),
                Sequence("ERROR", "LOGS"),
                Sequence("GENERAL", "LOGS"),
                Sequence("QUERY", "CACHE"),
                Sequence("SLOW", "LOGS"),
                Sequence(Ref.keyword("RESET", optional=True), "MASTER"),
                Sequence(OneOf("GLOBAL", "SESSION", optional=True), "STATUS"),
                Sequence(
                    "RELAY",
                    "LOGS",
                    Sequence("FOR", "CHANNEL", optional=True),
                    Ref("ObjectReferenceSegment"),
                ),
                "HOSTS",
                "LOGS",
                "PRIVILEGES",
                "CHANGED_PAGE_BITMAPS",
                "CLIENT_STATISTICS",
                "DES_KEY_FILE",
                "INDEX_STATISTICS",
                "QUERY_RESPONSE_TIME",
                "SLAVE",
                "SSL",
                "TABLE_STATISTICS",
                "USER_STATISTICS",
                "USER_VARIABLES",
                "USER_RESOURCES",
            ),
            Sequence(
                "TABLES",
                Sequence(
                    Delimited(Ref("TableReferenceSegment"), terminators=["WITH"]),
                    optional=True,
                ),
                Sequence(
                    "WITH",
                    "READ",
                    "LOCK",
                    Sequence("AND", "DISABLE", "CHECKPOINT", optional=True),
                    optional=True,
                ),
            ),
            Sequence(
                "TABLES",
                Sequence(
                    Delimited(Ref("TableReferenceSegment"), terminators=["FOR"]),
                    optional=False,
                ),
                Sequence("FOR", "EXPORT", optional=True),
            ),
        ),
    )


class GroupByClauseSegment(BaseSegment):
    """A `GROUP BY` clause like in `SELECT`."""

    type = "groupby_clause"

    match_grammar: Matchable = Sequence(
        "GROUP",
        "BY",
        Indent,
        Sequence(
            Delimited(
                Sequence(
                    OneOf(
                        Ref("ColumnReferenceSegment"),
                        # Can `GROUP BY 1`
                        Ref("NumericLiteralSegment"),
                        # Can `GROUP BY coalesce(col, 1)`
                        Ref("ExpressionSegment"),
                    ),
                    OneOf("ASC", "DESC", optional=True),
                ),
                terminators=[Ref("GroupByClauseTerminatorGrammar")],
            ),
        ),
        Ref("WithRollupClauseSegment", optional=True),
        Dedent,
    )


class InsertStatementSegment(BaseSegment):
    """An `INSERT` statement.

    https://mariadb.com/kb/en/insert/
    """

    type = "insert_statement"
    match_grammar = Sequence(
        "INSERT",
        OneOf(
            "LOW_PRIORITY",
            "DELAYED",
            "HIGH_PRIORITY",
            optional=True,
        ),
        Ref.keyword("IGNORE", optional=True),
        Ref.keyword("INTO", optional=True),
        Ref("TableReferenceSegment"),
        Sequence(
            "PARTITION",
            Bracketed(
                Ref("SingleIdentifierListSegment"),
            ),
            optional=True,
        ),
        Ref("BracketedColumnReferenceListGrammar", optional=True),
        OneOf(
            Ref("ValuesClauseSegment"),
            Ref("SetClauseListSegment"),
            Ref(
                "SelectableGrammar",
                terminators=[Ref("ReturningClauseSegment")],
            ),
            optional=True,
        ),
        Ref("InsertRowAliasSegment", optional=True),
        Ref("UpsertClauseListSegment", optional=True),
        Ref("ReturningClauseSegment", optional=True),
    )


class ReplaceSegment(BaseSegment):
    """A `REPLACE` statement.

    As per https://mariadb.com/kb/en/replace/
    """

    type = "replace_statement"

    match_grammar = Sequence(
        "REPLACE",
        OneOf("LOW_PRIORITY", "DELAYED", optional=True),
        Sequence("INTO", optional=True),
        Ref("TableReferenceSegment"),
        Ref("SelectPartitionClauseSegment", optional=True),
        OneOf(
            Sequence(
                Ref("BracketedColumnReferenceListGrammar", optional=True),
                Ref("ValuesClauseSegment"),
            ),
            Ref("SetClauseListSegment"),
            Sequence(
                Ref("BracketedColumnReferenceListGrammar", optional=True),
                Ref("SelectStatementSegment"),
            ),
        ),
        Ref("ReturningClauseSegment", optional=True),
    )


class ReturningClauseSegment(BaseSegment):
    """This is a `RETURNING` clause.

    A RETURNING clause returns values modified by a
    INSERT, DELETE or REPLACE query.

    https://mariadb.com/kb/en/insert/
    https://mariadb.com/kb/en/delete/
    https://mariadb.com/kb/en/replace/
    """

    type = "returning_clause"

    match_grammar: Matchable = Sequence(
        "RETURNING",
        Indent,
        Delimited(
            Ref("SelectClauseElementSegment"),
            allow_trailing=True,
        ),
        Dedent,
        terminators=[Ref("SelectClauseTerminatorGrammar")],
        parse_mode=ParseMode.GREEDY_ONCE_STARTED,
    )


class SelectStatementSegment(mysql.SelectStatementSegment):
    """A `SELECT` statement.

    https://mariadb.com/kb/en/select/
    """

    # Inherit most of the parse grammar from the original.
    match_grammar = mysql.UnorderedSelectStatementSegment.match_grammar.copy(
        insert=[
            Ref("OrderByClauseSegment", optional=True),
            Ref("LimitClauseSegment", optional=True),
            Ref("NamedWindowSegment", optional=True),
            Ref("IntoClauseSegment", optional=True),
        ],
        terminators=[
            Ref("SetOperatorSegment"),
            Ref("UpsertClauseListSegment"),
            Ref("WithCheckOptionSegment"),
            Ref("ReturningClauseSegment"),
        ],
        # Overwrite the terminators, because we want to remove some from the
        # expression above.
        replace_terminators=True,
    )


class WithRollupClauseSegment(BaseSegment):
    """A `WITH ROLLUP` clause after the `GROUP BY` clause."""

    type = "with_rollup_clause"

    match_grammar = Sequence(
        "WITH",
        "ROLLUP",
    )


<<<<<<< HEAD
class CreateProcedureStatementSegment(mysql.CreateProcedureStatementSegment):
    """A `CREATE PROCEDURE` statement.

    https://mariadb.com/docs/server/server-usage/stored-routines/stored-procedures/create-procedure
    """

    match_grammar = mysql.CreateProcedureStatementSegment.match_grammar.copy(
        insert=[Ref("OrReplaceGrammar", optional=True)],
        before=Ref("ProcedureKeywordSegment"),
    )


class CreateFunctionStatementSegment(mysql.CreateFunctionStatementSegment):
    """A `CREATE FUNCTION` statement.

    https://mariadb.com/docs/server/reference/sql-statements/data-definition/create/create-function
    """

    match_grammar = mysql.CreateFunctionStatementSegment.match_grammar.copy(
        insert=[Ref("OrReplaceGrammar", optional=True)],
        before=Ref("FunctionKeywordSegment"),
=======
class IndexTypeSegment(BaseSegment):
    """Index type specification: USING {BTREE | HASH | RTREE}."""

    type = "index_type"

    match_grammar = Sequence(
        "USING",
        OneOf("BTREE", "HASH", "RTREE"),
    )


class IndexOptionSegment(BaseSegment):
    """Index option specification for MariaDB."""

    type = "index_option"

    match_grammar = AnyNumberOf(
        # KEY_BLOCK_SIZE [=] value
        Sequence(
            "KEY_BLOCK_SIZE",
            Ref("EqualsSegment", optional=True),
            Ref("NumericLiteralSegment"),
        ),
        # index_type
        Ref("IndexTypeSegment"),
        # WITH PARSER parser_name
        Sequence(
            "WITH",
            "PARSER",
            Ref("ObjectReferenceSegment"),
        ),
        # COMMENT 'string'
        Sequence(
            "COMMENT",
            Ref("QuotedLiteralSegment"),
        ),
        # CLUSTERING={YES| NO}
        Sequence(
            "CLUSTERING",
            Ref("EqualsSegment", optional=True),
            OneOf("YES", "NO"),
        ),
        # IGNORED | NOT IGNORED
        OneOf(
            "IGNORED",
            Sequence("NOT", "IGNORED"),
        ),
    )


class AlgorithmOptionSegment(BaseSegment):
    """Algorithm option: ALGORITHM [=] {DEFAULT|INPLACE|COPY|NOCOPY|INSTANT}."""

    type = "algorithm_option"

    match_grammar = Sequence(
        "ALGORITHM",
        Ref("EqualsSegment", optional=True),
        OneOf("DEFAULT", "INPLACE", "COPY", "NOCOPY", "INSTANT"),
    )


class LockOptionSegment(BaseSegment):
    """Lock option: LOCK [=] {DEFAULT|NONE|SHARED|EXCLUSIVE}."""

    type = "lock_option"

    match_grammar = Sequence(
        "LOCK",
        Ref("EqualsSegment", optional=True),
        OneOf("DEFAULT", "NONE", "SHARED", "EXCLUSIVE"),
    )


class WaitOptionSegment(BaseSegment):
    """Wait option: WAIT n | NOWAIT."""

    type = "wait_option"

    match_grammar = OneOf(
        Sequence("WAIT", Ref("NumericLiteralSegment")),
        "NOWAIT",
    )


class CreateIndexStatementSegment(mysql.CreateIndexStatementSegment):
    """A `CREATE INDEX` statement for MariaDB."""

    type = "create_index_statement"

    match_grammar = Sequence(
        "CREATE",
        Ref("OrReplaceGrammar", optional=True),
        OneOf("UNIQUE", "FULLTEXT", "SPATIAL", optional=True),
        "INDEX",
        Ref("IfNotExistsGrammar", optional=True),
        Ref("IndexReferenceSegment"),
        Ref("IndexTypeSegment", optional=True),
        "ON",
        Ref("TableReferenceSegment"),
        Ref("BracketedKeyPartListGrammar"),
        Ref("WaitOptionSegment", optional=True),
        Ref("IndexOptionSegment", optional=True),
        AnySetOf(
            Ref("AlgorithmOptionSegment"),
            Ref("LockOptionSegment"),
            optional=True,
        ),
>>>>>>> 114b2fa3
    )<|MERGE_RESOLUTION|>--- conflicted
+++ resolved
@@ -590,29 +590,6 @@
     )
 
 
-<<<<<<< HEAD
-class CreateProcedureStatementSegment(mysql.CreateProcedureStatementSegment):
-    """A `CREATE PROCEDURE` statement.
-
-    https://mariadb.com/docs/server/server-usage/stored-routines/stored-procedures/create-procedure
-    """
-
-    match_grammar = mysql.CreateProcedureStatementSegment.match_grammar.copy(
-        insert=[Ref("OrReplaceGrammar", optional=True)],
-        before=Ref("ProcedureKeywordSegment"),
-    )
-
-
-class CreateFunctionStatementSegment(mysql.CreateFunctionStatementSegment):
-    """A `CREATE FUNCTION` statement.
-
-    https://mariadb.com/docs/server/reference/sql-statements/data-definition/create/create-function
-    """
-
-    match_grammar = mysql.CreateFunctionStatementSegment.match_grammar.copy(
-        insert=[Ref("OrReplaceGrammar", optional=True)],
-        before=Ref("FunctionKeywordSegment"),
-=======
 class IndexTypeSegment(BaseSegment):
     """Index type specification: USING {BTREE | HASH | RTREE}."""
 
@@ -721,5 +698,28 @@
             Ref("LockOptionSegment"),
             optional=True,
         ),
->>>>>>> 114b2fa3
+    )
+
+
+class CreateProcedureStatementSegment(mysql.CreateProcedureStatementSegment):
+    """A `CREATE PROCEDURE` statement.
+
+    https://mariadb.com/docs/server/server-usage/stored-routines/stored-procedures/create-procedure
+    """
+
+    match_grammar = mysql.CreateProcedureStatementSegment.match_grammar.copy(
+        insert=[Ref("OrReplaceGrammar", optional=True)],
+        before=Ref("ProcedureKeywordSegment"),
+    )
+
+
+class CreateFunctionStatementSegment(mysql.CreateFunctionStatementSegment):
+    """A `CREATE FUNCTION` statement.
+
+    https://mariadb.com/docs/server/reference/sql-statements/data-definition/create/create-function
+    """
+
+    match_grammar = mysql.CreateFunctionStatementSegment.match_grammar.copy(
+        insert=[Ref("OrReplaceGrammar", optional=True)],
+        before=Ref("FunctionKeywordSegment"),
     )