--- conflicted
+++ resolved
@@ -410,13 +410,11 @@
     CreateForeignTableGrammar=Sequence("CREATE", "FOREIGN", "TABLE"),
     IntervalUnitsGrammar=OneOf("YEAR", "MONTH", "DAY", "HOUR", "MINUTE", "SECOND"),
     WalrusOperatorSegment=StringParser(":=", SymbolSegment, type="assignment_operator"),
-<<<<<<< HEAD
     MetaCommandQueryBufferSegment=TypedParser(
         "meta_command_query_buffer", SymbolSegment, type="meta_command"
-=======
+    ),
     FullTextSearchOperatorSegment=TypedParser(
         "full_text_search_operator", LiteralSegment, type="full_text_search_operator"
->>>>>>> 14033a2c
     ),
 )
 
@@ -4805,12 +4803,9 @@
             Ref("ShowStatementSegment"),
             Ref("SetConstraintsStatementSegment"),
             Ref("CreateForeignDataWrapperStatementSegment"),
-<<<<<<< HEAD
             Ref("MetaCommandQueryBufferStatement"),
-=======
             Ref("DropForeignTableStatement"),
             Ref("CreateOperatorStatementSegment"),
->>>>>>> 14033a2c
         ],
     )
 
@@ -6444,7 +6439,6 @@
     )
 
 
-<<<<<<< HEAD
 class MetaCommandQueryBufferStatement(BaseSegment):
     """A statement that uses meta-commands to change query buffer (e.g. gset and gexec).
 
@@ -6460,7 +6454,9 @@
                 Ref("MetaCommandQueryBufferSegment", optional=True),
             )
         )
-=======
+    )
+
+    
 class DropForeignTableStatement(BaseSegment):
     """A `DROP FOREIGN TABLE` Statement.
 
@@ -6546,5 +6542,4 @@
                 Ref.keyword("MERGES", optional=True),
             )
         ),
->>>>>>> 14033a2c
     )