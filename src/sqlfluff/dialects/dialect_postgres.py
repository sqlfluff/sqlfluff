"""The PostgreSQL dialect."""

from sqlfluff.core.dialects import load_raw_dialect
from sqlfluff.core.parser import (
    AnyNumberOf,
    AnySetOf,
    Anything,
    BaseSegment,
    Bracketed,
    BracketedSegment,
    CodeSegment,
    CommentSegment,
    CompositeComparisonOperatorSegment,
    Dedent,
    Delimited,
    IdentifierSegment,
    ImplicitIndent,
    Indent,
    LiteralKeywordSegment,
    LiteralSegment,
    Matchable,
    NewlineSegment,
    Nothing,
    OneOf,
    OptionallyBracketed,
    ParseMode,
    Ref,
    RegexLexer,
    RegexParser,
    SegmentGenerator,
    Sequence,
    StringLexer,
    StringParser,
    SymbolSegment,
    TypedParser,
    WhitespaceSegment,
    WordSegment,
)
from sqlfluff.dialects import dialect_ansi as ansi
from sqlfluff.dialects.dialect_postgres_keywords import (
    get_keywords,
    postgres_keywords,
    postgres_postgis_datatype_keywords,
)

ansi_dialect = load_raw_dialect("ansi")

postgres_dialect = ansi_dialect.copy_as(
    "postgres",
    formatted_name="PostgreSQL",
    docstring="""**Default Casing**: ``lowercase``

**Quotes**: String Literals: ``''``, Identifiers: ``""``.

This is based around the `PostgreSQL spec`_. Many other SQL
dialects are often based on the PostreSQL syntax. If you're running an unsupported
dialect, then this is often the dialect to use (until someone makes a specific
dialect).

.. _`PostgreSQL spec`: https://www.postgresql.org/docs/current/reference.html""",
)

postgres_dialect.insert_lexer_matchers(
    # JSON Operators: https://www.postgresql.org/docs/9.5/functions-json.html
    [
        StringLexer("right_arrow", "=>", CodeSegment),
    ],
    before="equals",
)

postgres_dialect.insert_lexer_matchers(
    # JSON Operators: https://www.postgresql.org/docs/9.5/functions-json.html
    [
        # Explanation for the regex
        # - (?s) Switch - .* includes newline characters
        # - U& - must start with U&
        # - '([^']|'')*'
        #   '                                       Begin single quote
        #    ([^']|'')*                             Any number of non-single quote
        #                                           characters or two single quotes
        #              '                            End single quote
        # - (\s*UESCAPE\s*'[^0-9A-Fa-f'+\-\s)]')?
        #    \s*UESCAPE\s*                          Whitespace, followed by UESCAPE,
        #                                           followed by whitespace
        #                 '[^0-9A-Fa-f'+\-\s)]'     Any character that isn't A-F, a-f,
        #                                           0-9, +-, or whitespace, in quotes
        #                                       ?   This last block is optional
        RegexLexer(
            "unicode_single_quote",
            r"(?si)U&'([^']|'')*'(\s*UESCAPE\s*'[^0-9A-Fa-f'+\-\s)]')?",
            CodeSegment,
        ),
        # This is similar to the Unicode regex, the key differences being:
        # - E - must start with E
        # - The final quote character must be preceded by:
        # (?<!\\)(?:\\\\)*(?<!')(?:'')     An even/zero number of \ followed by an
        # even/zero number of '
        # OR
        # (?<!\\)(?:\\\\)*\\(?<!')(?:'')*' An odd number of \ followed by an odd number
        # of '
        # There is no UESCAPE block
        RegexLexer(
            "escaped_single_quote",
            r"(?si)E(('')+?(?!')|'.*?((?<!\\)(?:\\\\)*(?<!')(?:'')*|(?<!\\)(?:\\\\)*\\"
            r"(?<!')(?:'')*')'(?!'))",
            CodeSegment,
        ),
        # Double quote Unicode string cannot be empty, and have no single quote escapes
        RegexLexer(
            "unicode_double_quote",
            r'(?si)U&".+?"(\s*UESCAPE\s*\'[^0-9A-Fa-f\'+\-\s)]\')?',
            CodeSegment,
        ),
        RegexLexer(
            "json_operator",
            r"->>?|#>>?|@[>@?]|<@|\?[|&]?|#-",
            SymbolSegment,
        ),
        # L2 nearest neighbor (<->),
        # inner product (<#>),
        # cosine distance (<=>),
        # and L1 distance (<+>)
        RegexLexer(
            "pgvector_operator",
            r"<->|<#>|<=>|<\+>",
            SymbolSegment,
        ),
        # r"|".join(
        #     re.escape(operator)
        #     for operator in [
        #         "&&&",
        #         "&<|",
        #         "<<|",
        #         "@",
        #         "|&>",
        #         "|>>",
        #         "~=",
        #         "<->",
        #         "|=|",
        #         "<#>",
        #         "<<->>",
        #         "<<#>>",
        #     ]
        # )
        RegexLexer(
            "postgis_operator",
            r"\&\&\&|\&<\||<<\||@|\|\&>|\|>>|\~=|<\->|\|=\||<\#>|<<\->>|<<\#>>",
            SymbolSegment,
        ),
        StringLexer("at", "@", CodeSegment),
        # https://www.postgresql.org/docs/current/sql-syntax-lexical.html
        RegexLexer(
            "bit_string_literal",
            # binary (e.g. b'1001') or hex (e.g. X'1FF')
            r"[bBxX]'[0-9a-fA-F]*'",
            CodeSegment,
        ),
        StringLexer("full_text_search_operator", "!!", SymbolSegment),
    ],
    before="like_operator",
)

postgres_dialect.insert_lexer_matchers(
    [
        # Explanation for the regex
        # \\([^(\\\r\n)])+((\\\\)|(?=\n)|(?=\r\n))?
        # \\                                        Starts with backslash
        #   ([^\\\r\n])+                            Anything that is not a newline or a
        #                                           backslash
        #                 (
        #                  (\\\\)                   Double backslash
        #                        |                  OR
        #                         (?=\n)            The next character is a newline
        #                               |           OR
        #                                (?=\r\n)   The next 2 characters are a carriage
        #                                           return and a newline
        #                                        )
        #                                         ? The previous clause is optional
        RegexLexer(
            # For now we'll just treat meta syntax like comments and so just ignore
            # them. In future we may want to enhance this to actually parse them to
            # ensure they are valid meta commands.
            "meta_command",
            r"\\(?!gset|gexec)([^\\\r\n])+((\\\\)|(?=\n)|(?=\r\n))?",
            CommentSegment,
        ),
        RegexLexer(
            # pg_stat_statements which is an official postgres extension used for
            # storing the query logs replaces the actual literals used in the
            # query with $n where n is integer value. This grammar is for parsing
            # those literals.
            # ref: https://www.postgresql.org/docs/current/pgstatstatements.html
            "dollar_numeric_literal",
            r"\$\d+",
            LiteralSegment,
        ),
        RegexLexer(
            # For now we'll just treat meta syntax like comments and so just ignore
            # them. In future we may want to enhance this to actually parse them to
            # ensure they are valid meta commands.
            "meta_command_query_buffer",
            r"\\([^\\\r\n])+((\\g(set|exec))|(?=\n)|(?=\r\n))?",
            SymbolSegment,
        ),
    ],
    before="word",  # Final thing to search for - as psql specific
)

postgres_dialect.insert_lexer_matchers(
    [
        StringLexer("walrus_operator", ":=", CodeSegment),
    ],
    before="equals",
)

postgres_dialect.patch_lexer_matchers(
    [
        # Patching comments to remove hash comments
        RegexLexer(
            "inline_comment",
            r"(--)[^\n]*",
            CommentSegment,
            segment_kwargs={"trim_start": ("--")},
        ),
        # In Postgres, the only escape character is ' for single quote strings
        RegexLexer(
            "single_quote",
            r"'([^']|'')*'",
            CodeSegment,
            segment_kwargs={
                "quoted_value": (r"'((?:[^']|'')*)'", 1),
                "escape_replacements": [(r"''", "'")],
            },
        ),
        # In Postgres, the escape character is "" for double quote strings
        RegexLexer(
            "double_quote",
            r'"([^"]|"")*"',
            CodeSegment,
            segment_kwargs={
                "quoted_value": (r'"((?:[^"]|"")*)"', 1),
                "escape_replacements": [(r'""', '"')],
            },
        ),
        # Patching block comments to account for nested blocks.
        # N.B. this syntax is only possible via the non-standard-library
        # (but still backwards compatible) `regex` package.
        # https://pypi.org/project/regex/
        # Pattern breakdown:
        # /\*                    Match opening slash.
        #   (?>                  Atomic grouping
        #                        (https://www.regular-expressions.info/atomic.html).
        #       [^*/]+           Non forward-slash or asterisk characters.
        #       |\*(?!\/)        Negative lookahead assertion to match
        #                        asterisks not followed by a forward-slash.
        #       |/[^*]           Match lone forward-slashes not followed by an asterisk.
        #   )*                   Match any number of the atomic group contents.
        #   (?>
        #       (?R)             Recursively match the block comment pattern
        #                        to match nested block comments.
        #       (?>
        #           [^*/]+
        #           |\*(?!\/)
        #           |/[^*]
        #       )*
        #   )*
        # \*/                    Match closing slash.
        RegexLexer(
            "block_comment",
            r"/\*(?>[^*/]+|\*(?!\/)|/[^*])*(?>(?R)(?>[^*/]+|\*(?!\/)|/[^*])*)*\*/",
            CommentSegment,
            subdivider=RegexLexer(
                "newline",
                r"\r\n|\n",
                NewlineSegment,
            ),
            trim_post_subdivide=RegexLexer(
                "whitespace",
                r"[^\S\r\n]+",
                WhitespaceSegment,
            ),
        ),
        RegexLexer("word", r"[a-zA-Z_][0-9a-zA-Z_$]*", WordSegment),
    ]
)

postgres_dialect.sets("reserved_keywords").clear()
postgres_dialect.sets("reserved_keywords").update(
    get_keywords(postgres_keywords, "reserved")
)
postgres_dialect.sets("unreserved_keywords").update(
    get_keywords(postgres_keywords, "non-reserved")
)
postgres_dialect.sets("reserved_keywords").difference_update(
    get_keywords(postgres_keywords, "not-keyword")
)

postgres_dialect.sets("unreserved_keywords").difference_update(
    get_keywords(postgres_keywords, "not-keyword")
)

# Add datetime units
postgres_dialect.sets("datetime_units").update(
    [
        "CENTURY",
        "DECADE",
        "DOW",
        "DOY",
        "EPOCH",
        "ISODOW",
        "ISOYEAR",
        "MICROSECONDS",
        "MILLENNIUM",
        "MILLISECONDS",
        "TIMEZONE",
        "TIMEZONE_HOUR",
        "TIMEZONE_MINUTE",
    ]
)

# Set the bare functions
postgres_dialect.sets("bare_functions").update(
    [
        "CURRENT_TIMESTAMP",
        "CURRENT_TIME",
        "CURRENT_DATE",
        "LOCALTIME",
        "LOCALTIMESTAMP",
        "CURRENT_CATALOG",
        "CURRENT_ROLE",
        "CURRENT_SCHEMA",
        "CURRENT_USER",
        "SESSION_USER",
        "SYSTEM_USER",
        "USER",
    ]
)

# Postgres doesn't have a dateadd function
# Also according to https://www.postgresql.org/docs/14/functions-datetime.html
# It quotes dateparts. So don't need this.
postgres_dialect.sets("date_part_function_name").clear()

# In Postgres, UNNEST() returns a "value table", similar to BigQuery
postgres_dialect.sets("value_table_functions").update(["UNNEST", "GENERATE_SERIES"])

postgres_dialect.add(
    JsonOperatorSegment=TypedParser(
        "json_operator", SymbolSegment, type="binary_operator"
    ),
    PostgisOperatorSegment=TypedParser(
        "postgis_operator", SymbolSegment, type="binary_operator"
    ),
    PgvectorOperatorSegment=TypedParser(
        "pgvector_operator", SymbolSegment, type="binary_operator"
    ),
    SimpleGeometryGrammar=AnyNumberOf(Ref("NumericLiteralSegment")),
    # N.B. this MultilineConcatenateDelimiterGrammar is only created
    # to parse multiline-concatenated string literals
    # and shouldn't be used in other contexts.
    # In general let the parser handle newlines and whitespace.
    MultilineConcatenateNewline=TypedParser(
        "newline",
        NewlineSegment,
        type="newline",
    ),
    MultilineConcatenateDelimiterGrammar=AnyNumberOf(
        Ref("MultilineConcatenateNewline"), min_times=1, allow_gaps=False
    ),
    # Add a Full equivalent which also allow keywords
    NakedIdentifierFullSegment=TypedParser(
        "word",
        IdentifierSegment,
        type="naked_identifier_all",
    ),
    PropertiesNakedIdentifierSegment=TypedParser(  # allows reserved keywords
        "word",
        CodeSegment,
        type="properties_naked_identifier",
    ),
    SingleIdentifierFullGrammar=OneOf(
        Ref("NakedIdentifierSegment"),
        Ref("QuotedIdentifierSegment"),
        Ref("NakedIdentifierFullSegment"),
    ),
    DefinitionArgumentValueGrammar=OneOf(
        # This comes from def_arg:
        # https://github.com/postgres/postgres/blob/4380c2509d51febad34e1fac0cfaeb98aaa716c5/src/backend/parser/gram.y#L6331
        # TODO: this list is incomplete
        Ref("LiteralGrammar"),
        # This is a gross simplification of the grammar, which seems overly
        # permissive for the actual use cases here.  Grammar says this matches
        # reserved keywords.  Plus also unreserved keywords and IDENT:  func_type -->
        #     Typename --> SimpleTypename --> GenericType --> type_function_name -->
        #     { unreserved_keyword | type_func_name_keyword | IDENT }
        # We'll just match any normal code/keyword string here to keep it simple.
        Ref("PropertiesNakedIdentifierSegment"),
    ),
    CascadeRestrictGrammar=OneOf("CASCADE", "RESTRICT"),
    ExtendedTableReferenceGrammar=OneOf(
        Ref("TableReferenceSegment"),
        Sequence("ONLY", OptionallyBracketed(Ref("TableReferenceSegment"))),
        Sequence(Ref("TableReferenceSegment"), Ref("StarSegment")),
    ),
    RightArrowSegment=StringParser("=>", SymbolSegment, type="right_arrow"),
    OnKeywordAsIdentifierSegment=StringParser(
        "ON", IdentifierSegment, type="naked_identifier"
    ),
    DollarNumericLiteralSegment=TypedParser(
        "dollar_numeric_literal", LiteralSegment, type="dollar_numeric_literal"
    ),
    ForeignDataWrapperGrammar=Sequence("FOREIGN", "DATA", "WRAPPER"),
    OptionsListGrammar=Sequence(
        Delimited(Ref("NakedIdentifierFullSegment"), Ref("QuotedLiteralSegment"))
    ),
    OptionsGrammar=Sequence(
        "OPTIONS", Bracketed(AnyNumberOf(Ref("OptionsListGrammar")))
    ),
    CreateUserMappingGrammar=Sequence("CREATE", "USER", "MAPPING"),
    SessionInformationUserFunctionsGrammar=OneOf(
        "USER", "CURRENT_ROLE", "CURRENT_USER", "SESSION_USER"
    ),
    ImportForeignSchemaGrammar=Sequence("IMPORT", "FOREIGN", "SCHEMA"),
    CreateForeignTableGrammar=Sequence("CREATE", "FOREIGN", "TABLE"),
    IntervalUnitsGrammar=OneOf("YEAR", "MONTH", "DAY", "HOUR", "MINUTE", "SECOND"),
    WalrusOperatorSegment=StringParser(":=", SymbolSegment, type="assignment_operator"),
    MetaCommandQueryBufferSegment=TypedParser(
        "meta_command_query_buffer", SymbolSegment, type="meta_command"
    ),
    FullTextSearchOperatorSegment=TypedParser(
        "full_text_search_operator", LiteralSegment, type="full_text_search_operator"
    ),
)

postgres_dialect.replace(
    LikeGrammar=OneOf("LIKE", "ILIKE", Sequence("SIMILAR", "TO")),
    StringBinaryOperatorGrammar=OneOf(Ref("ConcatSegment"), "COLLATE"),
    ComparisonOperatorGrammar=OneOf(
        Ref("EqualsSegment"),
        Ref("GreaterThanSegment"),
        Ref("LessThanSegment"),
        Ref("GreaterThanOrEqualToSegment"),
        Ref("LessThanOrEqualToSegment"),
        Ref("NotEqualToSegment"),
        Ref("LikeOperatorSegment"),
        Sequence("IS", "DISTINCT", "FROM"),
        Sequence("IS", "NOT", "DISTINCT", "FROM"),
        Ref("OverlapSegment"),
        Ref("NotExtendRightSegment"),
        Ref("NotExtendLeftSegment"),
        Ref("AdjacentSegment"),
        Ref("PostgisOperatorSegment"),
        Ref("PgvectorOperatorSegment"),
    ),
    NakedIdentifierSegment=SegmentGenerator(
        # Generate the anti template from the set of reserved keywords
        lambda dialect: RegexParser(
            # Can’t begin with $ or digits,
            # must only contain digits, letters, underscore or $
            r"[A-Z_][A-Z0-9_$]*",
            IdentifierSegment,
            type="naked_identifier",
            anti_template=r"^(" + r"|".join(dialect.sets("reserved_keywords")) + r")$",
            casefold=str.lower,
        )
    ),
    Expression_C_Grammar=Sequence(
        Ref("WalrusOperatorSegment", optional=True),
        OneOf(
            ansi_dialect.get_grammar("Expression_C_Grammar"),
            Sequence(
                Ref("FullTextSearchOperatorSegment", optional=True),
                Ref("ShorthandCastSegment"),
            ),
        ),
    ),
    ParameterNameSegment=RegexParser(
        r'[A-Z_][A-Z0-9_$]*|"[^"]*"', CodeSegment, type="parameter"
    ),
    FunctionNameIdentifierSegment=RegexParser(
        r"[A-Z_][A-Z0-9_$]*",
        CodeSegment,
        type="function_name_identifier",
    ),
    FunctionContentsExpressionGrammar=OneOf(
        Ref("ExpressionSegment"),
        Ref("NamedArgumentSegment"),
    ),
    FunctionContentsGrammar=AnyNumberOf(
        Ref("ExpressionSegment"),
        OptionallyBracketed(Ref("SetExpressionSegment")),
        # A Cast-like function
        Sequence(Ref("ExpressionSegment"), "AS", Ref("DatatypeSegment")),
        # Trim function
        Sequence(
            Ref("TrimParametersGrammar"),
            Ref("ExpressionSegment", optional=True, exclude=Ref.keyword("FROM")),
            "FROM",
            Ref("ExpressionSegment"),
        ),
        # An extract-like or substring-like function
        # https://www.postgresql.org/docs/current/functions-string.html
        Sequence(
            OneOf(Ref("DatetimeUnitSegment"), Ref("ExpressionSegment")),
            AnySetOf(
                Sequence("FROM", Ref("ExpressionSegment")),
                Sequence("FOR", Ref("ExpressionSegment")),
                optional=True,
            ),
        ),
        Sequence(
            # Allow an optional distinct keyword here.
            Ref.keyword("DISTINCT", optional=True),
            OneOf(
                # Most functions will be using the delimited route
                # but for COUNT(*) or similar we allow the star segment
                # here.
                Ref("StarSegment"),
                Delimited(Ref("FunctionContentsExpressionGrammar")),
            ),
        ),
        Ref(
            "AggregateOrderByClause"
        ),  # used by string_agg (postgres), group_concat (exasol),listagg (snowflake)..
        Sequence(Ref.keyword("SEPARATOR"), Ref("LiteralGrammar")),
        # like a function call: POSITION ( 'QL' IN 'SQL')
        Sequence(
            OneOf(
                Ref("QuotedLiteralSegment"),
                Ref("SingleIdentifierGrammar"),
                Ref("ColumnReferenceSegment"),
                Ref("ExpressionSegment"),
            ),
            "IN",
            OneOf(
                Ref("QuotedLiteralSegment"),
                Ref("SingleIdentifierGrammar"),
                Ref("ColumnReferenceSegment"),
                Ref("ExpressionSegment"),
            ),
        ),
        Ref("IgnoreRespectNullsGrammar"),
        Ref("IndexColumnDefinitionSegment"),
        Ref("EmptyStructLiteralSegment"),
        Delimited(
            Sequence(
                Ref("ExpressionSegment"),
                OneOf("VALUE", Ref("ColonSegment")),
                Ref("ExpressionSegment"),
            )
        ),
    ),
    QuotedLiteralSegment=OneOf(
        # Postgres allows newline-concatenated string literals (#1488).
        # Since these string literals can have comments between them,
        # we use grammar to handle this.
        # Note we CANNOT use Delimited as it's greedy and swallows the
        # last Newline - see #2495
        Sequence(
            OneOf(
                TypedParser(
                    "single_quote",
                    LiteralSegment,
                    type="quoted_literal",
                ),
                TypedParser(
                    "escaped_single_quote",
                    LiteralSegment,
                    type="quoted_literal",
                ),
            ),
            AnyNumberOf(
                Ref("MultilineConcatenateDelimiterGrammar"),
                TypedParser(
                    "single_quote",
                    LiteralSegment,
                    type="quoted_literal",
                ),
            ),
        ),
        Sequence(
            TypedParser(
                "bit_string_literal",
                LiteralSegment,
                type="quoted_literal",
            ),
            AnyNumberOf(
                Ref("MultilineConcatenateDelimiterGrammar"),
                RegexParser(
                    r"(?i)'[0-9a-f]*'",
                    LiteralSegment,
                    type="quoted_literal",
                ),
            ),
        ),
        Sequence(
            TypedParser(
                "unicode_single_quote",
                LiteralSegment,
                type="quoted_literal",
            ),
            AnyNumberOf(
                Ref("MultilineConcatenateDelimiterGrammar"),
                RegexParser(
                    r"'([^']|'')*'",
                    LiteralSegment,
                    type="quoted_literal",
                ),
            ),
            Sequence(
                "UESCAPE",
                RegexParser(
                    r"'[^0-9A-Fa-f'+\-\s)]'", CodeSegment, "unicode_escape_value"
                ),
                optional=True,
            ),
        ),
        Delimited(
            TypedParser(
                "dollar_quote",
                LiteralSegment,
                type="quoted_literal",
            ),
            AnyNumberOf(
                Ref("MultilineConcatenateDelimiterGrammar"),
                TypedParser(
                    "dollar_quote",
                    LiteralSegment,
                    type="quoted_literal",
                ),
            ),
        ),
    ),
    QuotedIdentifierSegment=OneOf(
        TypedParser("double_quote", IdentifierSegment, type="quoted_identifier"),
        TypedParser(
            "unicode_double_quote", IdentifierSegment, type="quoted_identifier"
        ),
    ),
    PostFunctionGrammar=AnyNumberOf(
        Ref("WithinGroupClauseSegment"),
        Ref("OverClauseSegment"),
        # Filter clause supported by both Postgres and SQLite
        Ref("FilterClauseGrammar"),
    ),
    BinaryOperatorGrammar=OneOf(
        Ref("ArithmeticBinaryOperatorGrammar"),
        Ref("StringBinaryOperatorGrammar"),
        Ref("BooleanBinaryOperatorGrammar"),
        Ref("ComparisonOperatorGrammar"),
        # Add JSON operators
        Ref("JsonOperatorSegment"),
    ),
    FunctionParameterGrammar=Sequence(
        OneOf("IN", "OUT", "INOUT", "VARIADIC", optional=True),
        OneOf(
            Ref("DatatypeSegment"),
            Sequence(
                Ref("ParameterNameSegment"),
                OneOf("IN", "OUT", "INOUT", "VARIADIC", optional=True),
                OneOf(Ref("DatatypeSegment"), Ref("ColumnTypeReferenceSegment")),
            ),
        ),
        Sequence(
            OneOf("DEFAULT", Ref("EqualsSegment"), Ref("WalrusOperatorSegment")),
            Ref("ExpressionSegment"),
            optional=True,
        ),
    ),
    FrameClauseUnitGrammar=OneOf("RANGE", "ROWS", "GROUPS"),
    # Postgres supports the non-standard ISNULL and NONNULL comparison operators. See
    # https://www.postgresql.org/docs/14/functions-comparison.html
    IsNullGrammar=Ref.keyword("ISNULL"),
    NotNullGrammar=Ref.keyword("NOTNULL"),
    PreTableFunctionKeywordsGrammar=OneOf("LATERAL"),
    ConditionalCrossJoinKeywordsGrammar=Nothing(),
    UnconditionalCrossJoinKeywordsGrammar=Ref.keyword("CROSS"),
    SelectClauseTerminatorGrammar=OneOf(
        "INTO",
        "FROM",
        "WHERE",
        Sequence("ORDER", "BY"),
        "LIMIT",
        "RETURNING",
        Ref("CommaSegment"),
        Ref("SetOperatorSegment"),
        Ref("MetaCommandQueryBufferSegment"),
    ),
    LiteralGrammar=ansi_dialect.get_grammar("LiteralGrammar").copy(
        insert=[
            Ref("DollarNumericLiteralSegment"),
            Ref("PsqlVariableGrammar"),
        ],
        before=Ref("ArrayLiteralSegment"),
    ),
    FromClauseTerminatorGrammar=ansi_dialect.get_grammar(
        "FromClauseTerminatorGrammar"
    ).copy(
        insert=[Ref("ForClauseSegment")],
    ),
    WhereClauseTerminatorGrammar=OneOf(
        "LIMIT",
        Sequence("GROUP", "BY"),
        Sequence("ORDER", "BY"),
        "HAVING",
        "QUALIFY",
        "WINDOW",
        "OVERLAPS",
        "RETURNING",
        Sequence("ON", "CONFLICT"),
        Ref("ForClauseSegment"),
    ),
    OrderByClauseTerminators=OneOf(
        "LIMIT",
        "HAVING",
        "QUALIFY",
        # For window functions
        "WINDOW",
        Ref("FrameClauseUnitGrammar"),
        "SEPARATOR",
        Sequence("WITH", "DATA"),
        Ref("ForClauseSegment"),
    ),
    AccessorGrammar=AnyNumberOf(
        Ref("ArrayAccessorSegment"),
        # Add in semi structured expressions
        Ref("SemiStructuredAccessorSegment"),
    ),
    # PostgreSQL supports the non-standard "RETURNING" keyword, and therefore the
    # INSERT/UPDATE/DELETE statements can also be used in subqueries.
    NonWithSelectableGrammar=OneOf(
        Ref("SetExpressionSegment"),
        OptionallyBracketed(Ref("SelectStatementSegment")),
        Ref("NonSetSelectableGrammar"),
        # moved from NonWithNonSelectableGrammar:
        Ref("UpdateStatementSegment"),
        Ref("InsertStatementSegment"),
        Ref("DeleteStatementSegment"),
    ),
    NonWithNonSelectableGrammar=OneOf(),
    # https://www.postgresql.org/docs/current/functions-datetime.html
    DateTimeLiteralGrammar=Sequence(
        OneOf("DATE", "TIME", "TIMESTAMP", "INTERVAL"),
        TypedParser("single_quote", LiteralSegment, type="date_constructor_literal"),
        Sequence(
            Ref("IntervalUnitsGrammar"),
            Sequence("TO", Ref("IntervalUnitsGrammar"), optional=True),
        ),
    ),
    BracketedSetExpressionGrammar=Bracketed(Ref("SetExpressionSegment")),
    ReferentialActionGrammar=OneOf(
        "CASCADE",
        Sequence(
            "SET",
            OneOf("DEFAULT", "NULL"),
            Bracketed(
                Delimited(Ref("ColumnReferenceSegment")),
                optional=True,
            ),
        ),
        "RESTRICT",
        Sequence("NO", "ACTION"),
    ),
    UnknownLiteralSegment=StringParser(
        "UNKNOWN", LiteralKeywordSegment, type="null_literal"
    ),
    NormalizedGrammar=Sequence(
        OneOf("NFC", "NFD", "NFKC", "NFKD", optional=True),
        "NORMALIZED",
    ),
)


class OverlapSegment(CompositeComparisonOperatorSegment):
    """Overlaps range operator."""

    match_grammar = Sequence(
        Ref("AmpersandSegment"), Ref("AmpersandSegment"), allow_gaps=False
    )


class NotExtendRightSegment(CompositeComparisonOperatorSegment):
    """Not extend right range operator."""

    match_grammar = Sequence(
        Ref("AmpersandSegment"), Ref("RawGreaterThanSegment"), allow_gaps=False
    )


class NotExtendLeftSegment(CompositeComparisonOperatorSegment):
    """Not extend left range operator."""

    match_grammar = Sequence(
        Ref("AmpersandSegment"), Ref("RawLessThanSegment"), allow_gaps=False
    )


class AdjacentSegment(CompositeComparisonOperatorSegment):
    """Adjacent range operator."""

    match_grammar = Sequence(
        Ref("MinusSegment"), Ref("PipeSegment"), Ref("MinusSegment"), allow_gaps=False
    )


class PsqlVariableGrammar(BaseSegment):
    """PSQl Variables :thing, :'thing', :"thing"."""

    type = "psql_variable"

    match_grammar = Sequence(
        OptionallyBracketed(
            Ref("ColonSegment"),
            OneOf(
                Ref("ParameterNameSegment"),
                Ref("QuotedLiteralSegment"),
            ),
        )
    )


class ArrayAccessorSegment(ansi.ArrayAccessorSegment):
    """Overwrites Array Accessor in ANSI to allow n many consecutive brackets.

    Postgres can also have array access like python [:2] or [2:] so
    numbers on either side of the slice segment are optional.
    """

    match_grammar = Bracketed(
        OneOf(
            # These three are for a single element access: [n]
            Ref("QualifiedNumericLiteralSegment"),
            Ref("NumericLiteralSegment"),
            Ref("ExpressionSegment"),
            # This is for slice access: [n:m], [:m], [n:], and [:]
            Sequence(
                OneOf(
                    Ref("QualifiedNumericLiteralSegment"),
                    Ref("NumericLiteralSegment"),
                    Ref("ExpressionSegment"),
                    optional=True,
                ),
                Ref("SliceSegment"),
                OneOf(
                    Ref("QualifiedNumericLiteralSegment"),
                    Ref("NumericLiteralSegment"),
                    Ref("ExpressionSegment"),
                    optional=True,
                ),
            ),
        ),
        bracket_type="square",
    )


class DateTimeTypeIdentifier(BaseSegment):
    """Date Time Type."""

    type = "datetime_type_identifier"
    match_grammar = OneOf(
        "DATE",
        Ref("TimeWithTZGrammar"),
        Sequence(
            OneOf("INTERVAL", "TIMETZ", "TIMESTAMPTZ"),
            Bracketed(Ref("NumericLiteralSegment"), optional=True),
        ),
    )


class DateTimeLiteralGrammar(BaseSegment):
    """Literal Date Time."""

    type = "datetime_literal"
    match_grammar = Sequence(
        Ref("DateTimeTypeIdentifier", optional=True),
        Ref("QuotedLiteralSegment"),
    )


class DatatypeSegment(ansi.DatatypeSegment):
    """A data type segment.

    Supports timestamp with(out) time zone. Doesn't currently support intervals.
    """

    match_grammar = Sequence(
        # Some dialects allow optional qualification of data types with schemas
        Sequence(
            Ref("SingleIdentifierGrammar"),
            Ref("DotSegment"),
            allow_gaps=False,
            optional=True,
        ),
        OneOf(
            Ref("WellKnownTextGeometrySegment"),
            Ref("DateTimeTypeIdentifier"),
            Ref("StructTypeSegment"),
            Ref("MapTypeSegment"),
            Sequence(
                OneOf(
                    # numeric types
                    "SMALLINT",
                    "INTEGER",
                    "INT",
                    "INT2",
                    "INT4",
                    "INT8",
                    "BIGINT",
                    "FLOAT4",
                    "FLOAT8",
                    "REAL",
                    Sequence("DOUBLE", "PRECISION"),
                    "SMALLSERIAL",
                    "SERIAL",
                    "SERIAL2",
                    "SERIAL4",
                    "SERIAL8",
                    "BIGSERIAL",
                    # numeric types [(precision)]
                    Sequence(
                        OneOf("FLOAT"),
                        Ref("BracketedArguments", optional=True),
                    ),
                    # numeric types [precision ["," scale])]
                    Sequence(
                        OneOf("DECIMAL", "NUMERIC"),
                        Ref("BracketedArguments", optional=True),
                    ),
                    # monetary type
                    "MONEY",
                    # character types
                    OneOf(
                        Sequence(
                            OneOf(
                                "BPCHAR",
                                "CHAR",
                                # CHAR VARYING is not documented, but it's
                                # in the real grammar:
                                # https://github.com/postgres/postgres/blob/4380c2509d51febad34e1fac0cfaeb98aaa716c5/src/backend/parser/gram.y#L14262
                                Sequence("CHAR", "VARYING"),
                                "CHARACTER",
                                Sequence("CHARACTER", "VARYING"),
                                "VARCHAR",
                            ),
                            Ref("BracketedArguments", optional=True),
                        ),
                        "TEXT",
                    ),
                    # binary type
                    "BYTEA",
                    # boolean types
                    OneOf("BOOLEAN", "BOOL"),
                    # geometric types
                    OneOf("POINT", "LINE", "LSEG", "BOX", "PATH", "POLYGON", "CIRCLE"),
                    # network address types
                    OneOf("CIDR", "INET", "MACADDR", "MACADDR8"),
                    # text search types
                    OneOf("TSVECTOR", "TSQUERY"),
                    # bit string types
                    Sequence(
                        "BIT",
                        OneOf("VARYING", optional=True),
                        Ref("BracketedArguments", optional=True),
                    ),
                    # uuid type
                    "UUID",
                    # xml type
                    "XML",
                    # json types
                    OneOf("JSON", "JSONB"),
                    # range types
                    "INT4RANGE",
                    "INT8RANGE",
                    "NUMRANGE",
                    "TSRANGE",
                    "TSTZRANGE",
                    "DATERANGE",
                    # pg_lsn type
                    "PG_LSN",
                    # pgvector types
                    Sequence(
                        "VECTOR",
                        Ref("BracketedArguments", optional=True),
                    ),
                ),
            ),
            # user defined data types
            Ref("DatatypeIdentifierSegment"),
        ),
        # array types
        OneOf(
            AnyNumberOf(
                Bracketed(
                    Ref("ExpressionSegment", optional=True), bracket_type="square"
                )
            ),
            Ref("ArrayTypeSegment"),
            Ref("SizedArrayTypeSegment"),
            optional=True,
        ),
    )


class ArrayTypeSegment(ansi.ArrayTypeSegment):
    """Prefix for array literals specifying the type."""

    type = "array_type"
    match_grammar = Ref.keyword("ARRAY")


class IndexAccessMethodSegment(BaseSegment):
    """Index access method (e.g. `USING gist`)."""

    type = "index_access_method"
    match_grammar = Ref("SingleIdentifierGrammar")


class OperatorClassReferenceSegment(ansi.ObjectReferenceSegment):
    """A reference to an operator class."""

    type = "operator_class_reference"


class DefinitionParameterSegment(BaseSegment):
    """A single definition parameter.

    https://github.com/postgres/postgres/blob/4380c2509d51febad34e1fac0cfaeb98aaa716c5/src/backend/parser/gram.y#L6320
    """

    type = "definition_parameter"
    match_grammar: Matchable = Sequence(
        Ref("PropertiesNakedIdentifierSegment"),
        Sequence(
            Ref("EqualsSegment"),
            # could also contain ParameterNameSegment:
            Ref("DefinitionArgumentValueGrammar"),
            optional=True,
        ),
    )


class DefinitionParametersSegment(BaseSegment):
    """List of definition parameters.

    https://github.com/postgres/postgres/blob/4380c2509d51febad34e1fac0cfaeb98aaa716c5/src/backend/parser/gram.y#L6313
    """

    type = "definition_parameters"
    match_grammar: Matchable = Bracketed(
        Delimited(
            Ref("DefinitionParameterSegment"),
        )
    )


class CreateCastStatementSegment(ansi.CreateCastStatementSegment):
    """A `CREATE CAST` statement.

    https://www.postgresql.org/docs/15/sql-createcast.html
    https://github.com/postgres/postgres/blob/4380c2509d51febad34e1fac0cfaeb98aaa716c5/src/backend/parser/gram.y#L8951
    """

    match_grammar: Matchable = Sequence(
        "CREATE",
        "CAST",
        Bracketed(
            Ref("DatatypeSegment"),
            "AS",
            Ref("DatatypeSegment"),
        ),
        OneOf(
            Sequence(
                "WITH",
                "FUNCTION",
                Ref("FunctionNameSegment"),
                Ref("FunctionParameterListGrammar", optional=True),
            ),
            Sequence("WITHOUT", "FUNCTION"),
            Sequence("WITH", "INOUT"),
        ),
        OneOf(
            Sequence("AS", "ASSIGNMENT", optional=True),
            Sequence("AS", "IMPLICIT", optional=True),
            optional=True,
        ),
    )


class DropCastStatementSegment(ansi.DropCastStatementSegment):
    """A `DROP CAST` statement.

    https://www.postgresql.org/docs/15/sql-dropcast.html
    https://github.com/postgres/postgres/blob/4380c2509d51febad34e1fac0cfaeb98aaa716c5/src/backend/parser/gram.y#L8995
    """

    match_grammar: Matchable = Sequence(
        "DROP",
        "CAST",
        Ref("IfExistsGrammar", optional=True),
        Bracketed(
            Ref("DatatypeSegment"),
            "AS",
            Ref("DatatypeSegment"),
        ),
        Ref("DropBehaviorGrammar", optional=True),
    )


class DropAggregateStatementSegment(BaseSegment):
    """A `DROP AGGREGATE` statement.

    https://www.postgresql.org/docs/15/sql-dropaggregate.html
    """

    type = "drop_aggregate_statement"
    match_grammar: Matchable = Sequence(
        "DROP",
        "AGGREGATE",
        Ref("IfExistsGrammar", optional=True),
        Delimited(
            Sequence(
                Ref("ObjectReferenceSegment"),
                OneOf(
                    Ref("FunctionParameterListGrammar"),
                    # TODO: Is this too permissive?
                    Anything(),
                    Ref("StarSegment"),
                ),
            ),
        ),
        Ref("DropBehaviorGrammar", optional=True),
    )


class CreateAggregateStatementSegment(BaseSegment):
    """A `CREATE AGGREGATE` statement.

    https://www.postgresql.org/docs/16/sql-createaggregate.html
    """

    type = "create_aggregate_statement"
    match_grammar: Matchable = Sequence(
        "CREATE",
        Ref("OrReplaceGrammar", optional=True),
        "AGGREGATE",
        Ref("ObjectReferenceSegment"),
        Bracketed(
            # TODO: Is this too permissive?
            Anything(),
        ),
        Ref("FunctionParameterListGrammar"),
    )


class AlterAggregateStatementSegment(BaseSegment):
    """A `ALTER AGGREGATE` statement.

    https://www.postgresql.org/docs/current/sql-alteraggregate.html
    """

    type = "alter_aggregate_statement"
    match_grammar: Matchable = Sequence(
        "ALTER",
        "AGGREGATE",
        Ref("ObjectReferenceSegment"),
        Bracketed(
            OneOf(
                Ref("FunctionParameterListGrammar"),
                Anything(),
                Ref("StarSegment"),
            )
        ),
        OneOf(
            Sequence(
                "RENAME",
                "TO",
                Ref("FunctionNameSegment"),
            ),
            Sequence(
                "OWNER",
                "TO",
                OneOf(
                    "CURRENT_ROLE",
                    "CURRENT_USER",
                    "SESSION_USER",
                    Ref("RoleReferenceSegment"),
                ),
            ),
            Sequence(
                "SET",
                "SCHEMA",
                Ref("SchemaReferenceSegment"),
            ),
        ),
    )


class RelationOptionSegment(BaseSegment):
    """Relation option element from reloptions.

    It is very similar to DefinitionParameterSegment except that it allows qualified
    names (e.g. namespace.attr = 5).

    https://github.com/postgres/postgres/blob/4380c2509d51febad34e1fac0cfaeb98aaa716c5/src/backend/parser/gram.y#L3016-L3035
    """

    type = "relation_option"
    match_grammar: Matchable = Sequence(
        Ref("PropertiesNakedIdentifierSegment"),
        Sequence(
            Ref("DotSegment"),
            Ref("PropertiesNakedIdentifierSegment"),
            optional=True,
        ),
        Sequence(
            Ref("EqualsSegment"),
            # could also contain ParameterNameSegment:
            Ref("DefinitionArgumentValueGrammar"),
            optional=True,
        ),
    )


class RelationOptionsSegment(BaseSegment):
    """List of relation options.

    https://github.com/postgres/postgres/blob/4380c2509d51febad34e1fac0cfaeb98aaa716c5/src/backend/parser/gram.y#L3003-L3014
    """

    type = "relation_options"
    match_grammar: Matchable = Bracketed(
        Delimited(
            Ref("RelationOptionSegment"),
        )
    )


class CreateFunctionStatementSegment(ansi.CreateFunctionStatementSegment):
    """A `CREATE FUNCTION` statement.

    This version in the ANSI dialect should be a "common subset" of the
    structure of the code for those dialects.
    postgres: https://www.postgresql.org/docs/13/sql-createfunction.html
    """

    match_grammar = Sequence(
        "CREATE",
        Ref("OrReplaceGrammar", optional=True),
        Ref("TemporaryGrammar", optional=True),
        "FUNCTION",
        Ref("IfNotExistsGrammar", optional=True),
        Ref("FunctionNameSegment"),
        Ref("FunctionParameterListGrammar"),
        Sequence(  # Optional function return type
            "RETURNS",
            OneOf(
                Sequence(
                    "TABLE",
                    Bracketed(
                        Delimited(
                            OneOf(
                                Ref("DatatypeSegment"),
                                Sequence(
                                    Ref("ColumnReferenceSegment"),
                                    Ref("DatatypeSegment"),
                                ),
                            ),
                        )
                    ),
                    optional=True,
                ),
                Sequence(
                    "SETOF",
                    Ref("DatatypeSegment"),
                ),
                Ref("DatatypeSegment"),
            ),
            optional=True,
        ),
        Ref("FunctionDefinitionGrammar"),
    )


class DropFunctionStatementSegment(BaseSegment):
    """A `DROP FUNCTION` statement.

    As per the specification: https://www.postgresql.org/docs/14/sql-dropfunction.html
    """

    type = "drop_function_statement"

    match_grammar = Sequence(
        "DROP",
        "FUNCTION",
        Ref("IfExistsGrammar", optional=True),
        Delimited(
            Sequence(
                Ref("ObjectReferenceSegment"),
                Ref("FunctionParameterListGrammar", optional=True),
            )
        ),
        Ref("DropBehaviorGrammar", optional=True),
    )


class AlterFunctionStatementSegment(BaseSegment):
    """A `ALTER FUNCTION` statement.

    As per the specification: https://www.postgresql.org/docs/14/sql-alterfunction.html
    """

    type = "alter_function_statement"

    match_grammar = Sequence(
        "ALTER",
        "FUNCTION",
        Delimited(
            Sequence(
                Ref("FunctionNameSegment"),
                Ref("FunctionParameterListGrammar", optional=True),
            )
        ),
        OneOf(
            Ref("AlterFunctionActionSegment", optional=True),
            Sequence("RENAME", "TO", Ref("FunctionNameSegment")),
            Sequence("SET", "SCHEMA", Ref("SchemaReferenceSegment")),
            Sequence(
                "OWNER",
                "TO",
                OneOf(
                    OneOf(Ref("ParameterNameSegment"), Ref("QuotedIdentifierSegment")),
                    "CURRENT_ROLE",
                    "CURRENT_USER",
                    "SESSION_USER",
                ),
            ),
            Sequence(
                Ref.keyword("NO", optional=True),
                "DEPENDS",
                "ON",
                "EXTENSION",
                Ref("ExtensionReferenceSegment"),
            ),
        ),
    )


class AlterFunctionActionSegment(BaseSegment):
    """Alter Function Action Segment.

    https://www.postgresql.org/docs/14/sql-alterfunction.html
    """

    type = "alter_function_action_segment"

    match_grammar = Sequence(
        OneOf(
            OneOf(
                Sequence("CALLED", "ON", "NULL", "INPUT"),
                Sequence("RETURNS", "NULL", "ON", "NULL", "INPUT"),
                "STRICT",
            ),
            OneOf("IMMUTABLE", "STABLE", "VOLATILE"),
            Sequence(Ref.keyword("NOT", optional=True), "LEAKPROOF"),
            Sequence(
                Ref.keyword("EXTERNAL", optional=True),
                "SECURITY",
                OneOf("DEFINER", "INVOKER"),
            ),
            Sequence("PARALLEL", OneOf("UNSAFE", "RESTRICTED", "SAFE")),
            Sequence("COST", Ref("NumericLiteralSegment")),
            Sequence("ROWS", Ref("NumericLiteralSegment")),
            Sequence("SUPPORT", Ref("ParameterNameSegment")),
            Sequence(
                "SET",
                Ref("ParameterNameSegment"),
                OneOf(
                    Sequence(
                        OneOf("TO", Ref("EqualsSegment")),
                        OneOf(
                            Ref("LiteralGrammar"),
                            Ref("NakedIdentifierSegment"),
                            "DEFAULT",
                        ),
                    ),
                    Sequence("FROM", "CURRENT"),
                ),
            ),
            Sequence("RESET", OneOf("ALL", Ref("ParameterNameSegment"))),
        ),
        Ref.keyword("RESTRICT", optional=True),
    )


class AlterProcedureActionSegment(BaseSegment):
    """Alter Procedure Action Segment.

    https://www.postgresql.org/docs/14/sql-alterprocedure.html
    """

    type = "alter_procedure_action_segment"

    match_grammar = Sequence(
        OneOf(
            Sequence(
                Ref.keyword("EXTERNAL", optional=True),
                "SECURITY",
                OneOf("DEFINER", "INVOKER"),
            ),
            Sequence(
                "SET",
                Ref("ParameterNameSegment"),
                OneOf(
                    Sequence(
                        OneOf("TO", Ref("EqualsSegment")),
                        OneOf(
                            Ref("LiteralGrammar"),
                            Ref("NakedIdentifierSegment"),
                            "DEFAULT",
                        ),
                    ),
                    Sequence("FROM", "CURRENT"),
                ),
            ),
            Sequence("RESET", OneOf("ALL", Ref("ParameterNameSegment"))),
        ),
        Ref.keyword("RESTRICT", optional=True),
    )


class AlterProcedureStatementSegment(BaseSegment):
    """An `ALTER PROCEDURE` statement.

    https://www.postgresql.org/docs/14/sql-alterprocedure.html
    """

    type = "alter_procedure_statement"

    match_grammar = Sequence(
        "ALTER",
        "PROCEDURE",
        Delimited(
            Sequence(
                Ref("FunctionNameSegment"),
                Ref("FunctionParameterListGrammar", optional=True),
            )
        ),
        OneOf(
            Ref("AlterProcedureActionSegment", optional=True),
            Sequence("RENAME", "TO", Ref("FunctionNameSegment")),
            Sequence("SET", "SCHEMA", Ref("SchemaReferenceSegment")),
            Sequence(
                "SET",
                Ref("ParameterNameSegment"),
                OneOf(
                    Sequence(
                        OneOf("TO", Ref("EqualsSegment")),
                        Delimited(
                            OneOf(
                                Ref("ParameterNameSegment"),
                                Ref("LiteralGrammar"),
                            ),
                        ),
                    ),
                    Sequence("FROM", "CURRENT"),
                ),
            ),
            Sequence(
                "OWNER",
                "TO",
                OneOf(
                    OneOf(Ref("ParameterNameSegment"), Ref("QuotedIdentifierSegment")),
                    "CURRENT_ROLE",
                    "CURRENT_USER",
                    "SESSION_USER",
                ),
            ),
            Sequence(
                Ref.keyword("NO", optional=True),
                "DEPENDS",
                "ON",
                "EXTENSION",
                Ref("ExtensionReferenceSegment"),
            ),
        ),
    )


class OffsetClauseSegment(ansi.OffsetClauseSegment):
    """A `OFFSET` clause like in `SELECT`."""

    type = "offset_clause"
    match_grammar: Matchable = Sequence(
        "OFFSET",
        Indent,
        OneOf(
            # Allow a number by itself OR
            Ref("NumericLiteralSegment"),
            # An arbitrary expression
            Ref("ExpressionSegment"),
        ),
        Dedent,
    )


class CreateProcedureStatementSegment(BaseSegment):
    """A `CREATE PROCEDURE` statement.

    https://www.postgresql.org/docs/14/sql-createprocedure.html

    TODO: Just a basic statement for now, without full syntax.
    based on CreateFunctionStatementSegment without a return type.
    """

    type = "create_procedure_statement"

    match_grammar = Sequence(
        "CREATE",
        Ref("OrReplaceGrammar", optional=True),
        "PROCEDURE",
        Ref("FunctionNameSegment"),
        Ref("FunctionParameterListGrammar"),
        Ref("FunctionDefinitionGrammar"),
    )


class DropProcedureStatementSegment(BaseSegment):
    """A `DROP PROCEDURE` statement.

    https://www.postgresql.org/docs/11/sql-dropprocedure.html
    """

    type = "drop_procedure_statement"

    match_grammar = Sequence(
        "DROP",
        "PROCEDURE",
        Ref("IfExistsGrammar", optional=True),
        Delimited(
            Sequence(
                Ref("FunctionNameSegment"),
                Ref("FunctionParameterListGrammar", optional=True),
            ),
        ),
        OneOf(
            "CASCADE",
            "RESTRICT",
            optional=True,
        ),
    )


class WellKnownTextGeometrySegment(BaseSegment):
    """A Data Type Segment to identify Well Known Text Geometric Data Types.

    As specified in https://postgis.net/stuff/postgis-3.1.pdf

    This approach is to maximise 'accepted code' for the parser, rather than be overly
    restrictive.
    """

    type = "wkt_geometry_type"

    _geometry_type_keywords = [x[0] for x in postgres_postgis_datatype_keywords]

    match_grammar = OneOf(
        Sequence(
            OneOf(*_geometry_type_keywords),
            Bracketed(
                Delimited(
                    OptionallyBracketed(Delimited(Ref("SimpleGeometryGrammar"))),
                    # 2D Arrays of coordinates - to specify surfaces
                    Bracketed(
                        Delimited(Bracketed(Delimited(Ref("SimpleGeometryGrammar"))))
                    ),
                    Ref("WellKnownTextGeometrySegment"),
                )
            ),
        ),
        Sequence(
            OneOf("GEOMETRY", "GEOGRAPHY"),
            Bracketed(
                Sequence(
                    OneOf(*_geometry_type_keywords, "GEOMETRY", "GEOGRAPHY"),
                    Sequence(
                        Ref("CommaSegment"),
                        Ref("NumericLiteralSegment"),
                        optional=True,
                    ),
                ),
            ),
        ),
    )


class SemiStructuredAccessorSegment(BaseSegment):
    """A semi-structured data accessor segment."""

    type = "semi_structured_expression"
    match_grammar = Sequence(
        Ref("DotSegment"),
        Ref("SingleIdentifierGrammar"),
        Ref("ArrayAccessorSegment", optional=True),
        AnyNumberOf(
            Sequence(
                Ref("DotSegment"),
                Ref("SingleIdentifierGrammar"),
                allow_gaps=True,
            ),
            Ref("ArrayAccessorSegment", optional=True),
            allow_gaps=True,
        ),
        allow_gaps=True,
    )


class FunctionDefinitionGrammar(ansi.FunctionDefinitionGrammar):
    """This is the body of a `CREATE FUNCTION AS` statement.

    https://www.postgresql.org/docs/13/sql-createfunction.html
    """

    match_grammar = Sequence(
        AnyNumberOf(
            Ref("LanguageClauseSegment"),
            Sequence("TRANSFORM", "FOR", "TYPE", Ref("ParameterNameSegment")),
            Ref.keyword("WINDOW"),
            OneOf("IMMUTABLE", "STABLE", "VOLATILE"),
            Sequence(Ref.keyword("NOT", optional=True), "LEAKPROOF"),
            OneOf(
                Sequence("CALLED", "ON", "NULL", "INPUT"),
                Sequence("RETURNS", "NULL", "ON", "NULL", "INPUT"),
                "STRICT",
            ),
            Sequence(
                Ref.keyword("EXTERNAL", optional=True),
                "SECURITY",
                OneOf("INVOKER", "DEFINER"),
            ),
            Sequence("PARALLEL", OneOf("UNSAFE", "RESTRICTED", "SAFE")),
            Sequence("COST", Ref("NumericLiteralSegment")),
            Sequence("ROWS", Ref("NumericLiteralSegment")),
            Sequence("SUPPORT", Ref("ParameterNameSegment")),
            Sequence(
                "SET",
                Ref("ParameterNameSegment"),
                OneOf(
                    Sequence(
                        OneOf("TO", Ref("EqualsSegment")),
                        Delimited(
                            OneOf(
                                Ref("ParameterNameSegment"),
                                Ref("LiteralGrammar"),
                            ),
                        ),
                    ),
                    Sequence("FROM", "CURRENT"),
                ),
            ),
            Sequence(
                "AS",
                OneOf(
                    Ref("QuotedLiteralSegment"),
                    Sequence(
                        Ref("QuotedLiteralSegment"),
                        Ref("CommaSegment"),
                        Ref("QuotedLiteralSegment"),
                    ),
                ),
            ),
            Sequence(
                "RETURN",
                Ref("ExpressionSegment"),
            ),
            Sequence(
                "BEGIN",
                "ATOMIC",
                AnyNumberOf(
                    Sequence(
                        Ref("InsertStatementSegment"),
                        Ref("SemicolonSegment"),
                    ),
                    Sequence(
                        Ref("UpdateStatementSegment"),
                        Ref("SemicolonSegment"),
                    ),
                    Sequence(
                        OneOf(
                            Ref("WithCompoundStatementSegment"),
                            Ref("SelectStatementSegment"),
                        ),
                        Ref("SemicolonSegment"),
                    ),
                    Sequence(
                        "RETURN",
                        Ref("ExpressionSegment"),
                        Ref("SemicolonSegment"),
                    ),
                ),
                "END",
            ),
        ),
        Sequence(
            "WITH",
            Bracketed(Delimited(Ref("ParameterNameSegment"))),
            optional=True,
        ),
    )


class IntoClauseSegment(BaseSegment):
    """Into Clause Segment.

    As specified in https://www.postgresql.org/docs/14/sql-selectinto.html
    """

    type = "into_clause"

    match_grammar = Sequence(
        "INTO",
        OneOf("TEMPORARY", "TEMP", "UNLOGGED", optional=True),
        Ref.keyword("TABLE", optional=True),
        Ref("TableReferenceSegment"),
    )


class ForClauseSegment(BaseSegment):
    """`FOR ...` clause in `SELECT` statements.

    As specified in
    https://www.postgresql.org/docs/current/sql-select.html#SQL-FOR-UPDATE-SHARE.
    """

    type = "for_clause"

    match_grammar = Sequence(
        "FOR",
        OneOf(
            "UPDATE",
            Sequence("NO", "KEY", "UPDATE"),
            "SHARE",
            Sequence("KEY", "SHARE"),
        ),
        Sequence(
            "OF",
            Delimited(
                Ref("TableReferenceSegment"),
            ),
            optional=True,
        ),
        OneOf(
            "NOWAIT",
            Sequence("SKIP", "LOCKED"),
            optional=True,
        ),
    )


class UnorderedSelectStatementSegment(ansi.UnorderedSelectStatementSegment):
    """Overrides ANSI Statement, to allow for SELECT INTO statements."""

    match_grammar = ansi.UnorderedSelectStatementSegment.match_grammar.copy(
        insert=[
            Ref("IntoClauseSegment", optional=True),
        ],
        before=Ref("FromClauseSegment", optional=True),
        terminators=[
            Sequence("WITH", Ref.keyword("NO", optional=True), "DATA"),
            Sequence("ON", "CONFLICT"),
            Ref.keyword("RETURNING"),
            Ref("WithCheckOptionSegment"),
            Ref("MetaCommandQueryBufferSegment"),
        ],
    )


class SelectStatementSegment(ansi.SelectStatementSegment):
    """Overrides ANSI as the parse grammar copy needs to be reapplied.

    As per https://www.postgresql.org/docs/current/sql-select.html
    """

    # Inherit most of the parse grammar from the unordered version.
    match_grammar: Matchable = UnorderedSelectStatementSegment.match_grammar.copy(
        insert=[
            Ref("NamedWindowSegment", optional=True),
            Ref("OrderByClauseSegment", optional=True),
            Ref("LimitClauseSegment", optional=True),
            Ref("OffsetClauseSegment", optional=True),
            Ref("FetchClauseSegment", optional=True),
            Ref("ForClauseSegment", optional=True),
        ],
        replace_terminators=True,
        terminators=[
            Ref("SetOperatorSegment"),
            Ref("WithNoSchemaBindingClauseSegment"),
            Ref("WithDataClauseSegment"),
            Sequence("ON", "CONFLICT"),
            Ref.keyword("RETURNING"),
            Ref("WithCheckOptionSegment"),
            Ref("MetaCommandQueryBufferSegment"),
        ],
    )


class SelectClauseSegment(ansi.SelectClauseSegment):
    """Overrides ANSI to allow INTO as a terminator."""

    match_grammar = Sequence(
        "SELECT",
        Ref("SelectClauseModifierSegment", optional=True),
        Indent,
        Delimited(
            Ref("SelectClauseElementSegment"),
            # In Postgres you don't need an element so make it optional
            optional=True,
            allow_trailing=True,
        ),
        Dedent,
        terminators=[
            "INTO",
            "FROM",
            "WHERE",
            Sequence("ORDER", "BY"),
            Sequence("ON", "CONFLICT"),
            "LIMIT",
            "RETURNING",
            "OVERLAPS",
            Ref("SetOperatorSegment"),
            Sequence("WITH", Ref.keyword("NO", optional=True), "DATA"),
            Ref("WithCheckOptionSegment"),
            Ref("MetaCommandQueryBufferSegment"),
        ],
        parse_mode=ParseMode.GREEDY_ONCE_STARTED,
    )


class SelectClauseModifierSegment(ansi.SelectClauseModifierSegment):
    """Things that come after SELECT but before the columns."""

    match_grammar = OneOf(
        Sequence(
            "DISTINCT",
            Sequence(
                "ON",
                Bracketed(Delimited(Ref("ExpressionSegment"))),
                optional=True,
            ),
        ),
        "ALL",
    )


class WithinGroupClauseSegment(BaseSegment):
    """An WITHIN GROUP clause for window functions.

    https://www.postgresql.org/docs/current/functions-aggregate.html.
    """

    type = "withingroup_clause"
    match_grammar = Sequence(
        "WITHIN",
        "GROUP",
        Bracketed(Ref("OrderByClauseSegment", optional=True)),
    )


class GroupByClauseSegment(BaseSegment):
    """A `GROUP BY` clause like in `SELECT`."""

    type = "groupby_clause"
    match_grammar = Sequence(
        "GROUP",
        "BY",
        Indent,
        Delimited(
            OneOf(
                Ref("ColumnReferenceSegment"),
                # Can `GROUP BY 1`
                Ref("NumericLiteralSegment"),
                Ref("CubeRollupClauseSegment"),
                Ref("GroupingSetsClauseSegment"),
                # Can `GROUP BY coalesce(col, 1)`
                Ref("ExpressionSegment"),
                Bracketed(),  # Allows empty parentheses
            ),
            terminators=[
                Sequence("ORDER", "BY"),
                "LIMIT",
                "HAVING",
                "QUALIFY",
                "WINDOW",
                Ref("SetOperatorSegment"),
            ],
        ),
        Dedent,
    )


class CreateRoleStatementSegment(ansi.CreateRoleStatementSegment):
    """A `CREATE ROLE` statement.

    As per:
    https://www.postgresql.org/docs/current/sql-createrole.html
    """

    type = "create_role_statement"

    match_grammar = Sequence(
        "CREATE",
        OneOf("ROLE", "USER"),
        Ref("RoleReferenceSegment"),
        Sequence(
            Ref.keyword("WITH", optional=True),
            AnySetOf(
                OneOf("SUPERUSER", "NOSUPERUSER"),
                OneOf("CREATEDB", "NOCREATEDB"),
                OneOf("CREATEROLE", "NOCREATEROLE"),
                OneOf("INHERIT", "NOINHERIT"),
                OneOf("LOGIN", "NOLOGIN"),
                OneOf("REPLICATION", "NOREPLICATION"),
                OneOf("BYPASSRLS", "NOBYPASSRLS"),
                Sequence("CONNECTION", "LIMIT", Ref("NumericLiteralSegment")),
                Sequence(
                    Ref.keyword("ENCRYPTED", optional=True),
                    "PASSWORD",
                    OneOf(Ref("QuotedLiteralSegment"), "NULL"),
                ),
                Sequence("VALID", "UNTIL", Ref("QuotedLiteralSegment")),
                Sequence("IN", "ROLE", Ref("RoleReferenceSegment")),
                Sequence("IN", "GROUP", Ref("RoleReferenceSegment")),
                Sequence("ROLE", Ref("RoleReferenceSegment")),
                Sequence("ADMIN", Ref("RoleReferenceSegment")),
                Sequence("USER", Ref("RoleReferenceSegment")),
                Sequence("SYSID", Ref("NumericLiteralSegment")),
            ),
            optional=True,
        ),
    )


class AlterRoleStatementSegment(BaseSegment):
    """An `ALTER ROLE` statement.

    As per:
    https://www.postgresql.org/docs/current/sql-alterrole.html
    """

    type = "alter_role_statement"

    match_grammar = Sequence(
        "ALTER",
        OneOf("ROLE", "USER"),
        OneOf(
            # role_specification
            Sequence(
                OneOf(
                    "CURRENT_ROLE",
                    "CURRENT_USER",
                    "SESSION_USER",
                    Ref("RoleReferenceSegment"),
                ),
                Ref.keyword("WITH", optional=True),
                AnySetOf(
                    OneOf("SUPERUSER", "NOSUPERUSER"),
                    OneOf("CREATEDB", "NOCREATEDB"),
                    OneOf("CREATEROLE", "NOCREATEROLE"),
                    OneOf("INHERIT", "NOINHERIT"),
                    OneOf("LOGIN", "NOLOGIN"),
                    OneOf("REPLICATION", "NOREPLICATION"),
                    OneOf("BYPASSRLS", "NOBYPASSRLS"),
                    Sequence("CONNECTION", "LIMIT", Ref("NumericLiteralSegment")),
                    Sequence(
                        Ref.keyword("ENCRYPTED", optional=True),
                        "PASSWORD",
                        OneOf(Ref("QuotedLiteralSegment"), "NULL"),
                    ),
                    Sequence("VALID", "UNTIL", Ref("QuotedLiteralSegment")),
                ),
            ),
            # name only
            Sequence(
                Ref("RoleReferenceSegment"),
                Sequence("RENAME", "TO", Ref("RoleReferenceSegment")),
            ),
            # role_specification | all
            Sequence(
                OneOf(
                    "CURRENT_ROLE",
                    "CURRENT_USER",
                    "SESSION_USER",
                    "ALL",
                    Ref("RoleReferenceSegment"),
                ),
                Sequence(
                    "IN",
                    "DATABASE",
                    Ref("DatabaseReferenceSegment"),
                    optional=True,
                ),
                OneOf(
                    Sequence(
                        "SET",
                        Ref("ParameterNameSegment"),
                        OneOf(
                            Sequence(
                                OneOf("TO", Ref("EqualsSegment")),
                                OneOf(
                                    "DEFAULT",
                                    Delimited(
                                        Ref("LiteralGrammar"),
                                        Ref("NakedIdentifierSegment"),
                                        # https://github.com/postgres/postgres/blob/4380c2509d51febad34e1fac0cfaeb98aaa716c5/src/backend/parser/gram.y#L1810-L1815
                                        Ref("OnKeywordAsIdentifierSegment"),
                                    ),
                                ),
                            ),
                            Sequence(
                                "FROM",
                                "CURRENT",
                            ),
                        ),
                    ),
                    Sequence("RESET", OneOf(Ref("ParameterNameSegment"), "ALL")),
                ),
            ),
        ),
    )


class ExplainStatementSegment(ansi.ExplainStatementSegment):
    """An `Explain` statement.

    EXPLAIN [ ( option [, ...] ) ] statement
    EXPLAIN [ ANALYZE ] [ VERBOSE ] statement

    https://www.postgresql.org/docs/14/sql-explain.html
    """

    match_grammar = Sequence(
        "EXPLAIN",
        OneOf(
            Sequence(
                OneOf(
                    "ANALYZE",
                    "ANALYSE",
                    optional=True,
                ),
                Ref.keyword("VERBOSE", optional=True),
            ),
            Bracketed(Delimited(Ref("ExplainOptionSegment"))),
            optional=True,
        ),
        ansi.ExplainStatementSegment.explainable_stmt,
    )


class ExplainOptionSegment(BaseSegment):
    """An `Explain` statement option.

    ANALYZE [ boolean ]
    VERBOSE [ boolean ]
    COSTS [ boolean ]
    SETTINGS [ boolean ]
    BUFFERS [ boolean ]
    WAL [ boolean ]
    TIMING [ boolean ]
    SUMMARY [ boolean ]
    FORMAT { TEXT | XML | JSON | YAML }

    https://www.postgresql.org/docs/14/sql-explain.html
    """

    type = "explain_option"

    match_grammar = OneOf(
        Sequence(
            OneOf(
                "ANALYZE",
                "ANALYSE",
                "VERBOSE",
                "COSTS",
                "SETTINGS",
                "BUFFERS",
                "WAL",
                "TIMING",
                "SUMMARY",
            ),
            Ref("BooleanLiteralGrammar", optional=True),
        ),
        Sequence(
            "FORMAT",
            OneOf("TEXT", "XML", "JSON", "YAML"),
        ),
    )


class SecurityLabelStatementSegment(BaseSegment):
    """A `SECURITY LABEL` statement.

    https://www.postgresql.org/docs/current/sql-security-label.html
    """

    type = "security_label_statement"

    match_grammar = Sequence(
        "SECURITY",
        "LABEL",
        # Optional FOR provider clause
        Sequence(
            "FOR",
            Ref("ObjectReferenceSegment"),
            optional=True,
        ),
        "ON",
        OneOf(
            Sequence(
                "TABLE",
                Ref("TableReferenceSegment"),
            ),
            Sequence(
                "COLUMN",
                Ref("ColumnReferenceSegment"),
            ),
            Sequence(
                "AGGREGATE",
                Ref("FunctionNameSegment"),
                Bracketed(
                    Ref("FunctionParameterListGrammar", optional=True),
                ),
            ),
            Sequence(
                "DATABASE",
                Ref("DatabaseReferenceSegment"),
            ),
            Sequence(
                "DOMAIN",
                Ref("ObjectReferenceSegment"),
            ),
            Sequence(
                "EVENT",
                "TRIGGER",
                Ref("ObjectReferenceSegment"),
            ),
            Sequence(
                "FOREIGN",
                "TABLE",
                Ref("TableReferenceSegment"),
            ),
            Sequence(
                "FUNCTION",
                Ref("FunctionNameSegment"),
                OptionallyBracketed(
                    Ref("FunctionParameterGrammar", optional=True),
                ),
            ),
            Sequence(
                "LARGE",
                "OBJECT",
                Ref("NumericLiteralSegment"),
            ),
            Sequence(
                "MATERIALIZED",
                "VIEW",
                Ref("TableReferenceSegment"),
            ),
            Sequence(
                Ref.keyword("PROCEDURAL", optional=True),
                "LANGUAGE",
                Ref("ObjectReferenceSegment"),
            ),
            Sequence(
                "PROCEDURE",
                Ref("FunctionNameSegment"),
                OptionallyBracketed(
                    Ref("FunctionParameterGrammar", optional=True),
                ),
            ),
            Sequence(
                "PUBLICATION",
                Ref("ObjectReferenceSegment"),
            ),
            Sequence(
                "ROLE",
                Ref("RoleReferenceSegment"),
            ),
            Sequence(
                "ROUTINE",
                Ref("FunctionNameSegment"),
                OptionallyBracketed(
                    Ref("FunctionParameterGrammar", optional=True),
                ),
            ),
            Sequence(
                "SCHEMA",
                Ref("SchemaReferenceSegment"),
            ),
            Sequence(
                "SEQUENCE",
                Ref("ObjectReferenceSegment"),
            ),
            Sequence(
                "SUBSCRIPTION",
                Ref("ObjectReferenceSegment"),
            ),
            Sequence(
                "TABLESPACE",
                Ref("ObjectReferenceSegment"),
            ),
            Sequence(
                "TYPE",
                Ref("ObjectReferenceSegment"),
            ),
            Sequence(
                "VIEW",
                Ref("TableReferenceSegment"),
            ),
        ),
        "IS",
        OneOf(
            Ref("QuotedLiteralSegment"),
            "NULL",
        ),
    )


class CreateSchemaStatementSegment(ansi.CreateSchemaStatementSegment):
    """A `CREATE SCHEMA` statement.

    https://www.postgresql.org/docs/15/sql-createschema.html
    https://github.com/postgres/postgres/blob/4380c2509d51febad34e1fac0cfaeb98aaa716c5/src/backend/parser/gram.y#L1493
    """

    match_grammar: Matchable = Sequence(
        "CREATE",
        "SCHEMA",
        Ref("IfNotExistsGrammar", optional=True),
        OneOf(
            Sequence(
                # schema name defaults to role if not provided
                Ref("SchemaReferenceSegment", optional=True),
                "AUTHORIZATION",
                Ref("RoleReferenceSegment"),
            ),
            Ref("SchemaReferenceSegment"),
        ),
    )


class CreateTableStatementSegment(ansi.CreateTableStatementSegment):
    """A `CREATE TABLE` statement.

    As specified in https://www.postgresql.org/docs/13/sql-createtable.html
    """

    match_grammar = Sequence(
        "CREATE",
        OneOf(
            Sequence(
                OneOf("GLOBAL", "LOCAL", optional=True),
                Ref("TemporaryGrammar", optional=True),
            ),
            "UNLOGGED",
            optional=True,
        ),
        "TABLE",
        Ref("IfNotExistsGrammar", optional=True),
        Ref("TableReferenceSegment"),
        OneOf(
            # Columns and comment syntax:
            Sequence(
                Bracketed(
                    Delimited(
                        OneOf(
                            Sequence(
                                Ref("ColumnReferenceSegment"),
                                Ref("DatatypeSegment"),
                                AnyNumberOf(
                                    # A single COLLATE segment can come before or
                                    # after constraint segments
                                    OneOf(
                                        Ref("ColumnConstraintSegment"),
                                        Sequence(
                                            "COLLATE",
                                            Ref("CollationReferenceSegment"),
                                        ),
                                    ),
                                ),
                            ),
                            Ref("TableConstraintSegment"),
                            Sequence(
                                "LIKE",
                                Ref("TableReferenceSegment"),
                                AnyNumberOf(Ref("LikeOptionSegment"), optional=True),
                            ),
                        ),
                        optional=True,
                    )
                ),
                Sequence(
                    "INHERITS",
                    Bracketed(Delimited(Ref("TableReferenceSegment"))),
                    optional=True,
                ),
            ),
            # Create OF syntax:
            Sequence(
                "OF",
                Ref("ParameterNameSegment"),
                Bracketed(
                    Delimited(
                        Sequence(
                            Ref("ColumnReferenceSegment"),
                            Sequence("WITH", "OPTIONS", optional=True),
                            AnyNumberOf(Ref("ColumnConstraintSegment")),
                        ),
                        Ref("TableConstraintSegment"),
                    ),
                    optional=True,
                ),
            ),
            # Create PARTITION OF syntax
            Sequence(
                "PARTITION",
                "OF",
                Ref("TableReferenceSegment"),
                Bracketed(
                    Delimited(
                        Sequence(
                            Ref("ColumnReferenceSegment"),
                            Sequence("WITH", "OPTIONS", optional=True),
                            AnyNumberOf(Ref("ColumnConstraintSegment")),
                        ),
                        Ref("TableConstraintSegment"),
                    ),
                    optional=True,
                ),
                OneOf(
                    Sequence("FOR", "VALUES", Ref("PartitionBoundSpecSegment")),
                    "DEFAULT",
                ),
            ),
        ),
        AnyNumberOf(
            Sequence(
                "PARTITION",
                "BY",
                OneOf("RANGE", "LIST", "HASH"),
                Bracketed(
                    AnyNumberOf(
                        Delimited(
                            Sequence(
                                OneOf(
                                    Ref("ColumnReferenceSegment"),
                                    Ref("FunctionSegment"),
                                ),
                                AnyNumberOf(
                                    Sequence(
                                        "COLLATE",
                                        Ref("CollationReferenceSegment"),
                                        optional=True,
                                    ),
                                    Ref("ParameterNameSegment", optional=True),
                                ),
                            ),
                        )
                    )
                ),
            ),
            Sequence("USING", Ref("ParameterNameSegment")),
            OneOf(
                Sequence("WITH", Ref("RelationOptionsSegment")),
                Sequence("WITHOUT", "OIDS"),
            ),
            Sequence(
                "ON",
                "COMMIT",
                OneOf(Sequence("PRESERVE", "ROWS"), Sequence("DELETE", "ROWS"), "DROP"),
            ),
            Sequence("TABLESPACE", Ref("TablespaceReferenceSegment")),
        ),
    )


class CreateTableAsStatementSegment(BaseSegment):
    """A `CREATE TABLE AS` statement.

    As specified in https://www.postgresql.org/docs/13/sql-createtableas.html
    """

    type = "create_table_as_statement"

    match_grammar = Sequence(
        "CREATE",
        OneOf(
            Sequence(
                OneOf("GLOBAL", "LOCAL", optional=True),
                Ref("TemporaryGrammar"),
            ),
            "UNLOGGED",
            optional=True,
        ),
        "TABLE",
        Ref("IfNotExistsGrammar", optional=True),
        Ref("TableReferenceSegment"),
        AnyNumberOf(
            Bracketed(
                Delimited(Ref("ColumnReferenceSegment")),
                optional=True,
            ),
            Sequence("USING", Ref("ParameterNameSegment"), optional=True),
            OneOf(
                Sequence(
                    "WITH",
                    Bracketed(
                        Delimited(
                            Sequence(
                                Ref("ParameterNameSegment"),
                                Sequence(
                                    Ref("EqualsSegment"),
                                    OneOf(
                                        Ref("LiteralGrammar"),
                                        Ref("NakedIdentifierSegment"),
                                    ),
                                    optional=True,
                                ),
                            )
                        )
                    ),
                ),
                Sequence("WITHOUT", "OIDS"),
                optional=True,
            ),
            Sequence(
                "ON",
                "COMMIT",
                OneOf(Sequence("PRESERVE", "ROWS"), Sequence("DELETE", "ROWS"), "DROP"),
                optional=True,
            ),
            Sequence("TABLESPACE", Ref("TablespaceReferenceSegment"), optional=True),
        ),
        "AS",
        OneOf(
            OptionallyBracketed(Ref("SelectableGrammar")),
            OptionallyBracketed(Sequence("TABLE", Ref("TableReferenceSegment"))),
            Ref("ValuesClauseSegment"),
            OptionallyBracketed(Sequence("EXECUTE", Ref("FunctionSegment"))),
        ),
        Ref("WithDataClauseSegment", optional=True),
    )


class AlterTableStatementSegment(ansi.AlterTableStatementSegment):
    """An `ALTER TABLE` statement.

    Matches the definition in https://www.postgresql.org/docs/13/sql-altertable.html
    """

    match_grammar = Sequence(
        "ALTER",
        "TABLE",
        OneOf(
            Sequence(
                Ref("IfExistsGrammar", optional=True),
                Ref.keyword("ONLY", optional=True),
                Ref("TableReferenceSegment"),
                Ref("StarSegment", optional=True),
                OneOf(
                    Delimited(Ref("AlterTableActionSegment")),
                    Sequence(
                        "RENAME",
                        Ref.keyword("COLUMN", optional=True),
                        Ref("ColumnReferenceSegment"),
                        "TO",
                        Ref("ColumnReferenceSegment"),
                    ),
                    Sequence(
                        "RENAME",
                        "CONSTRAINT",
                        Ref("ParameterNameSegment"),
                        "TO",
                        Ref("ParameterNameSegment"),
                    ),
                ),
            ),
            Sequence(
                Ref("IfExistsGrammar", optional=True),
                Ref("TableReferenceSegment"),
                OneOf(
                    Sequence("RENAME", "TO", Ref("TableReferenceSegment")),
                    Sequence("SET", "SCHEMA", Ref("SchemaReferenceSegment")),
                    Sequence(
                        "ATTACH",
                        "PARTITION",
                        Ref("ParameterNameSegment"),
                        OneOf(
                            Sequence("FOR", "VALUES", Ref("PartitionBoundSpecSegment")),
                            "DEFAULT",
                        ),
                    ),
                    Sequence(
                        "DETACH",
                        "PARTITION",
                        Ref("ParameterNameSegment"),
                        Ref.keyword("CONCURRENTLY", optional=True),
                        Ref.keyword("FINALIZE", optional=True),
                    ),
                ),
            ),
            Sequence(
                "ALL",
                "IN",
                "TABLESPACE",
                Ref("TablespaceReferenceSegment"),
                Sequence(
                    "OWNED",
                    "BY",
                    Delimited(Ref("ObjectReferenceSegment")),
                    optional=True,
                ),
                "SET",
                "TABLESPACE",
                Ref("TablespaceReferenceSegment"),
                Ref.keyword("NOWAIT", optional=True),
            ),
        ),
    )


class AlterTableActionSegment(BaseSegment):
    """Alter Table Action Segment.

    https://www.postgresql.org/docs/13/sql-altertable.html
    """

    type = "alter_table_action_segment"

    match_grammar = OneOf(
        Sequence(
            "ADD",
            Ref.keyword("COLUMN", optional=True),
            Ref("IfNotExistsGrammar", optional=True),
            Ref("ColumnReferenceSegment"),
            Ref("DatatypeSegment"),
            Sequence("COLLATE", Ref("CollationReferenceSegment"), optional=True),
            AnyNumberOf(Ref("ColumnConstraintSegment")),
        ),
        Sequence(
            "DROP",
            Ref.keyword("COLUMN", optional=True),
            Ref("IfExistsGrammar", optional=True),
            Ref("ColumnReferenceSegment"),
            Ref("DropBehaviorGrammar", optional=True),
        ),
        Sequence(
            "ALTER",
            Ref.keyword("COLUMN", optional=True),
            Ref("ColumnReferenceSegment"),
            OneOf(
                Sequence(
                    Sequence("SET", "DATA", optional=True),
                    "TYPE",
                    Ref("DatatypeSegment"),
                    Sequence(
                        "COLLATE", Ref("CollationReferenceSegment"), optional=True
                    ),
                    Sequence("USING", OneOf(Ref("ExpressionSegment")), optional=True),
                ),
                Sequence(
                    "SET",
                    "DEFAULT",
                    OneOf(
                        OneOf(
                            Ref("LiteralGrammar"),
                            Ref("FunctionSegment"),
                            Ref("BareFunctionSegment"),
                            Ref("ExpressionSegment"),
                        )
                    ),
                ),
                Sequence("DROP", "DEFAULT"),
                Sequence(OneOf("SET", "DROP", optional=True), "NOT", "NULL"),
                Sequence("DROP", "EXPRESSION", Ref("IfExistsGrammar", optional=True)),
                Sequence(
                    "ADD",
                    "GENERATED",
                    OneOf("ALWAYS", Sequence("BY", "DEFAULT")),
                    "AS",
                    "IDENTITY",
                    Bracketed(
                        AnyNumberOf(Ref("AlterSequenceOptionsSegment")), optional=True
                    ),
                ),
                Sequence(
                    OneOf(
                        Sequence(
                            "SET",
                            "GENERATED",
                            OneOf("ALWAYS", Sequence("BY", "DEFAULT")),
                        ),
                        Sequence("SET", Ref("AlterSequenceOptionsSegment")),
                        Sequence(
                            "RESTART", Sequence("WITH", Ref("NumericLiteralSegment"))
                        ),
                    )
                ),
                Sequence(
                    "DROP",
                    "IDENTITY",
                    Ref("IfExistsGrammar", optional=True),
                ),
                Sequence("SET", "STATISTICS", Ref("NumericLiteralSegment")),
                Sequence("SET", Ref("RelationOptionsSegment")),
                # Documentation says you can only provide keys in RESET options, but the
                # actual grammar lets you pass in values too.
                Sequence("RESET", Ref("RelationOptionsSegment")),
                Sequence(
                    "SET", "STORAGE", OneOf("PLAIN", "EXTERNAL", "EXTENDED", "MAIN")
                ),
            ),
        ),
        Sequence("ADD", Ref("TableConstraintSegment")),
        Sequence("ADD", Ref("TableConstraintUsingIndexSegment")),
        Sequence(
            "ALTER",
            "CONSTRAINT",
            Ref("ParameterNameSegment"),
            OneOf("DEFERRABLE", Sequence("NOT", "DEFERRABLE"), optional=True),
            OneOf(
                Sequence("INITIALLY", "DEFERRED"),
                Sequence("INITIALLY", "IMMEDIATE"),
                optional=True,
            ),
        ),
        Sequence("VALIDATE", "CONSTRAINT", Ref("ParameterNameSegment")),
        Sequence(
            "DROP",
            "CONSTRAINT",
            Ref("IfExistsGrammar", optional=True),
            Ref("ParameterNameSegment"),
            Ref("DropBehaviorGrammar", optional=True),
        ),
        Sequence(
            OneOf("ENABLE", "DISABLE"),
            "TRIGGER",
            OneOf(Ref("ParameterNameSegment"), "ALL", "USER"),
        ),
        Sequence(
            "ENABLE", OneOf("REPLICA", "ALWAYS"), "TRIGGER", Ref("ParameterNameSegment")
        ),
        Sequence(
            OneOf(
                "ENABLE",
                "DISABLE",
                Sequence("ENABLE", "REPLICA"),
                Sequence("ENABLE", "RULE"),
            ),
            "RULE",
            Ref("ParameterNameSegment"),
        ),
        Sequence(
            OneOf("DISABLE", "ENABLE", "FORCE", Sequence("NO", "FORCE")),
            "ROW",
            "LEVEL",
            "SECURITY",
        ),
        Sequence("CLUSTER", "ON", Ref("ParameterNameSegment")),
        Sequence("SET", "WITHOUT", OneOf("CLUSTER", "OIDS")),
        Sequence("SET", "TABLESPACE", Ref("TablespaceReferenceSegment")),
        Sequence("SET", OneOf("LOGGED", "UNLOGGED")),
        Sequence("SET", Ref("RelationOptionsSegment")),
        # Documentation says you can only provide keys in RESET options, but the
        # actual grammar lets you pass in values too.
        Sequence("RESET", Ref("RelationOptionsSegment")),
        Sequence(
            Ref.keyword("NO", optional=True), "INHERIT", Ref("TableReferenceSegment")
        ),
        Sequence("OF", Ref("ParameterNameSegment")),
        Sequence("NOT", "OF"),
        Sequence(
            "OWNER",
            "TO",
            OneOf(
                Ref("ParameterNameSegment"),
                "CURRENT_ROLE",
                "CURRENT_USER",
                "SESSION_USER",
            ),
        ),
        Sequence(
            "REPLICA",
            "IDENTITY",
            OneOf(
                "DEFAULT",
                Sequence("USING", "INDEX", Ref("IndexReferenceSegment")),
                "FULL",
                "NOTHING",
            ),
        ),
    )


class VersionIdentifierSegment(BaseSegment):
    """A reference to an version."""

    type = "version_identifier"
    # match grammar (don't allow whitespace)
    match_grammar: Matchable = OneOf(
        Ref("QuotedLiteralSegment"),
        Ref("NakedIdentifierSegment"),
    )


class CreateExtensionStatementSegment(BaseSegment):
    """A `CREATE EXTENSION` statement.

    https://www.postgresql.org/docs/9.1/sql-createextension.html
    """

    type = "create_extension_statement"
    match_grammar: Matchable = Sequence(
        "CREATE",
        "EXTENSION",
        Ref("IfNotExistsGrammar", optional=True),
        Ref("ExtensionReferenceSegment"),
        Ref.keyword("WITH", optional=True),
        Sequence("SCHEMA", Ref("SchemaReferenceSegment"), optional=True),
        Sequence("VERSION", Ref("VersionIdentifierSegment"), optional=True),
        Sequence("FROM", Ref("VersionIdentifierSegment"), optional=True),
        Ref.keyword("CASCADE", optional=True),
    )


class DropExtensionStatementSegment(BaseSegment):
    """A `DROP EXTENSION` statement.

    https://www.postgresql.org/docs/14/sql-dropextension.html
    """

    type = "drop_extension_statement"
    match_grammar: Matchable = Sequence(
        "DROP",
        "EXTENSION",
        Ref("IfExistsGrammar", optional=True),
        Ref("ExtensionReferenceSegment"),
        Ref("DropBehaviorGrammar", optional=True),
    )


class AlterExtensionStatementSegment(BaseSegment):
    """An `ALTER EXTENSION` statement.

    https://www.postgresql.org/docs/16/sql-alterextension.html
    """

    type = "alter_extension_statement"
    match_grammar: Matchable = Sequence(
        "ALTER",
        "EXTENSION",
        Ref("ExtensionReferenceSegment"),
        OneOf(
            Sequence(
                "UPDATE",
                Sequence(
                    "TO",
                    Ref("LiteralGrammar"),
                    optional=True,
                ),
            ),
            Sequence(
                "SET",
                "SCHEMA",
                OneOf(Ref("SchemaReferenceSegment"), "CURRENT_SCHEMA"),
            ),
            Sequence(
                OneOf(
                    "ADD",
                    "DROP",
                ),
                OneOf(
                    Sequence(
                        OneOf(
                            Sequence("ACCESS", "METHOD"),
                            "COLLATION",
                            "CONVERSION",
                            "DOMAIN",
                            Sequence("EVENT", "TRIGGER"),
                            Sequence("FOREIGN", "DATA", "WRAPPER"),
                            Sequence("FOREIGN", "TABLE"),
                            Sequence(
                                Ref.keyword("PROCEDURAL", optional=True),
                                "LANGUAGE",
                            ),
                            "SCHEMA",
                            "SEQUENCE",
                            "SERVER",
                            Sequence(
                                "TEXT",
                                "SEARCH",
                                OneOf(
                                    "CONFIGURATION",
                                    "DICTIONARY",
                                    "PARSER",
                                    "TEMPLATE",
                                ),
                            ),
                            "TYPE",
                        ),
                        Ref("ObjectReferenceSegment"),
                    ),
                    Sequence(
                        OneOf(
                            Sequence("MATERIALIZED", "VIEW"),
                            "TABLE",
                            "VIEW",
                        ),
                        Ref("TableReferenceSegment"),
                    ),
                    Sequence(
                        "AGGREGATE",
                        Ref("ObjectReferenceSegment"),
                        Bracketed(
                            Sequence(
                                # TODO: Is this too permissive?
                                Anything(),
                                optional=True,
                            ),
                            optional=True,
                        ),
                    ),
                    Sequence(
                        "CAST",
                        Bracketed(
                            Sequence(
                                Ref("ObjectReferenceSegment"),
                                "AS",
                                Ref("ObjectReferenceSegment"),
                            ),
                        ),
                    ),
                    Sequence(
                        OneOf(
                            "FUNCTION",
                            "PROCEDURE",
                            "ROUTINE",
                        ),
                        Delimited(
                            Sequence(
                                Ref("FunctionNameSegment"),
                                Ref("FunctionParameterListGrammar", optional=True),
                            ),
                        ),
                    ),
                    Sequence(
                        "OPERATOR",
                        OneOf(
                            Sequence(
                                Ref("ObjectReferenceSegment"),
                                Bracketed(
                                    Delimited(
                                        Ref("DatatypeSegment"),
                                        Ref("CommaSegment"),
                                        Ref("DatatypeSegment"),
                                    ),
                                ),
                            ),
                            Sequence(
                                OneOf("CLASS", "FAMILY"),
                                Ref("ObjectReferenceSegment"),
                                "USING",
                                Ref("IndexAccessMethodSegment"),
                            ),
                        ),
                    ),
                    Sequence("TRANSFORM", "FOR", "TYPE", Ref("ParameterNameSegment")),
                ),
            ),
        ),
    )


class CreateForeignDataWrapperStatementSegment(BaseSegment):
    """A CREATE FOREIGN DATA WRAPPER Statement.

    Docs: https://fdw.dev/catalog/
    """

    type = "create_foreign_data_wrapper"
    match_grammar: Matchable = Sequence(
        "CREATE",
        Ref("ForeignDataWrapperGrammar"),
        Ref("SingleIdentifierGrammar"),
        Indent,
        "HANDLER",
        Ref("SingleIdentifierGrammar"),
        Dedent,
        Indent,
        "VALIDATOR",
        Ref("SingleIdentifierGrammar"),
        Dedent,
    )


class SubscriptionReferenceSegment(ansi.ObjectReferenceSegment):
    """A subscription reference."""

    type = "subscription_reference"


class PublicationReferenceSegment(ansi.ObjectReferenceSegment):
    """A reference to a publication."""

    type = "publication_reference"
    match_grammar: Matchable = Ref("SingleIdentifierGrammar")


class PublicationTableSegment(BaseSegment):
    """Specification for a single table object in a publication."""

    type = "publication_table"
    match_grammar: Matchable = Sequence(
        Ref("ExtendedTableReferenceGrammar"),
        Ref("BracketedColumnReferenceListGrammar", optional=True),
        Sequence("WHERE", Bracketed(Ref("ExpressionSegment")), optional=True),
    )


class PublicationObjectsSegment(BaseSegment):
    """Specification for one or more objects in a publication.

    Unlike the underlying PG grammar which has one object per PublicationObjSpec and
    so requires one to track the previous object type if it's a "continuation object
    type", this grammar groups together the continuation objects, e.g.
    "TABLE a, b, TABLE c, d" results in two segments: one containing references
    "a, b", and the other containing "c, d".

    https://www.postgresql.org/docs/15/sql-createpublication.html
    https://github.com/postgres/postgres/blob/4380c2509d51febad34e1fac0cfaeb98aaa716c5/src/backend/parser/gram.y#L10435-L10530
    """

    type = "publication_objects"
    match_grammar: Matchable = OneOf(
        Sequence(
            "TABLE",
            Delimited(
                Ref("PublicationTableSegment"),
                terminators=[Sequence(Ref("CommaSegment"), OneOf("TABLE", "TABLES"))],
            ),
        ),
        Sequence(
            "TABLES",
            "IN",
            "SCHEMA",
            Delimited(
                OneOf(Ref("SchemaReferenceSegment"), "CURRENT_SCHEMA"),
                terminators=[Sequence(Ref("CommaSegment"), OneOf("TABLE", "TABLES"))],
            ),
        ),
    )


class CreatePublicationStatementSegment(BaseSegment):
    """A `CREATE PUBLICATION` statement.

    https://www.postgresql.org/docs/15/sql-createpublication.html
    https://github.com/postgres/postgres/blob/4380c2509d51febad34e1fac0cfaeb98aaa716c5/src/backend/parser/gram.y#L10390-L10530
    """

    type = "create_publication_statement"
    match_grammar: Matchable = Sequence(
        "CREATE",
        "PUBLICATION",
        Ref("PublicationReferenceSegment"),
        OneOf(
            Sequence("FOR", "ALL", "TABLES"),
            Sequence("FOR", Delimited(Ref("PublicationObjectsSegment"))),
            optional=True,
        ),
        Sequence(
            "WITH",
            Ref("DefinitionParametersSegment"),
            optional=True,
        ),
    )


class AlterPublicationStatementSegment(BaseSegment):
    """A `ALTER PUBLICATION` statement.

    https://www.postgresql.org/docs/15/sql-alterpublication.html
    https://github.com/postgres/postgres/blob/4380c2509d51febad34e1fac0cfaeb98aaa716c5/src/backend/parser/gram.y#L10549
    """

    type = "alter_publication_statement"
    match_grammar: Matchable = Sequence(
        "ALTER",
        "PUBLICATION",
        Ref("PublicationReferenceSegment"),
        OneOf(
            Sequence("SET", Ref("DefinitionParametersSegment")),
            Sequence("ADD", Delimited(Ref("PublicationObjectsSegment"))),
            Sequence("SET", Delimited(Ref("PublicationObjectsSegment"))),
            Sequence("DROP", Delimited(Ref("PublicationObjectsSegment"))),
            Sequence("RENAME", "TO", Ref("PublicationReferenceSegment")),
            Sequence(
                "OWNER",
                "TO",
                OneOf(
                    "CURRENT_ROLE",
                    "CURRENT_USER",
                    "SESSION_USER",
                    # must come last; CURRENT_USER isn't reserved:
                    Ref("RoleReferenceSegment"),
                ),
            ),
        ),
    )


class DropPublicationStatementSegment(BaseSegment):
    """A `DROP PUBLICATION` statement.

    https://www.postgresql.org/docs/15/sql-droppublication.html
    """

    type = "drop_publication_statement"
    match_grammar: Matchable = Sequence(
        "DROP",
        "PUBLICATION",
        Ref("IfExistsGrammar", optional=True),
        Delimited(Ref("PublicationReferenceSegment")),
        Ref("DropBehaviorGrammar", optional=True),
    )


class CreateMaterializedViewStatementSegment(BaseSegment):
    """A `CREATE MATERIALIZED VIEW` statement.

    As specified in https://www.postgresql.org/docs/14/sql-creatematerializedview.html
    """

    type = "create_materialized_view_statement"

    match_grammar = Sequence(
        "CREATE",
        Ref("OrReplaceGrammar", optional=True),
        "MATERIALIZED",
        "VIEW",
        Ref("IfNotExistsGrammar", optional=True),
        Ref("TableReferenceSegment"),
        Ref("BracketedColumnReferenceListGrammar", optional=True),
        Sequence("USING", Ref("ParameterNameSegment"), optional=True),
        Sequence("WITH", Ref("RelationOptionsSegment"), optional=True),
        Sequence("TABLESPACE", Ref("TablespaceReferenceSegment"), optional=True),
        "AS",
        OneOf(
            OptionallyBracketed(Ref("SelectableGrammar")),
            OptionallyBracketed(Sequence("TABLE", Ref("TableReferenceSegment"))),
            Ref("ValuesClauseSegment"),
            OptionallyBracketed(Sequence("EXECUTE", Ref("FunctionSegment"))),
        ),
        Ref("WithDataClauseSegment", optional=True),
    )


class AlterMaterializedViewStatementSegment(BaseSegment):
    """A `ALTER MATERIALIZED VIEW` statement.

    As specified in https://www.postgresql.org/docs/14/sql-altermaterializedview.html
    """

    type = "alter_materialized_view_statement"

    match_grammar = Sequence(
        "ALTER",
        "MATERIALIZED",
        "VIEW",
        OneOf(
            Sequence(
                Ref("IfExistsGrammar", optional=True),
                Ref("TableReferenceSegment"),
                OneOf(
                    Delimited(Ref("AlterMaterializedViewActionSegment")),
                    Sequence(
                        "RENAME",
                        Sequence("COLUMN", optional=True),
                        Ref("ColumnReferenceSegment"),
                        "TO",
                        Ref("ColumnReferenceSegment"),
                    ),
                    Sequence("RENAME", "TO", Ref("TableReferenceSegment")),
                    Sequence("SET", "SCHEMA", Ref("SchemaReferenceSegment")),
                ),
            ),
            Sequence(
                Ref("TableReferenceSegment"),
                Ref.keyword("NO", optional=True),
                "DEPENDS",
                "ON",
                "EXTENSION",
                Ref("ExtensionReferenceSegment"),
            ),
            Sequence(
                "ALL",
                "IN",
                "TABLESPACE",
                Ref("TablespaceReferenceSegment"),
                Sequence(
                    "OWNED",
                    "BY",
                    Delimited(Ref("ObjectReferenceSegment")),
                    optional=True,
                ),
                "SET",
                "TABLESPACE",
                Ref("TablespaceReferenceSegment"),
                Sequence("NOWAIT", optional=True),
            ),
        ),
    )


class AlterMaterializedViewActionSegment(BaseSegment):
    """Alter Materialized View Action Segment.

    https://www.postgresql.org/docs/14/sql-altermaterializedview.html
    """

    type = "alter_materialized_view_action_segment"

    match_grammar = OneOf(
        Sequence(
            "ALTER",
            Ref.keyword("COLUMN", optional=True),
            Ref("ColumnReferenceSegment"),
            OneOf(
                Sequence("SET", "STATISTICS", Ref("NumericLiteralSegment")),
                Sequence(
                    "SET",
                    Bracketed(
                        Delimited(
                            Sequence(
                                Ref("ParameterNameSegment"),
                                Ref("EqualsSegment"),
                                Ref("LiteralGrammar"),
                            ),
                        )
                    ),
                ),
                Sequence(
                    "RESET",
                    Bracketed(Delimited(Ref("ParameterNameSegment"))),
                ),
                Sequence(
                    "SET", "STORAGE", OneOf("PLAIN", "EXTERNAL", "EXTENDED", "MAIN")
                ),
                Sequence("SET", "COMPRESSION", Ref("ParameterNameSegment")),
            ),
        ),
        Sequence("CLUSTER", "ON", Ref("ParameterNameSegment")),
        Sequence("SET", "WITHOUT", "CLUSTER"),
        Sequence(
            "SET",
            Bracketed(
                Delimited(
                    Sequence(
                        Ref("ParameterNameSegment"),
                        Sequence(
                            Ref("EqualsSegment"), Ref("LiteralGrammar"), optional=True
                        ),
                    )
                )
            ),
        ),
        Sequence(
            "RESET",
            Bracketed(Delimited(Ref("ParameterNameSegment"))),
        ),
        Sequence(
            "OWNER",
            "TO",
            OneOf(
                Ref("ObjectReferenceSegment"),
                "CURRENT_ROLE",
                "CURRENT_USER",
                "SESSION_USER",
            ),
        ),
    )


class RefreshMaterializedViewStatementSegment(BaseSegment):
    """A `REFRESH MATERIALIZED VIEW` statement.

    As specified in https://www.postgresql.org/docs/14/sql-refreshmaterializedview.html
    """

    type = "refresh_materialized_view_statement"

    match_grammar = Sequence(
        "REFRESH",
        "MATERIALIZED",
        "VIEW",
        Ref.keyword("CONCURRENTLY", optional=True),
        Ref("TableReferenceSegment"),
        Ref("WithDataClauseSegment", optional=True),
    )


class DropMaterializedViewStatementSegment(BaseSegment):
    """A `DROP MATERIALIZED VIEW` statement.

    As specified in https://www.postgresql.org/docs/14/sql-dropmaterializedview.html
    """

    type = "drop_materialized_view_statement"

    match_grammar = Sequence(
        "DROP",
        "MATERIALIZED",
        "VIEW",
        Ref("IfExistsGrammar", optional=True),
        Delimited(Ref("TableReferenceSegment")),
        Ref("DropBehaviorGrammar", optional=True),
    )


class WithCheckOptionSegment(BaseSegment):
    """WITH [ CASCADED | LOCAL ] CHECK OPTION for Postgres' CREATE VIEWS.

    https://www.postgresql.org/docs/14/sql-createview.html
    """

    type = "with_check_option"
    match_grammar: Matchable = Sequence(
        "WITH", OneOf("CASCADED", "LOCAL"), "CHECK", "OPTION"
    )


class AlterPolicyStatementSegment(BaseSegment):
    """An ALTER POLICY statement.

    As specified in https://www.postgresql.org/docs/current/sql-alterpolicy.html
    """

    type = "alter_policy_statement"

    match_grammar = Sequence(
        "ALTER",
        "POLICY",
        Ref("ObjectReferenceSegment"),
        "ON",
        Ref("TableReferenceSegment"),
        OneOf(
            Sequence("RENAME", "TO", Ref("ObjectReferenceSegment")),
            AnySetOf(
                Sequence(
                    "TO",
                    Delimited(
                        OneOf(
                            Ref("RoleReferenceSegment"),
                            "PUBLIC",
                            "CURRENT_ROLE",
                            "CURRENT_USER",
                            "SESSION_USER",
                        )
                    ),
                ),
                Sequence("USING", Bracketed(Ref("ExpressionSegment"))),
                Sequence(
                    "WITH",
                    "CHECK",
                    Bracketed(Ref("ExpressionSegment")),
                ),
                min_times=1,
            ),
        ),
    )


class CreateViewStatementSegment(BaseSegment):
    """An `Create VIEW` statement.

    As specified in https://www.postgresql.org/docs/14/sql-createview.html
    """

    type = "create_view_statement"

    match_grammar = Sequence(
        "CREATE",
        Ref("OrReplaceGrammar", optional=True),
        Ref("TemporaryGrammar", optional=True),
        Ref.keyword("RECURSIVE", optional=True),
        "VIEW",
        Ref("TableReferenceSegment"),
        Ref("BracketedColumnReferenceListGrammar", optional=True),
        Sequence("WITH", Ref("RelationOptionsSegment"), optional=True),
        "AS",
        OneOf(
            OptionallyBracketed(Ref("SelectableGrammar")),
            Ref("ValuesClauseSegment"),
        ),
        Ref("WithCheckOptionSegment", optional=True),
    )


class AlterViewStatementSegment(BaseSegment):
    """An `ALTER VIEW` statement.

    As specified in https://www.postgresql.org/docs/14/sql-alterview.html
    """

    type = "alter_view_statement"

    match_grammar = Sequence(
        "ALTER",
        "VIEW",
        Ref("IfExistsGrammar", optional=True),
        Ref("TableReferenceSegment"),
        OneOf(
            Sequence(
                "ALTER",
                Ref.keyword("COLUMN", optional=True),
                Ref("ColumnReferenceSegment"),
                OneOf(
                    Sequence(
                        "SET",
                        "DEFAULT",
                        OneOf(
                            Ref("LiteralGrammar"),
                            Ref("FunctionSegment"),
                            Ref("BareFunctionSegment"),
                            Ref("ExpressionSegment"),
                        ),
                    ),
                    Sequence("DROP", "DEFAULT"),
                ),
            ),
            Sequence(
                "OWNER",
                "TO",
                OneOf(
                    Ref("ObjectReferenceSegment"),
                    "CURRENT_ROLE",
                    "CURRENT_USER",
                    "SESSION_USER",
                ),
            ),
            Sequence(
                "RENAME",
                Ref.keyword("COLUMN", optional=True),
                Ref("ColumnReferenceSegment"),
                "TO",
                Ref("ColumnReferenceSegment"),
            ),
            Sequence("RENAME", "TO", Ref("TableReferenceSegment")),
            Sequence("SET", "SCHEMA", Ref("SchemaReferenceSegment")),
            Sequence(
                "SET",
                Bracketed(
                    Delimited(
                        Sequence(
                            Ref("ParameterNameSegment"),
                            Sequence(
                                Ref("EqualsSegment"),
                                Ref("LiteralGrammar"),
                                optional=True,
                            ),
                        )
                    )
                ),
            ),
            Sequence(
                "RESET",
                Bracketed(Delimited(Ref("ParameterNameSegment"))),
            ),
        ),
    )


class DropViewStatementSegment(ansi.DropViewStatementSegment):
    """A `DROP VIEW` statement.

    https://www.postgresql.org/docs/15/sql-dropview.html
    https://github.com/postgres/postgres/blob/4380c2509d51febad34e1fac0cfaeb98aaa716c5/src/backend/parser/gram.y#L6698-L6719
    """

    match_grammar: Matchable = Sequence(
        "DROP",
        "VIEW",
        Ref("IfExistsGrammar", optional=True),
        Delimited(Ref("TableReferenceSegment")),
        Ref("DropBehaviorGrammar", optional=True),
    )


class CreateDatabaseStatementSegment(ansi.CreateDatabaseStatementSegment):
    """A `CREATE DATABASE` statement.

    As specified in https://www.postgresql.org/docs/14/sql-createdatabase.html
    """

    match_grammar = Sequence(
        "CREATE",
        "DATABASE",
        Ref("DatabaseReferenceSegment"),
        Ref.keyword("WITH", optional=True),
        AnyNumberOf(
            Sequence(
                "OWNER",
                Ref("EqualsSegment", optional=True),
                Ref("ObjectReferenceSegment"),
            ),
            Sequence(
                "TEMPLATE",
                Ref("EqualsSegment", optional=True),
                Ref("ObjectReferenceSegment"),
            ),
            Sequence(
                "ENCODING",
                Ref("EqualsSegment", optional=True),
                OneOf(Ref("QuotedLiteralSegment"), "DEFAULT"),
            ),
            OneOf(
                # LOCALE This is a shortcut for setting LC_COLLATE and LC_CTYPE at once.
                # If you specify this, you cannot specify either of those parameters.
                Sequence(
                    "LOCALE",
                    Ref("EqualsSegment", optional=True),
                    Ref("QuotedLiteralSegment"),
                ),
                AnyNumberOf(
                    Sequence(
                        "LC_COLLATE",
                        Ref("EqualsSegment", optional=True),
                        Ref("QuotedLiteralSegment"),
                    ),
                    Sequence(
                        "LC_CTYPE",
                        Ref("EqualsSegment", optional=True),
                        Ref("QuotedLiteralSegment"),
                    ),
                ),
            ),
            Sequence(
                "TABLESPACE",
                Ref("EqualsSegment", optional=True),
                OneOf(Ref("TablespaceReferenceSegment"), "DEFAULT"),
            ),
            Sequence(
                "ALLOW_CONNECTIONS",
                Ref("EqualsSegment", optional=True),
                Ref("BooleanLiteralGrammar"),
            ),
            Sequence(
                "CONNECTION",
                "LIMIT",
                Ref("EqualsSegment", optional=True),
                Ref("NumericLiteralSegment"),
            ),
            Sequence(
                "IS_TEMPLATE",
                Ref("EqualsSegment", optional=True),
                Ref("BooleanLiteralGrammar"),
            ),
        ),
    )


class AlterDatabaseStatementSegment(BaseSegment):
    """A `ALTER DATABASE` statement.

    As specified in https://www.postgresql.org/docs/14/sql-alterdatabase.html
    """

    type = "alter_database_statement"

    match_grammar = Sequence(
        "ALTER",
        "DATABASE",
        Ref("DatabaseReferenceSegment"),
        OneOf(
            Sequence(
                Ref.keyword("WITH", optional=True),
                AnyNumberOf(
                    Sequence("ALLOW_CONNECTIONS", Ref("BooleanLiteralGrammar")),
                    Sequence(
                        "CONNECTION",
                        "LIMIT",
                        Ref("NumericLiteralSegment"),
                    ),
                    Sequence("IS_TEMPLATE", Ref("BooleanLiteralGrammar")),
                    min_times=1,
                ),
            ),
            Sequence("RENAME", "TO", Ref("DatabaseReferenceSegment")),
            Sequence(
                "OWNER",
                "TO",
                OneOf(
                    Ref("ObjectReferenceSegment"),
                    "CURRENT_ROLE",
                    "CURRENT_USER",
                    "SESSION_USER",
                ),
            ),
            Sequence("SET", "TABLESPACE", Ref("TablespaceReferenceSegment")),
            Sequence(
                "SET",
                Ref("ParameterNameSegment"),
                OneOf(
                    Sequence(
                        OneOf("TO", Ref("EqualsSegment")),
                        OneOf(
                            "DEFAULT",
                            Ref("LiteralGrammar"),
                            Ref("NakedIdentifierSegment"),
                            Ref("QuotedIdentifierSegment"),
                        ),
                    ),
                    Sequence("FROM", "CURRENT"),
                ),
            ),
            Sequence("RESET", OneOf("ALL", Ref("ParameterNameSegment"))),
            optional=True,
        ),
    )


class DropDatabaseStatementSegment(ansi.DropDatabaseStatementSegment):
    """A `DROP DATABASE` statement.

    As specified in https://www.postgresql.org/docs/14/sql-dropdatabase.html
    """

    match_grammar = Sequence(
        "DROP",
        "DATABASE",
        Ref("IfExistsGrammar", optional=True),
        Ref("DatabaseReferenceSegment"),
        Sequence(
            Ref.keyword("WITH", optional=True),
            Bracketed("FORCE"),
            optional=True,
        ),
    )


class CreateSubscriptionStatementSegment(BaseSegment):
    """A `CREATE SUBSCRIPTION` statement.

    https://www.postgresql.org/docs/current/sql-createsubscription.html
    """

    type = "create_subscription"
    match_grammar = Sequence(
        "CREATE",
        "SUBSCRIPTION",
        Ref("SubscriptionReferenceSegment"),
        "CONNECTION",
        Ref("QuotedLiteralSegment"),
        "PUBLICATION",
        Delimited(Ref("PublicationReferenceSegment")),
        Sequence(
            "WITH",
            Ref("DefinitionParametersSegment"),
            optional=True,
        ),
    )


class AlterSubscriptionStatementSegment(BaseSegment):
    """An `ALTER SUBSCRIPTION` statement.

    https://www.postgresql.org/docs/current/sql-altersubscription.html
    """

    type = "alter_subscription"
    match_grammar = Sequence(
        "ALTER",
        "SUBSCRIPTION",
        Ref("SubscriptionReferenceSegment"),
        OneOf(
            Sequence("CONNECTION", Ref("QuotedLiteralSegment")),
            Sequence(
                OneOf(
                    "SET",
                    "ADD",
                    "DROP",
                ),
                "PUBLICATION",
                Delimited(Ref("PublicationReferenceSegment")),
                Sequence(
                    "WITH",
                    Ref("DefinitionParametersSegment"),
                    optional=True,
                ),
            ),
            Sequence(
                "REFRESH",
                "PUBLICATION",
                Sequence(
                    "WITH",
                    Ref("DefinitionParametersSegment"),
                    optional=True,
                ),
            ),
            "ENABLE",
            "DISABLE",
            Sequence(
                "SET",
                Ref("DefinitionParametersSegment"),
            ),
            Sequence(
                "SKIP",
                Bracketed(
                    Ref("ParameterNameSegment"),
                    Ref("RawEqualsSegment"),
                    Ref("ExpressionSegment"),
                ),
            ),
            Sequence(
                "OWNER",
                "TO",
                OneOf(
                    Ref("ObjectReferenceSegment"),
                    "CURRENT_ROLE",
                    "CURRENT_USER",
                    "CURRENT_SESSION",
                ),
            ),
            Sequence("RENAME", "TO", Ref("SubscriptionReferenceSegment")),
        ),
    )


class DropSubscriptionStatementSegment(BaseSegment):
    """An `DROP SUBSCRIPTION` statement.

    https://www.postgresql.org/docs/current/sql-dropsubscription.html
    """

    type = "drop_subscription"
    match_grammar = Sequence(
        "DROP",
        "SUBSCRIPTION",
        Ref("IfExistsGrammar", optional=True),
        Ref("SubscriptionReferenceSegment"),
        OneOf("CASCADE", "RESTRICT", optional=True),
    )


class VacuumStatementSegment(BaseSegment):
    """A `VACUUM` statement.

    https://www.postgresql.org/docs/15/sql-vacuum.html
    https://github.com/postgres/postgres/blob/4380c2509d51febad34e1fac0cfaeb98aaa716c5/src/backend/parser/gram.y#L11658
    """

    type = "vacuum_statement"
    match_grammar = Sequence(
        "VACUUM",
        OneOf(
            Sequence(
                Ref.keyword("FULL", optional=True),
                Ref.keyword("FREEZE", optional=True),
                Ref.keyword("VERBOSE", optional=True),
                OneOf("ANALYZE", "ANALYSE", optional=True),
            ),
            Bracketed(
                Delimited(
                    Sequence(
                        OneOf(
                            "FULL",
                            "FREEZE",
                            "VERBOSE",
                            "ANALYZE",
                            "ANALYSE",
                            "DISABLE_PAGE_SKIPPING",
                            "SKIP_LOCKED",
                            "INDEX_CLEANUP",
                            "PROCESS_TOAST",
                            "TRUNCATE",
                            "PARALLEL",
                        ),
                        OneOf(
                            Ref("LiteralGrammar"),
                            Ref("NakedIdentifierSegment"),
                            # https://github.com/postgres/postgres/blob/4380c2509d51febad34e1fac0cfaeb98aaa716c5/src/backend/parser/gram.y#L1810-L1815
                            Ref("OnKeywordAsIdentifierSegment"),
                            optional=True,
                        ),
                    ),
                ),
            ),
            optional=True,
        ),
        Delimited(
            Sequence(
                Ref("TableReferenceSegment"),
                Ref("BracketedColumnReferenceListGrammar", optional=True),
            ),
            optional=True,
        ),
    )


class LikeOptionSegment(BaseSegment):
    """Like Option Segment.

    As specified in https://www.postgresql.org/docs/13/sql-createtable.html
    """

    type = "like_option_segment"

    match_grammar = Sequence(
        OneOf("INCLUDING", "EXCLUDING"),
        OneOf(
            "COMMENTS",
            "CONSTRAINTS",
            "DEFAULTS",
            "GENERATED",
            "IDENTITY",
            "INDEXES",
            "STATISTICS",
            "STORAGE",
            "ALL",
        ),
    )


class ColumnConstraintSegment(ansi.ColumnConstraintSegment):
    """A column option; each CREATE TABLE column can have 0 or more.

    https://www.postgresql.org/docs/13/sql-altertable.html
    """

    # Column constraint from
    # https://www.postgresql.org/docs/12/sql-createtable.html
    match_grammar = Sequence(
        Sequence(
            "CONSTRAINT",
            Ref("ObjectReferenceSegment"),  # Constraint name
            optional=True,
        ),
        OneOf(
            Sequence(Ref.keyword("NOT", optional=True), "NULL"),  # NOT NULL or NULL
            Sequence(
                "CHECK",
                Bracketed(Ref("ExpressionSegment")),
                Sequence("NO", "INHERIT", optional=True),
            ),
            Sequence(  # DEFAULT <value>
                "DEFAULT",
                OneOf(
                    Ref("ShorthandCastSegment"),
                    Ref("LiteralGrammar"),
                    Ref("FunctionSegment"),
                    Ref("BareFunctionSegment"),
                    Ref("ExpressionSegment"),
                ),
            ),
            Sequence("GENERATED", "ALWAYS", "AS", Ref("ExpressionSegment"), "STORED"),
            Sequence(
                "GENERATED",
                OneOf("ALWAYS", Sequence("BY", "DEFAULT")),
                "AS",
                "IDENTITY",
                Bracketed(
                    AnyNumberOf(Ref("AlterSequenceOptionsSegment")), optional=True
                ),
            ),
            Sequence(
                "UNIQUE",
                Sequence(
                    "NULLS",
                    Ref.keyword("NOT", optional=True),
                    "DISTINCT",
                    optional=True,
                ),
                Sequence("WITH", Ref("DefinitionParametersSegment"), optional=True),
                Sequence(
                    "USING",
                    "INDEX",
                    "TABLESPACE",
                    Ref("TablespaceReferenceSegment"),
                    optional=True,
                ),
            ),
            Sequence(
                "PRIMARY",
                "KEY",
                Sequence("WITH", Ref("DefinitionParametersSegment"), optional=True),
                Sequence(
                    "USING",
                    "INDEX",
                    "TABLESPACE",
                    Ref("TablespaceReferenceSegment"),
                    optional=True,
                ),
            ),
            Ref("ReferenceDefinitionGrammar"),  # REFERENCES reftable [ ( refcolumn) ]
        ),
        OneOf("DEFERRABLE", Sequence("NOT", "DEFERRABLE"), optional=True),
        OneOf(
            Sequence("INITIALLY", "DEFERRED"),
            Sequence("INITIALLY", "IMMEDIATE"),
            optional=True,
        ),
    )


class ForeignTableColumnConstraintSegment(ansi.ColumnConstraintSegment):
    """A column option for a foreign table.

    Each CREATE FOREIGN TABLE column can have 0 or more.

    https://www.postgresql.org/docs/16/sql-createforeigntable.html
    """

    match_grammar = Sequence(
        # [ CONSTRAINT constraint_name ]
        Sequence(
            "CONSTRAINT",
            Ref("ObjectReferenceSegment"),
            optional=True,
        ),
        OneOf(
            # NOT NULL | NULL
            Sequence(Ref.keyword("NOT", optional=True), "NULL"),
            # CHECK ( expression ) [ NO INHERIT ]
            Sequence(
                "CHECK",
                Bracketed(Ref("ExpressionSegment")),
                Sequence("NO", "INHERIT", optional=True),
            ),
            # DEFAULT default_expr
            Sequence(
                "DEFAULT",
                OneOf(
                    Ref("ShorthandCastSegment"),
                    Ref("LiteralGrammar"),
                    Ref("FunctionSegment"),
                    Ref("BareFunctionSegment"),
                    Ref("ExpressionSegment"),
                ),
            ),
            # GENERATED ALWAYS AS ( generation_expr ) STORED
            Sequence("GENERATED", "ALWAYS", "AS", Ref("ExpressionSegment"), "STORED"),
        ),
    )


class PartitionBoundSpecSegment(BaseSegment):
    """Partition bound spec.

    As per https://www.postgresql.org/docs/13/sql-altertable.html.
    """

    type = "partition_bound_spec"
    match_grammar = OneOf(
        Sequence(
            "IN",
            Bracketed(Delimited(Ref("ExpressionSegment"))),
        ),
        Sequence(
            "FROM",
            Bracketed(
                Delimited(
                    OneOf(Ref("ExpressionSegment"), "MINVALUE", "MAXVALUE"),
                )
            ),
            "TO",
            Bracketed(
                Delimited(
                    OneOf(Ref("ExpressionSegment"), "MINVALUE", "MAXVALUE"),
                )
            ),
        ),
        Sequence(
            "WITH",
            Bracketed(
                Sequence(
                    "MODULUS",
                    Ref("NumericLiteralSegment"),
                    Ref("CommaSegment"),
                    "REMAINDER",
                    Ref("NumericLiteralSegment"),
                )
            ),
        ),
    )


class TableConstraintSegment(ansi.TableConstraintSegment):
    """A table constraint, e.g. for CREATE TABLE.

    As specified in https://www.postgresql.org/docs/13/sql-altertable.html
    """

    match_grammar = Sequence(
        Sequence(  # [ CONSTRAINT <Constraint name> ]
            "CONSTRAINT", Ref("ObjectReferenceSegment"), optional=True
        ),
        OneOf(
            Sequence(
                "CHECK",
                Bracketed(Ref("ExpressionSegment")),
                Sequence("NO", "INHERIT", optional=True),
            ),
            Sequence(  # UNIQUE ( column_name [, ... ] )
                "UNIQUE",
                Sequence(
                    "NULLS",
                    Ref.keyword("NOT", optional=True),
                    "DISTINCT",
                    optional=True,
                ),
                Ref("BracketedColumnReferenceListGrammar"),
                Ref("IndexParametersSegment", optional=True),
            ),
            Sequence(  # PRIMARY KEY ( column_name [, ... ] ) index_parameters
                Ref("PrimaryKeyGrammar"),
                # Columns making up PRIMARY KEY constraint
                Ref("BracketedColumnReferenceListGrammar"),
                Ref("IndexParametersSegment", optional=True),
            ),
            Sequence(
                "EXCLUDE",
                Sequence("USING", Ref("IndexAccessMethodSegment"), optional=True),
                Bracketed(Delimited(Ref("ExclusionConstraintElementSegment"))),
                Ref("IndexParametersSegment", optional=True),
                Sequence("WHERE", Bracketed(Ref("ExpressionSegment")), optional=True),
            ),
            Sequence(  # FOREIGN KEY ( column_name [, ... ] )
                # REFERENCES reftable [ ( refcolumn [, ... ] ) ]
                "FOREIGN",
                "KEY",
                # Local columns making up FOREIGN KEY constraint
                Ref("BracketedColumnReferenceListGrammar"),
                Ref(
                    "ReferenceDefinitionGrammar"
                ),  # REFERENCES reftable [ ( refcolumn) ]
            ),
        ),
        AnyNumberOf(
            OneOf("DEFERRABLE", Sequence("NOT", "DEFERRABLE")),
            OneOf(
                Sequence("INITIALLY", "DEFERRED"), Sequence("INITIALLY", "IMMEDIATE")
            ),
            Sequence("NOT", "VALID"),
            Sequence("NO", "INHERIT"),
        ),
    )


class ForeignTableTableConstraintSegment(ansi.TableConstraintSegment):
    """A table constraint on a foreign table, e.g. for CREATE FOREIGN TABLE.

    As specified in https://www.postgresql.org/docs/16/sql-createforeigntable.html
    """

    match_grammar = Sequence(
        # [ CONSTRAINT constraint_name ]
        Sequence(
            "CONSTRAINT",
            Ref("ObjectReferenceSegment"),
            optional=True,
        ),
        # CHECK ( expression ) [ NO INHERIT ]
        Sequence(
            "CHECK",
            Bracketed(Ref("ExpressionSegment")),
            Sequence("NO", "INHERIT", optional=True),
        ),
    )


class TableConstraintUsingIndexSegment(BaseSegment):
    """table_constraint_using_index.

    As specified in: https://www.postgresql.org/docs/13/sql-altertable.html.
    """

    type = "table_constraint"
    match_grammar = Sequence(
        Sequence(  # [ CONSTRAINT <Constraint name> ]
            "CONSTRAINT", Ref("ObjectReferenceSegment"), optional=True
        ),
        Sequence(
            OneOf("UNIQUE", Ref("PrimaryKeyGrammar")),
            "USING",
            "INDEX",
            Ref("IndexReferenceSegment"),
        ),
        OneOf("DEFERRABLE", Sequence("NOT", "DEFERRABLE"), optional=True),
        OneOf(
            Sequence("INITIALLY", "DEFERRED"),
            Sequence("INITIALLY", "IMMEDIATE"),
            optional=True,
        ),
    )


class SetConstraintsStatementSegment(BaseSegment):
    """`SET CONSTRAINTS` statement.

    https://www.postgresql.org/docs/current/sql-set-constraints.html
    """

    type = "set_constraint_statement"
    match_grammar = Sequence(
        "SET",
        "CONSTRAINTS",
        OneOf("ALL", Delimited(Ref("ObjectReferenceSegment"))),
        OneOf("DEFERRED", "IMMEDIATE"),
    )


class IndexParametersSegment(BaseSegment):
    """index_parameters.

    As specified in https://www.postgresql.org/docs/13/sql-altertable.html.
    """

    type = "index_parameters"

    match_grammar = Sequence(
        Sequence("INCLUDE", Ref("BracketedColumnReferenceListGrammar"), optional=True),
        Sequence("WITH", Ref("DefinitionParametersSegment"), optional=True),
        Sequence(
            "USING",
            "INDEX",
            "TABLESPACE",
            Ref("TablespaceReferenceSegment"),
            optional=True,
        ),
    )


class IndexElementOptionsSegment(BaseSegment):
    """Index element options segment.

    https://github.com/postgres/postgres/blob/4380c2509d51febad34e1fac0cfaeb98aaa716c5/src/backend/parser/gram.y#L8057
    """

    type = "index_element_options"

    match_grammar = Sequence(
        Sequence("COLLATE", Ref("CollationReferenceSegment"), optional=True),
        Sequence(
            Ref(
                "OperatorClassReferenceSegment",
                exclude=Sequence("NULLS", OneOf("FIRST", "LAST")),
            ),
            Ref("RelationOptionsSegment", optional=True),  # args for opclass
            optional=True,
        ),
        OneOf("ASC", "DESC", optional=True),
        Sequence("NULLS", OneOf("FIRST", "LAST"), optional=True),
    )


class IndexElementSegment(BaseSegment):
    """Index element segment.

    As found in https://www.postgresql.org/docs/15/sql-altertable.html.
    https://github.com/postgres/postgres/blob/4380c2509d51febad34e1fac0cfaeb98aaa716c5/src/backend/parser/gram.y#L8089
    """

    type = "index_element"
    match_grammar = Sequence(
        OneOf(
            Ref("ColumnReferenceSegment"),
            # TODO: This is still not perfect.  This corresponds to
            # func_expr_windowless in the grammar and we don't currently
            # implement everything it provides.
            Ref("FunctionSegment"),
            Bracketed(Ref("ExpressionSegment")),
        ),
        Ref("IndexElementOptionsSegment", optional=True),
    )


class ExclusionConstraintElementSegment(BaseSegment):
    """Exclusion constraint element segment.

    As found in https://www.postgresql.org/docs/15/sql-altertable.html.
    https://github.com/postgres/postgres/blob/4380c2509d51febad34e1fac0cfaeb98aaa716c5/src/backend/parser/gram.y#L4277
    """

    type = "exclusion_constraint_element"
    match_grammar = Sequence(
        Ref("IndexElementSegment"),
        "WITH",
        Ref("ComparisonOperatorGrammar"),
    )


class AlterDefaultPrivilegesStatementSegment(BaseSegment):
    """`ALTER DEFAULT PRIVILEGES` statement.

    ```
    ALTER DEFAULT PRIVILEGES
    [ FOR { ROLE | USER } target_role [, ...] ]
    [ IN SCHEMA schema_name [, ...] ]
    abbreviated_grant_or_revoke
    ```

    https://www.postgresql.org/docs/13/sql-alterdefaultprivileges.html
    """

    type = "alter_default_privileges_statement"
    match_grammar = Sequence(
        "ALTER",
        "DEFAULT",
        "PRIVILEGES",
        Sequence(
            "FOR",
            OneOf("ROLE", "USER"),
            Delimited(
                Ref("ObjectReferenceSegment"),
                terminators=["IN", "GRANT", "REVOKE"],
            ),
            optional=True,
        ),
        Sequence(
            "IN",
            "SCHEMA",
            Delimited(
                Ref("SchemaReferenceSegment"),
                terminators=["GRANT", "REVOKE"],
            ),
            optional=True,
        ),
        OneOf(
            Ref("AlterDefaultPrivilegesGrantSegment"),
            Ref("AlterDefaultPrivilegesRevokeSegment"),
        ),
    )


class AlterDefaultPrivilegesObjectPrivilegesSegment(BaseSegment):
    """`ALTER DEFAULT PRIVILEGES` object privileges.

    https://www.postgresql.org/docs/13/sql-alterdefaultprivileges.html
    """

    type = "alter_default_privileges_object_privilege"
    match_grammar = OneOf(
        Sequence("ALL", Ref.keyword("PRIVILEGES", optional=True)),
        Delimited(
            "CREATE",
            "DELETE",
            "EXECUTE",
            "INSERT",
            "REFERENCES",
            "SELECT",
            "TRIGGER",
            "TRUNCATE",
            "UPDATE",
            "USAGE",
            terminators=["ON"],
        ),
    )


class AlterDefaultPrivilegesSchemaObjectsSegment(BaseSegment):
    """`ALTER DEFAULT PRIVILEGES` schema object types.

    https://www.postgresql.org/docs/13/sql-alterdefaultprivileges.html
    """

    type = "alter_default_privileges_schema_object"
    match_grammar = OneOf(
        "TABLES",
        "FUNCTIONS",
        "ROUTINES",
        "SEQUENCES",
        "TYPES",
        "SCHEMAS",
    )


class AlterDefaultPrivilegesToFromRolesSegment(BaseSegment):
    """The segment after `TO` / `FROM`  in `ALTER DEFAULT PRIVILEGES`.

    `{ [ GROUP ] role_name | PUBLIC } [, ...]`

    https://www.postgresql.org/docs/13/sql-alterdefaultprivileges.html
    """

    type = "alter_default_privileges_to_from_roles"
    match_grammar = OneOf(
        Sequence(
            Ref.keyword("GROUP", optional=True),
            Ref("RoleReferenceSegment"),
        ),
        "PUBLIC",
    )


class AlterDefaultPrivilegesGrantSegment(BaseSegment):
    """`GRANT` for `ALTER DEFAULT PRIVILEGES`.

    https://www.postgresql.org/docs/13/sql-alterdefaultprivileges.html
    """

    type = "alter_default_privileges_grant"
    match_grammar = Sequence(
        "GRANT",
        Ref("AlterDefaultPrivilegesObjectPrivilegesSegment"),
        "ON",
        Ref("AlterDefaultPrivilegesSchemaObjectsSegment"),
        "TO",
        Delimited(
            Ref("AlterDefaultPrivilegesToFromRolesSegment"),
            terminators=["WITH"],
        ),
        Sequence("WITH", "GRANT", "OPTION", optional=True),
    )


class AlterDefaultPrivilegesRevokeSegment(BaseSegment):
    """`REVOKE` for `ALTER DEFAULT PRIVILEGES`.

    https://www.postgresql.org/docs/13/sql-alterdefaultprivileges.html
    """

    type = "alter_default_privileges_revoke"
    match_grammar = Sequence(
        "REVOKE",
        Sequence("GRANT", "OPTION", "FOR", optional=True),
        Ref("AlterDefaultPrivilegesObjectPrivilegesSegment"),
        "ON",
        Ref("AlterDefaultPrivilegesSchemaObjectsSegment"),
        "FROM",
        Delimited(
            Ref("AlterDefaultPrivilegesToFromRolesSegment"),
            terminators=["RESTRICT", "CASCADE"],
        ),
        Ref("DropBehaviorGrammar", optional=True),
    )


class DropOwnedStatementSegment(BaseSegment):
    """A `DROP OWNED` statement.

    https://www.postgresql.org/docs/15/sql-drop-owned.html
    https://github.com/postgres/postgres/blob/4380c2509d51febad34e1fac0cfaeb98aaa716c5/src/backend/parser/gram.y#L6667
    """

    type = "drop_owned_statement"

    match_grammar = Sequence(
        "DROP",
        "OWNED",
        "BY",
        Delimited(
            OneOf(
                "CURRENT_ROLE",
                "CURRENT_USER",
                "SESSION_USER",
                # must come last; CURRENT_USER isn't reserved:
                Ref("RoleReferenceSegment"),
            ),
        ),
        Ref("DropBehaviorGrammar", optional=True),
    )


class ReassignOwnedStatementSegment(BaseSegment):
    """A `REASSIGN OWNED` statement.

    https://www.postgresql.org/docs/15/sql-reassign-owned.html
    https://github.com/postgres/postgres/blob/4380c2509d51febad34e1fac0cfaeb98aaa716c5/src/backend/parser/gram.y#L6678
    """

    type = "reassign_owned_statement"

    match_grammar = Sequence(
        "REASSIGN",
        "OWNED",
        "BY",
        Delimited(
            OneOf(
                "CURRENT_ROLE",
                "CURRENT_USER",
                "SESSION_USER",
                # must come last; CURRENT_USER isn't reserved:
                Ref("RoleReferenceSegment"),
            ),
        ),
        "TO",
        OneOf(
            "CURRENT_ROLE",
            "CURRENT_USER",
            "SESSION_USER",
            # must come last; CURRENT_USER isn't reserved:
            Ref("RoleReferenceSegment"),
        ),
    )


class CommentOnStatementSegment(BaseSegment):
    """`COMMENT ON` statement.

    https://www.postgresql.org/docs/13/sql-comment.html
    """

    type = "comment_clause"

    match_grammar = Sequence(
        "COMMENT",
        "ON",
        Sequence(
            OneOf(
                Sequence(
                    OneOf(
                        "TABLE",
                        # TODO: Create a ViewReferenceSegment
                        "VIEW",
                    ),
                    Ref("TableReferenceSegment"),
                ),
                Sequence(
                    "CAST",
                    Bracketed(
                        Sequence(
                            Ref("ObjectReferenceSegment"),
                            "AS",
                            Ref("ObjectReferenceSegment"),
                        ),
                    ),
                ),
                Sequence(
                    "COLUMN",
                    # TODO: Does this correctly emit a Table Reference?
                    Ref("ColumnReferenceSegment"),
                ),
                Sequence(
                    "CONSTRAINT",
                    Ref("ObjectReferenceSegment"),
                    Sequence(
                        "ON",
                        Ref.keyword("DOMAIN", optional=True),
                        Ref("ObjectReferenceSegment"),
                    ),
                ),
                Sequence(
                    "DATABASE",
                    Ref("DatabaseReferenceSegment"),
                ),
                Sequence(
                    "EXTENSION",
                    Ref("ExtensionReferenceSegment"),
                ),
                Sequence(
                    "FUNCTION",
                    Ref("FunctionNameSegment"),
                    Sequence(Ref("FunctionParameterListGrammar"), optional=True),
                ),
                Sequence(
                    "INDEX",
                    Ref("IndexReferenceSegment"),
                ),
                Sequence(
                    "SCHEMA",
                    Ref("SchemaReferenceSegment"),
                ),
                # TODO: Split out individual items if they have references
                Sequence(
                    OneOf(
                        "COLLATION",
                        "CONVERSION",
                        "DOMAIN",
                        "LANGUAGE",
                        "POLICY",
                        "PUBLICATION",
                        "ROLE",
                        "RULE",
                        "SEQUENCE",
                        "SERVER",
                        "STATISTICS",
                        "SUBSCRIPTION",
                        "TABLESPACE",
                        "TRIGGER",
                        "TYPE",
                        Sequence("ACCESS", "METHOD"),
                        Sequence("EVENT", "TRIGGER"),
                        Sequence("FOREIGN", "DATA", "WRAPPER"),
                        Sequence("FOREIGN", "TABLE"),
                        Sequence("MATERIALIZED", "VIEW"),
                        Sequence("TEXT", "SEARCH", "CONFIGURATION"),
                        Sequence("TEXT", "SEARCH", "DICTIONARY"),
                        Sequence("TEXT", "SEARCH", "PARSER"),
                        Sequence("TEXT", "SEARCH", "TEMPLATE"),
                    ),
                    Ref("ObjectReferenceSegment"),
                    Sequence("ON", Ref("ObjectReferenceSegment"), optional=True),
                ),
                Sequence(
                    OneOf(
                        "AGGREGATE",
                        "PROCEDURE",
                        "ROUTINE",
                    ),
                    Ref("ObjectReferenceSegment"),
                    Bracketed(
                        Sequence(
                            # TODO: Is this too permissive?
                            Anything(),
                            optional=True,
                        ),
                        optional=True,
                    ),
                ),
            ),
            Sequence("IS", OneOf(Ref("QuotedLiteralSegment"), "NULL")),
        ),
    )


class CreateIndexStatementSegment(ansi.CreateIndexStatementSegment):
    """A `CREATE INDEX` statement.

    As specified in https://www.postgresql.org/docs/13/sql-createindex.html
    """

    match_grammar = Sequence(
        "CREATE",
        Ref.keyword("UNIQUE", optional=True),
        "INDEX",
        Ref.keyword("CONCURRENTLY", optional=True),
        Sequence(
            Ref("IfNotExistsGrammar", optional=True),
            Ref("IndexReferenceSegment"),
            optional=True,
        ),
        "ON",
        Ref.keyword("ONLY", optional=True),
        Ref("TableReferenceSegment"),
        Sequence("USING", Ref("IndexAccessMethodSegment"), optional=True),
        Bracketed(Delimited(Ref("IndexElementSegment"))),
        Sequence(
            "INCLUDE", Bracketed(Delimited(Ref("IndexElementSegment"))), optional=True
        ),
        Sequence("NULLS", Ref.keyword("NOT", optional=True), "DISTINCT", optional=True),
        Sequence("WITH", Ref("RelationOptionsSegment"), optional=True),
        Sequence("TABLESPACE", Ref("TablespaceReferenceSegment"), optional=True),
        Sequence("WHERE", Ref("ExpressionSegment"), optional=True),
    )


class AlterIndexStatementSegment(BaseSegment):
    """An ALTER INDEX segment.

    As per https://www.postgresql.org/docs/14/sql-alterindex.html
    """

    type = "alter_index_statement"

    match_grammar = Sequence(
        "ALTER",
        "INDEX",
        OneOf(
            Sequence(
                Ref("IfExistsGrammar", optional=True),
                Ref("IndexReferenceSegment"),
                OneOf(
                    Sequence("RENAME", "TO", Ref("IndexReferenceSegment")),
                    Sequence("SET", "TABLESPACE", Ref("TablespaceReferenceSegment")),
                    Sequence("ATTACH", "PARTITION", Ref("IndexReferenceSegment")),
                    Sequence(
                        Ref.keyword("NO", optional=True),
                        "DEPENDS",
                        "ON",
                        "EXTENSION",
                        Ref("ExtensionReferenceSegment"),
                    ),
                    Sequence(
                        "SET",
                        Bracketed(
                            Delimited(
                                Sequence(
                                    Ref("ParameterNameSegment"),
                                    Sequence(
                                        Ref("EqualsSegment"),
                                        Ref("LiteralGrammar"),
                                        optional=True,
                                    ),
                                )
                            )
                        ),
                    ),
                    Sequence(
                        "RESET", Bracketed(Delimited(Ref("ParameterNameSegment")))
                    ),
                    Sequence(
                        "ALTER",
                        Ref.keyword("COLUMN", optional=True),
                        Ref("NumericLiteralSegment"),
                        "SET",
                        "STATISTICS",
                        Ref("NumericLiteralSegment"),
                    ),
                ),
            ),
            Sequence(
                "ALL",
                "IN",
                "TABLESPACE",
                Ref("TablespaceReferenceSegment"),
                Sequence(
                    "OWNED", "BY", Delimited(Ref("RoleReferenceSegment")), optional=True
                ),
                "SET",
                "TABLESPACE",
                Ref("TablespaceReferenceSegment"),
                Ref.keyword("NOWAIT", optional=True),
            ),
        ),
    )


class ReindexStatementSegment(BaseSegment):
    """A Reindex Statement Segment.

    As per https://www.postgresql.org/docs/14/sql-reindex.html
    """

    type = "reindex_statement_segment"

    match_grammar = Sequence(
        "REINDEX",
        Bracketed(
            Delimited(
                Sequence("CONCURRENTLY", Ref("BooleanLiteralGrammar", optional=True)),
                Sequence(
                    "TABLESPACE",
                    Ref("TablespaceReferenceSegment"),
                ),
                Sequence("VERBOSE", Ref("BooleanLiteralGrammar", optional=True)),
            ),
            optional=True,
        ),
        OneOf(
            Sequence(
                "INDEX",
                Ref.keyword("CONCURRENTLY", optional=True),
                Ref("IndexReferenceSegment"),
            ),
            Sequence(
                "TABLE",
                Ref.keyword("CONCURRENTLY", optional=True),
                Ref("TableReferenceSegment"),
            ),
            Sequence(
                "SCHEMA",
                Ref.keyword("CONCURRENTLY", optional=True),
                Ref("SchemaReferenceSegment"),
            ),
            Sequence(
                OneOf("DATABASE", "SYSTEM"),
                Ref.keyword("CONCURRENTLY", optional=True),
                Ref("DatabaseReferenceSegment"),
            ),
        ),
    )


class DropIndexStatementSegment(ansi.DropIndexStatementSegment):
    """A `DROP INDEX` statement.

    https://www.postgresql.org/docs/15/sql-dropindex.html
    https://github.com/postgres/postgres/blob/4380c2509d51febad34e1fac0cfaeb98aaa716c5/src/backend/parser/gram.y#L6698-L6719
    https://github.com/postgres/postgres/blob/4380c2509d51febad34e1fac0cfaeb98aaa716c5/src/backend/parser/gram.y#L6808-L6829
    """

    match_grammar: Matchable = Sequence(
        "DROP",
        "INDEX",
        Ref.keyword("CONCURRENTLY", optional=True),
        Ref("IfExistsGrammar", optional=True),
        Delimited(Ref("IndexReferenceSegment")),
        Ref("DropBehaviorGrammar", optional=True),
    )


class FrameClauseSegment(ansi.FrameClauseSegment):
    """A frame clause for window functions.

    As specified in https://www.postgresql.org/docs/13/sql-expressions.html
    """

    _frame_extent = ansi.FrameClauseSegment._frame_extent

    _frame_exclusion = Sequence(
        "EXCLUDE",
        OneOf(Sequence("CURRENT", "ROW"), "GROUP", "TIES", Sequence("NO", "OTHERS")),
        optional=True,
    )

    match_grammar = Sequence(
        Ref("FrameClauseUnitGrammar"),
        OneOf(_frame_extent, Sequence("BETWEEN", _frame_extent, "AND", _frame_extent)),
        _frame_exclusion,
    )


class CreateSequenceOptionsSegment(ansi.CreateSequenceOptionsSegment):
    """Options for Create Sequence statement.

    As specified in https://www.postgresql.org/docs/13/sql-createsequence.html
    """

    match_grammar = OneOf(
        Sequence("AS", Ref("DatatypeSegment")),
        Sequence(
            "INCREMENT",
            Ref.keyword("BY", optional=True),
            Ref("SignedSegmentGrammar", optional=True),
            Ref("NumericLiteralSegment"),
        ),
        OneOf(
            Sequence(
                "MINVALUE",
                Ref("SignedSegmentGrammar", optional=True),
                Ref("NumericLiteralSegment"),
            ),
            Sequence("NO", "MINVALUE"),
        ),
        OneOf(
            Sequence(
                "MAXVALUE",
                Ref("SignedSegmentGrammar", optional=True),
                Ref("NumericLiteralSegment"),
            ),
            Sequence("NO", "MAXVALUE"),
        ),
        Sequence(
            "START",
            Ref.keyword("WITH", optional=True),
            Ref("SignedSegmentGrammar", optional=True),
            Ref("NumericLiteralSegment"),
        ),
        Sequence("CACHE", Ref("NumericLiteralSegment")),
        OneOf("CYCLE", Sequence("NO", "CYCLE")),
        Sequence("OWNED", "BY", OneOf("NONE", Ref("ColumnReferenceSegment"))),
    )


class CreateSequenceStatementSegment(BaseSegment):
    """Create Sequence Statement.

    As specified in https://www.postgresql.org/docs/13/sql-createsequence.html
    """

    type = "create_sequence_statement"

    match_grammar = Sequence(
        "CREATE",
        Ref("TemporaryGrammar", optional=True),
        "SEQUENCE",
        Ref("IfNotExistsGrammar", optional=True),
        Ref("SequenceReferenceSegment"),
        AnyNumberOf(Ref("CreateSequenceOptionsSegment"), optional=True),
    )


class AlterSequenceOptionsSegment(ansi.AlterSequenceOptionsSegment):
    """Dialect-specific options for ALTER SEQUENCE statement.

    As specified in https://www.postgresql.org/docs/13/sql-altersequence.html
    """

    match_grammar = OneOf(
        Sequence("AS", Ref("DatatypeSegment")),
        Sequence(
            "INCREMENT",
            Ref.keyword("BY", optional=True),
            Ref("SignedSegmentGrammar", optional=True),
            Ref("NumericLiteralSegment"),
        ),
        OneOf(
            Sequence(
                "MINVALUE",
                Ref("SignedSegmentGrammar", optional=True),
                Ref("NumericLiteralSegment"),
            ),
            Sequence("NO", "MINVALUE"),
        ),
        OneOf(
            Sequence(
                "MAXVALUE",
                Ref("SignedSegmentGrammar", optional=True),
                Ref("NumericLiteralSegment"),
            ),
            Sequence("NO", "MAXVALUE"),
        ),
        # N.B. The SEQUENCE NAME keywords are undocumented but are produced
        # by the pg_dump utility. See discussion in issue #1857.
        Sequence("SEQUENCE", "NAME", Ref("SequenceReferenceSegment")),
        Sequence(
            "START",
            Ref.keyword("WITH", optional=True),
            Ref("SignedSegmentGrammar", optional=True),
            Ref("NumericLiteralSegment"),
        ),
        Sequence(
            "RESTART",
            Ref.keyword("WITH", optional=True),
            Ref("SignedSegmentGrammar", optional=True),
            Ref("NumericLiteralSegment"),
        ),
        Sequence("CACHE", Ref("NumericLiteralSegment")),
        Sequence(Ref.keyword("NO", optional=True), "CYCLE"),
        Sequence("OWNED", "BY", OneOf("NONE", Ref("ColumnReferenceSegment"))),
    )


class AlterSequenceStatementSegment(ansi.AlterSequenceStatementSegment):
    """Alter Sequence Statement.

    As specified in https://www.postgresql.org/docs/13/sql-altersequence.html
    """

    match_grammar = Sequence(
        "ALTER",
        "SEQUENCE",
        Ref("IfExistsGrammar", optional=True),
        Ref("SequenceReferenceSegment"),
        OneOf(
            AnyNumberOf(Ref("AlterSequenceOptionsSegment", optional=True)),
            Sequence(
                "OWNER",
                "TO",
                OneOf(Ref("ParameterNameSegment"), "CURRENT_USER", "SESSION_USER"),
            ),
            Sequence("RENAME", "TO", Ref("SequenceReferenceSegment")),
            Sequence("SET", "SCHEMA", Ref("SchemaReferenceSegment")),
        ),
    )


class DropSequenceStatementSegment(ansi.DropSequenceStatementSegment):
    """Drop Sequence Statement.

    As specified in https://www.postgresql.org/docs/13/sql-dropsequence.html
    """

    match_grammar = Sequence(
        "DROP",
        "SEQUENCE",
        Ref("IfExistsGrammar", optional=True),
        Delimited(Ref("SequenceReferenceSegment")),
        Ref("DropBehaviorGrammar", optional=True),
    )


class StatisticsReferenceSegment(ansi.ObjectReferenceSegment):
    """Statistics Reference."""

    type = "statistics_reference"


class CreateStatisticsStatementSegment(BaseSegment):
    """Create Statistics Segment.

    As specified in https://www.postgresql.org/docs/16/sql-createstatistics.html
    """

    type = "create_statistics_statement"

    match_grammar = Sequence(
        "CREATE",
        "STATISTICS",
        Sequence(
            Ref("IfNotExistsGrammar", optional=True),
            Ref("StatisticsReferenceSegment"),
            optional=True,
        ),
        Bracketed(
            Delimited(
                "DEPENDENCIES",
                "MCV",
                "NDISTINCT",
            ),
            optional=True,
        ),
        "ON",
        Delimited(
            Ref("ColumnReferenceSegment"),
            Ref("ExpressionSegment"),
        ),
        "FROM",
        Ref("TableReferenceSegment"),
    )


class AlterStatisticsStatementSegment(BaseSegment):
    """Alter Statistics Segment.

    As specified in https://www.postgresql.org/docs/16/sql-alterstatistics.html
    """

    type = "alter_statistics_statement"

    match_grammar = Sequence(
        "ALTER",
        "STATISTICS",
        Ref("StatisticsReferenceSegment"),
        OneOf(
            Sequence(
                "OWNER",
                "TO",
                OneOf(
                    OneOf(Ref("ParameterNameSegment"), Ref("QuotedIdentifierSegment")),
                    "CURRENT_ROLE",
                    "CURRENT_USER",
                    "SESSION_USER",
                ),
            ),
            Sequence(
                "RENAME",
                "TO",
                Ref("StatisticsReferenceSegment"),
            ),
            Sequence(
                "SET",
                OneOf(
                    Sequence(
                        "SCHEMA",
                        Ref("SchemaReferenceSegment"),
                    ),
                    Sequence(
                        "STATISTICS",
                        Ref("NumericLiteralSegment"),
                    ),
                ),
            ),
        ),
    )


class DropStatisticsStatementSegment(BaseSegment):
    """Alter Statistics Segment.

    As specified in https://www.postgresql.org/docs/16/sql-dropstatistics.html
    """

    type = "drop_statistics_statement"

    match_grammar = Sequence(
        "DROP",
        "STATISTICS",
        Ref("IfExistsGrammar", optional=True),
        Delimited(Ref("StatisticsReferenceSegment")),
        OneOf(
            "CASCADE",
            "RESTRICT",
            optional=True,
        ),
    )


class AnalyzeStatementSegment(BaseSegment):
    """Analyze Statement Segment.

    As specified in https://www.postgresql.org/docs/13/sql-analyze.html
    """

    type = "analyze_statement"

    _option = Sequence(
        OneOf("VERBOSE", "SKIP_LOCKED"), Ref("BooleanLiteralGrammar", optional=True)
    )

    _tables_and_columns = Sequence(
        Ref("TableReferenceSegment"),
        Bracketed(Delimited(Ref("ColumnReferenceSegment")), optional=True),
    )

    match_grammar = Sequence(
        OneOf("ANALYZE", "ANALYSE"),
        OneOf(Bracketed(Delimited(_option)), "VERBOSE", optional=True),
        Delimited(_tables_and_columns, optional=True),
    )


# Adding PostgreSQL specific statements
class StatementSegment(ansi.StatementSegment):
    """A generic segment, to any of its child subsegments."""

    match_grammar = ansi.StatementSegment.match_grammar.copy(
        insert=[
            Ref("AlterDefaultPrivilegesStatementSegment"),
            Ref("DropOwnedStatementSegment"),
            Ref("ReassignOwnedStatementSegment"),
            Ref("CommentOnStatementSegment"),
            Ref("AnalyzeStatementSegment"),
            Ref("CreateTableAsStatementSegment"),
            Ref("AlterTriggerStatementSegment"),
            Ref("SetStatementSegment"),
            Ref("AlterPolicyStatementSegment"),
            Ref("CreatePolicyStatementSegment"),
            Ref("DropPolicyStatementSegment"),
            Ref("CreateDomainStatementSegment"),
            Ref("AlterDomainStatementSegment"),
            Ref("DropDomainStatementSegment"),
            Ref("CreateMaterializedViewStatementSegment"),
            Ref("AlterMaterializedViewStatementSegment"),
            Ref("DropMaterializedViewStatementSegment"),
            Ref("RefreshMaterializedViewStatementSegment"),
            Ref("AlterDatabaseStatementSegment"),
            Ref("DropDatabaseStatementSegment"),
            Ref("VacuumStatementSegment"),
            Ref("AlterFunctionStatementSegment"),
            Ref("CreateViewStatementSegment"),
            Ref("AlterViewStatementSegment"),
            Ref("ListenStatementSegment"),
            Ref("NotifyStatementSegment"),
            Ref("UnlistenStatementSegment"),
            Ref("LoadStatementSegment"),
            Ref("ResetStatementSegment"),
            Ref("DiscardStatementSegment"),
            Ref("AlterProcedureStatementSegment"),
            Ref("CreateProcedureStatementSegment"),
            Ref("DropProcedureStatementSegment"),
            Ref("CopyStatementSegment"),
            Ref("DoStatementSegment"),
            Ref("AlterIndexStatementSegment"),
            Ref("ReindexStatementSegment"),
            Ref("AlterRoleStatementSegment"),
            Ref("CreateExtensionStatementSegment"),
            Ref("DropExtensionStatementSegment"),
            Ref("AlterExtensionStatementSegment"),
            Ref("CreateSubscriptionStatementSegment"),
            Ref("AlterSubscriptionStatementSegment"),
            Ref("DropSubscriptionStatementSegment"),
            Ref("CreatePublicationStatementSegment"),
            Ref("AlterPublicationStatementSegment"),
            Ref("DropPublicationStatementSegment"),
            Ref("CreateTypeStatementSegment"),
            Ref("AlterTypeStatementSegment"),
            Ref("AlterSchemaStatementSegment"),
            Ref("LockTableStatementSegment"),
            Ref("ClusterStatementSegment"),
            Ref("CreateCollationStatementSegment"),
            Ref("CallStoredProcedureSegment"),
            Ref("CreateServerStatementSegment"),
            Ref("CreateUserMappingStatementSegment"),
            Ref("ImportForeignSchemaStatementSegment"),
            Ref("CreateForeignTableStatementSegment"),
            Ref("DropAggregateStatementSegment"),
            Ref("CreateAggregateStatementSegment"),
            Ref("AlterAggregateStatementSegment"),
            Ref("CreateStatisticsStatementSegment"),
            Ref("AlterStatisticsStatementSegment"),
            Ref("DropStatisticsStatementSegment"),
            Ref("ShowStatementSegment"),
            Ref("SetConstraintsStatementSegment"),
            Ref("CreateForeignDataWrapperStatementSegment"),
            Ref("MetaCommandQueryBufferStatement"),
            Ref("DropForeignTableStatement"),
            Ref("CreateOperatorStatementSegment"),
            Ref("AlterForeignTableStatementSegment"),
<<<<<<< HEAD
            Ref("PrepareStatementSegment"),
            Ref("ExecuteStatementSegment"),
            Ref("DeallocateStatementSegment"),
=======
            Ref("SecurityLabelStatementSegment"),
>>>>>>> 233425c7
        ],
    )


class CreateTriggerStatementSegment(ansi.CreateTriggerStatementSegment):
    """Create Trigger Statement.

    As Specified in https://www.postgresql.org/docs/14/sql-createtrigger.html
    """

    match_grammar = Sequence(
        "CREATE",
        Ref("OrReplaceGrammar", optional=True),
        Ref.keyword("CONSTRAINT", optional=True),
        "TRIGGER",
        Ref("TriggerReferenceSegment"),
        OneOf("BEFORE", "AFTER", Sequence("INSTEAD", "OF")),
        Delimited(
            "INSERT",
            "DELETE",
            "TRUNCATE",
            Sequence(
                "UPDATE",
                Sequence(
                    "OF",
                    Delimited(
                        Ref("ColumnReferenceSegment"),
                        terminators=["OR", "ON"],
                    ),
                    optional=True,
                ),
            ),
            delimiter="OR",
        ),
        "ON",
        Ref("TableReferenceSegment"),
        AnyNumberOf(
            Sequence("FROM", Ref("TableReferenceSegment")),
            OneOf(
                Sequence("NOT", "DEFERRABLE"),
                Sequence(
                    Ref.keyword("DEFERRABLE", optional=True),
                    OneOf(
                        Sequence("INITIALLY", "IMMEDIATE"),
                        Sequence("INITIALLY", "DEFERRED"),
                    ),
                ),
            ),
            Sequence(
                "REFERENCING",
                OneOf("OLD", "NEW"),
                "TABLE",
                "AS",
                Ref("TableReferenceSegment"),
                Sequence(
                    OneOf("OLD", "NEW"),
                    "TABLE",
                    "AS",
                    Ref("TableReferenceSegment"),
                    optional=True,
                ),
            ),
            Sequence(
                "FOR", Ref.keyword("EACH", optional=True), OneOf("ROW", "STATEMENT")
            ),
            Sequence("WHEN", Bracketed(Ref("ExpressionSegment"))),
        ),
        Sequence(
            "EXECUTE",
            OneOf("FUNCTION", "PROCEDURE"),
            Ref("FunctionSegment"),
        ),
    )


class AlterTriggerStatementSegment(BaseSegment):
    """Alter Trigger Statement.

    As Specified in https://www.postgresql.org/docs/14/sql-altertrigger.html
    """

    type = "alter_trigger"

    match_grammar = Sequence(
        "ALTER",
        "TRIGGER",
        Ref("TriggerReferenceSegment"),
        "ON",
        Ref("TableReferenceSegment"),
        OneOf(
            Sequence("RENAME", "TO", Ref("TriggerReferenceSegment")),
            Sequence(
                Ref.keyword("NO", optional=True),
                "DEPENDS",
                "ON",
                "EXTENSION",
                Ref("ExtensionReferenceSegment"),
            ),
        ),
    )


class DropTriggerStatementSegment(ansi.DropTriggerStatementSegment):
    """Drop Trigger Statement.

    As Specified in https://www.postgresql.org/docs/14/sql-droptrigger.html
    """

    match_grammar = Sequence(
        "DROP",
        "TRIGGER",
        Ref("IfExistsGrammar", optional=True),
        Ref("TriggerReferenceSegment"),
        "ON",
        Ref("TableReferenceSegment"),
        Ref("DropBehaviorGrammar", optional=True),
    )


class AliasExpressionSegment(ansi.AliasExpressionSegment):
    """A reference to an object with an `AS` clause.

    The optional AS keyword allows both implicit and explicit aliasing.
    """

    match_grammar = Sequence(
        Ref.keyword("AS", optional=True),
        OneOf(
            Sequence(
                Ref("SingleIdentifierGrammar"),
                Bracketed(Ref("SingleIdentifierListSegment"), optional=True),
            ),
            Sequence(
                Ref("SingleIdentifierGrammar", optional=True),
                Bracketed(
                    Delimited(
                        Sequence(Ref("ParameterNameSegment"), Ref("DatatypeSegment"))
                    )
                ),
            ),
        ),
    )


class AsAliasExpressionSegment(BaseSegment):
    """A reference to an object with an `AS` clause.

    This is used in `InsertStatementSegment` in Postgres
    since the `AS` is not optional in this context.

    N.B. We keep as a separate segment since the `alias_expression`
    type is required for rules to interpret the alias.
    """

    type = "alias_expression"
    match_grammar = Sequence(
        Indent,
        "AS",
        Ref("SingleIdentifierGrammar"),
        Dedent,
    )


class OperationClassReferenceSegment(ansi.ObjectReferenceSegment):
    """A reference to an operation class."""

    type = "operation_class_reference"


class ConflictActionSegment(BaseSegment):
    """A Conflict Action Statement used within an INSERT statement.

    As specified in https://www.postgresql.org/docs/14/sql-insert.html
    """

    type = "conflict_action"

    match_grammar = Sequence(
        "DO",
        OneOf(
            "NOTHING",
            Sequence(
                "UPDATE",
                Indent,
                "SET",
                ImplicitIndent,
                Delimited(
                    OneOf(
                        Sequence(
                            Ref("ColumnReferenceSegment"),
                            Ref("EqualsSegment"),
                            OneOf(Ref("ExpressionSegment"), "DEFAULT"),
                        ),
                        Sequence(
                            Bracketed(Delimited(Ref("ColumnReferenceSegment"))),
                            Ref("EqualsSegment"),
                            Ref.keyword("ROW", optional=True),
                            Bracketed(
                                Delimited(OneOf(Ref("ExpressionSegment"), "DEFAULT"))
                            ),
                        ),
                        Sequence(
                            Bracketed(Delimited(Ref("ColumnReferenceSegment"))),
                            Ref("EqualsSegment"),
                            Bracketed(Ref("SelectableGrammar")),
                        ),
                    )
                ),
                Dedent,
                Sequence("WHERE", Ref("ExpressionSegment"), optional=True),
                Dedent,
            ),
        ),
    )


class ConflictTargetSegment(BaseSegment):
    """A Conflict Target Statement used within an INSERT statement.

    As specified in https://www.postgresql.org/docs/14/sql-insert.html
    """

    type = "conflict_target"

    match_grammar = OneOf(
        Sequence(
            Bracketed(
                Delimited(
                    Sequence(
                        OneOf(
                            Ref("ColumnReferenceSegment"),
                            Bracketed(Ref("ExpressionSegment")),
                            Ref("FunctionSegment"),
                        ),
                        Sequence(
                            "COLLATE",
                            Ref("CollationReferenceSegment"),
                            optional=True,
                        ),
                        Ref("OperationClassReferenceSegment", optional=True),
                    )
                )
            ),
            Sequence("WHERE", Ref("ExpressionSegment"), optional=True),
        ),
        Sequence("ON", "CONSTRAINT", Ref("ParameterNameSegment")),
    )


class InsertStatementSegment(ansi.InsertStatementSegment):
    """An `INSERT` statement.

    https://www.postgresql.org/docs/14/sql-insert.html
    """

    match_grammar = Sequence(
        "INSERT",
        "INTO",
        Ref("TableReferenceSegment"),
        Ref("AsAliasExpressionSegment", optional=True),
        Ref("BracketedColumnReferenceListGrammar", optional=True),
        Sequence("OVERRIDING", OneOf("SYSTEM", "USER"), "VALUE", optional=True),
        OneOf(
            Sequence("DEFAULT", "VALUES"),
            Ref("SelectableGrammar"),
        ),
        Sequence(
            "ON",
            "CONFLICT",
            Ref("ConflictTargetSegment", optional=True),
            Ref("ConflictActionSegment"),
            optional=True,
        ),
        Sequence(
            "RETURNING",
            Indent,
            OneOf(
                Ref("StarSegment"),
                Delimited(
                    Sequence(
                        Ref("ExpressionSegment"),
                        Ref("AsAliasExpressionSegment", optional=True),
                    ),
                ),
            ),
            Dedent,
            optional=True,
        ),
    )


class DropTypeStatementSegment(ansi.DropTypeStatementSegment):
    """Drop Type Statement.

    As specified in https://www.postgresql.org/docs/14/sql-droptype.html
    """

    match_grammar = Sequence(
        "DROP",
        "TYPE",
        Ref("IfExistsGrammar", optional=True),
        Delimited(Ref("DatatypeSegment")),
        Ref("DropBehaviorGrammar", optional=True),
    )


class SetStatementSegment(BaseSegment):
    """Set Statement.

    As specified in https://www.postgresql.org/docs/14/sql-set.html
    Also: https://www.postgresql.org/docs/15/sql-set-role.html (still a VariableSetStmt)
    https://github.com/postgres/postgres/blob/4380c2509d51febad34e1fac0cfaeb98aaa716c5/src/backend/parser/gram.y#L1584
    """

    type = "set_statement"

    match_grammar = Sequence(
        "SET",
        OneOf("SESSION", "LOCAL", optional=True),
        OneOf(
            Sequence(
                Ref("ParameterNameSegment"),
                OneOf("TO", Ref("EqualsSegment")),
                OneOf(
                    "DEFAULT",
                    Delimited(
                        Ref("LiteralGrammar"),
                        Ref("NakedIdentifierSegment"),
                        Ref("QuotedIdentifierSegment"),
                        # https://github.com/postgres/postgres/blob/4380c2509d51febad34e1fac0cfaeb98aaa716c5/src/backend/parser/gram.y#L1810-L1815
                        Ref("OnKeywordAsIdentifierSegment"),
                    ),
                ),
            ),
            Sequence(
                "TIME", "ZONE", OneOf(Ref("QuotedLiteralSegment"), "LOCAL", "DEFAULT")
            ),
            Sequence("SCHEMA", Ref("QuotedLiteralSegment")),
            Sequence("ROLE", OneOf("NONE", Ref("RoleReferenceSegment"))),
        ),
    )


class CreatePolicyStatementSegment(BaseSegment):
    """A `CREATE POLICY` statement.

    As Specified in https://www.postgresql.org/docs/14/sql-createpolicy.html
    """

    type = "create_policy_statement"
    match_grammar = Sequence(
        "CREATE",
        "POLICY",
        Ref("ObjectReferenceSegment"),
        "ON",
        Ref("TableReferenceSegment"),
        Sequence("AS", OneOf("PERMISSIVE", "RESTRICTIVE"), optional=True),
        Sequence(
            "FOR", OneOf("ALL", "SELECT", "INSERT", "UPDATE", "DELETE"), optional=True
        ),
        Sequence(
            "TO",
            Delimited(
                OneOf(
                    Ref("ObjectReferenceSegment"),
                    "PUBLIC",
                    "CURRENT_ROLE",
                    "CURRENT_USER",
                    "SESSION_USER",
                )
            ),
            optional=True,
        ),
        Sequence("USING", Bracketed(Ref("ExpressionSegment")), optional=True),
        Sequence("WITH", "CHECK", Bracketed(Ref("ExpressionSegment")), optional=True),
    )


class CallStoredProcedureSegment(BaseSegment):
    """This is a CALL statement used to execute a stored procedure.

    https://www.postgresql.org/docs/14/sql-call.html
    """

    type = "call_statement"

    match_grammar = Sequence(
        "CALL",
        Ref("FunctionSegment"),
    )


class CreateDomainStatementSegment(BaseSegment):
    """A `CREATE Domain` statement.

    As Specified in https://www.postgresql.org/docs/current/sql-createdomain.html
    """

    type = "create_domain_statement"
    match_grammar = Sequence(
        "CREATE",
        "DOMAIN",
        Ref("ObjectReferenceSegment"),
        Sequence("AS", optional=True),
        Ref("DatatypeSegment"),
        Sequence("COLLATE", Ref("CollationReferenceSegment"), optional=True),
        Sequence("DEFAULT", Ref("ExpressionSegment"), optional=True),
        AnyNumberOf(
            Sequence(
                Sequence(
                    "CONSTRAINT",
                    Ref("ObjectReferenceSegment"),
                    optional=True,
                ),
                OneOf(
                    Sequence(Ref.keyword("NOT", optional=True), "NULL"),
                    Sequence("CHECK", Ref("ExpressionSegment")),
                ),
            ),
        ),
    )


class AlterDomainStatementSegment(BaseSegment):
    """An `ALTER DOMAIN` statement.

    As Specified in https://www.postgresql.org/docs/current/sql-alterdomain.html
    """

    type = "alter_domain_statement"
    match_grammar: Matchable = Sequence(
        "ALTER",
        "DOMAIN",
        Ref("ObjectReferenceSegment"),
        OneOf(
            Sequence(
                "SET",
                "DEFAULT",
                Ref("ExpressionSegment"),
            ),
            Sequence(
                "DROP",
                "DEFAULT",
            ),
            Sequence(OneOf("SET", "DROP"), "NOT", "NULL"),
            Sequence(
                "ADD",
                Sequence(
                    "CONSTRAINT",
                    Ref("ObjectReferenceSegment"),
                    optional=True,
                ),
                OneOf(
                    Sequence(Ref.keyword("NOT", optional=True), "NULL"),
                    Sequence("CHECK", Ref("ExpressionSegment")),
                ),
                Sequence("NOT", "VALID", optional=True),
            ),
            Sequence(
                "DROP",
                "CONSTRAINT",
                Ref("IfExistsGrammar", optional=True),
                Ref("ObjectReferenceSegment"),
                OneOf("RESTRICT", "CASCADE", optional=True),
            ),
            Sequence(
                "RENAME",
                "CONSTRAINT",
                Ref("ObjectReferenceSegment"),
                "TO",
                Ref("ObjectReferenceSegment"),
            ),
            Sequence(
                "VALIDATE",
                "CONSTRAINT",
                Ref("ObjectReferenceSegment"),
            ),
            Sequence(
                "OWNER",
                "TO",
                OneOf(
                    Ref("ObjectReferenceSegment"),
                    "CURRENT_ROLE",
                    "CURRENT_USER",
                    "SESSION_USER",
                ),
            ),
            Sequence(
                "RENAME",
                "TO",
                Ref("ObjectReferenceSegment"),
            ),
            Sequence(
                "SET",
                "SCHEMA",
                Ref("ObjectReferenceSegment"),
            ),
        ),
    )


class DropDomainStatementSegment(BaseSegment):
    """Drop Domain Statement.

    As Specified in https://www.postgresql.org/docs/current/sql-dropdomain.html
    """

    type = "drop_domain_statement"
    match_grammar = Sequence(
        "DROP",
        "DOMAIN",
        Ref("IfExistsGrammar", optional=True),
        Delimited(Ref("ObjectReferenceSegment")),
        Ref("DropBehaviorGrammar", optional=True),
    )


class DropPolicyStatementSegment(BaseSegment):
    """A `DROP POLICY` statement.

    As Specified in https://www.postgresql.org/docs/14/sql-droppolicy.html
    """

    type = "drop_policy_statement"
    match_grammar = Sequence(
        "DROP",
        "POLICY",
        Ref("IfExistsGrammar", optional=True),
        Ref("ObjectReferenceSegment"),
        "ON",
        Ref("TableReferenceSegment"),
        Ref("DropBehaviorGrammar", optional=True),
    )


class LoadStatementSegment(BaseSegment):
    """A `LOAD` statement.

    As Specified in https://www.postgresql.org/docs/14/sql-load.html
    """

    type = "load_statement"
    match_grammar = Sequence(
        "LOAD",
        Ref("QuotedLiteralSegment"),
    )


class ResetStatementSegment(BaseSegment):
    """A `RESET` statement.

    As Specified in https://www.postgresql.org/docs/14/sql-reset.html
    Also, RESET ROLE from: https://www.postgresql.org/docs/15/sql-set-role.html
    """

    type = "reset_statement"
    match_grammar = Sequence(
        "RESET",
        OneOf("ALL", "ROLE", Ref("ParameterNameSegment")),
    )


class DiscardStatementSegment(BaseSegment):
    """A `DISCARD` statement.

    As Specified in https://www.postgresql.org/docs/14/sql-discard.html
    """

    type = "discard_statement"
    match_grammar = Sequence(
        "DISCARD",
        OneOf(
            "ALL",
            "PLANS",
            "SEQUENCES",
            "TEMPORARY",
            "TEMP",
        ),
    )


class ListenStatementSegment(BaseSegment):
    """A `LISTEN` statement.

    As Specified in https://www.postgresql.org/docs/14/sql-listen.html
    """

    type = "listen_statement"
    match_grammar = Sequence("LISTEN", Ref("SingleIdentifierGrammar"))


class NotifyStatementSegment(BaseSegment):
    """A `NOTIFY` statement.

    As Specified in https://www.postgresql.org/docs/14/sql-notify.html
    """

    type = "notify_statement"
    match_grammar = Sequence(
        "NOTIFY",
        Ref("SingleIdentifierGrammar"),
        Sequence(
            Ref("CommaSegment"),
            Ref("QuotedLiteralSegment"),
            optional=True,
        ),
    )


class UnlistenStatementSegment(BaseSegment):
    """A `UNLISTEN` statement.

    As Specified in https://www.postgresql.org/docs/14/sql-unlisten.html
    """

    type = "unlisten_statement"
    match_grammar = Sequence(
        "UNLISTEN",
        OneOf(
            Ref("SingleIdentifierGrammar"),
            Ref("StarSegment"),
        ),
    )


class TruncateStatementSegment(ansi.TruncateStatementSegment):
    """`TRUNCATE TABLE` statement.

    https://www.postgresql.org/docs/14/sql-truncate.html
    """

    match_grammar = Sequence(
        "TRUNCATE",
        Ref.keyword("TABLE", optional=True),
        Delimited(
            OneOf(
                Sequence(
                    Ref.keyword("ONLY", optional=True),
                    Ref("TableReferenceSegment"),
                ),
                Sequence(
                    Ref("TableReferenceSegment"),
                    Ref("StarSegment", optional=True),
                ),
            ),
        ),
        Sequence(
            OneOf("RESTART", "CONTINUE"),
            "IDENTITY",
            optional=True,
        ),
        Ref(
            "DropBehaviorGrammar",
            optional=True,
        ),
    )


class CopyStatementSegment(BaseSegment):
    """A `COPY` statement.

    As Specified in https://www.postgresql.org/docs/14/sql-copy.html
    """

    type = "copy_statement"

    _target_subset = OneOf(
        Ref("QuotedLiteralSegment"), Sequence("PROGRAM", Ref("QuotedLiteralSegment"))
    )

    _table_definition = Sequence(
        Ref("TableReferenceSegment"),
        Bracketed(Delimited(Ref("ColumnReferenceSegment")), optional=True),
    )

    _option = Sequence(
        Ref.keyword("WITH", optional=True),
        Bracketed(
            Delimited(
                AnySetOf(
                    Sequence("FORMAT", Ref("SingleIdentifierGrammar")),
                    Sequence("FREEZE", Ref("BooleanLiteralGrammar", optional=True)),
                    Sequence("DELIMITER", Ref("QuotedLiteralSegment")),
                    Sequence("NULL", Ref("QuotedLiteralSegment")),
                    Sequence("HEADER", Ref("BooleanLiteralGrammar", optional=True)),
                    Sequence("QUOTE", Ref("QuotedLiteralSegment")),
                    Sequence("ESCAPE", Ref("QuotedLiteralSegment")),
                    Sequence(
                        "FORCE_QUOTE",
                        OneOf(
                            Bracketed(Delimited(Ref("ColumnReferenceSegment"))),
                            Ref("StarSegment"),
                        ),
                    ),
                    Sequence(
                        "FORCE_NOT_NULL",
                        Bracketed(Delimited(Ref("ColumnReferenceSegment"))),
                    ),
                    Sequence(
                        "FORCE_NULL",
                        Bracketed(Delimited(Ref("ColumnReferenceSegment"))),
                    ),
                    Sequence("ENCODING", Ref("QuotedLiteralSegment")),
                )
            )
        ),
        optional=True,
    )

    _postgres9_compatible_stdin_options = Sequence(
        Ref.keyword("WITH", optional=True),
        AnySetOf(
            Sequence("BINARY"),
            Sequence(
                "DELIMITER",
                Ref.keyword("AS", optional=True),
                Ref("QuotedLiteralSegment"),
            ),
            Sequence(
                "NULL", Ref.keyword("AS", optional=True), Ref("QuotedLiteralSegment")
            ),
            Sequence(
                "CSV",
                OneOf(
                    "HEADER",
                    Sequence(
                        "QUOTE",
                        Ref.keyword("AS", optional=True),
                        Ref("QuotedLiteralSegment"),
                    ),
                    Sequence(
                        "ESCAPE",
                        Ref.keyword("AS", optional=True),
                        Ref("QuotedLiteralSegment"),
                    ),
                    Sequence(
                        "FORCE",
                        "NOT",
                        "NULL",
                        Delimited(Ref("ColumnReferenceSegment")),
                    ),
                    optional=True,
                ),
            ),
            optional=True,
        ),
        optional=True,
    )

    _postgres9_compatible_stdout_options = Sequence(
        Ref.keyword("WITH", optional=True),
        AnySetOf(
            Sequence("BINARY"),
            Sequence(
                "DELIMITER",
                Ref.keyword("AS", optional=True),
                Ref("QuotedLiteralSegment"),
            ),
            Sequence(
                "NULL", Ref.keyword("AS", optional=True), Ref("QuotedLiteralSegment")
            ),
            Sequence(
                "CSV",
                OneOf(
                    "HEADER",
                    Sequence(
                        "QUOTE",
                        Ref.keyword("AS", optional=True),
                        Ref("QuotedLiteralSegment"),
                    ),
                    Sequence(
                        "ESCAPE",
                        Ref.keyword("AS", optional=True),
                        Ref("QuotedLiteralSegment"),
                    ),
                    Sequence(
                        "FORCE",
                        "QUOTE",
                        OneOf(
                            Bracketed(Delimited(Ref("ColumnReferenceSegment"))),
                            Ref("StarSegment"),
                        ),
                    ),
                    optional=True,
                ),
            ),
            optional=True,
        ),
        optional=True,
    )

    match_grammar = Sequence(
        "COPY",
        OneOf(
            Sequence(
                _table_definition,
                "FROM",
                OneOf(
                    _target_subset,
                    Sequence("STDIN"),
                ),
                _option,
                Sequence("WHERE", Ref("ExpressionSegment"), optional=True),
            ),
            Sequence(
                _table_definition,
                "FROM",
                OneOf(
                    Ref("QuotedLiteralSegment"),
                    Sequence("STDIN"),
                ),
                _postgres9_compatible_stdin_options,
            ),
            Sequence(
                OneOf(
                    _table_definition, Bracketed(Ref("UnorderedSelectStatementSegment"))
                ),
                "TO",
                OneOf(
                    _target_subset,
                    Sequence("STDOUT"),
                ),
                _option,
            ),
            Sequence(
                OneOf(
                    _table_definition, Bracketed(Ref("UnorderedSelectStatementSegment"))
                ),
                "TO",
                OneOf(
                    Ref("QuotedLiteralSegment"),
                    Sequence("STDOUT"),
                ),
                _postgres9_compatible_stdout_options,
            ),
        ),
    )


class LanguageClauseSegment(BaseSegment):
    """Clause specifying language used for executing anonymous code blocks."""

    type = "language_clause"

    match_grammar = Sequence(
        "LANGUAGE",
        OneOf(Ref("NakedIdentifierSegment"), Ref("SingleQuotedIdentifierSegment")),
    )


class DoStatementSegment(BaseSegment):
    """A `DO` statement for executing anonymous code blocks.

    As specified in https://www.postgresql.org/docs/14/sql-do.html
    """

    type = "do_statement"

    match_grammar = Sequence(
        "DO",
        OneOf(
            Sequence(
                Ref("LanguageClauseSegment", optional=True),
                Ref("QuotedLiteralSegment"),
            ),
            Sequence(
                Ref("QuotedLiteralSegment"),
                Ref("LanguageClauseSegment", optional=True),
            ),
        ),
    )


class CTEDefinitionSegment(ansi.CTEDefinitionSegment):
    """A CTE Definition from a WITH statement.

    https://www.postgresql.org/docs/14/queries-with.html

    TODO: Data-Modifying Statements (INSERT, UPDATE, DELETE) in WITH
    """

    match_grammar = Sequence(
        Ref("SingleIdentifierGrammar"),
        Ref("CTEColumnList", optional=True),
        "AS",
        Sequence(Ref.keyword("NOT", optional=True), "MATERIALIZED", optional=True),
        Bracketed(
            Ref("SelectableGrammar"),
            parse_mode=ParseMode.GREEDY,
        ),
        OneOf(
            Sequence(
                "SEARCH",
                OneOf(
                    "BREADTH",
                    "DEPTH",
                ),
                "FIRST",
                "BY",
                Ref("ColumnReferenceSegment"),
                "SET",
                Ref("ColumnReferenceSegment"),
            ),
            Sequence(
                "CYCLE",
                Ref("ColumnReferenceSegment"),
                "SET",
                Ref("ColumnReferenceSegment"),
                "USING",
                Ref("ColumnReferenceSegment"),
            ),
            optional=True,
        ),
    )


class ValuesClauseSegment(ansi.ValuesClauseSegment):
    """A `VALUES` clause within in `WITH` or `SELECT`."""

    match_grammar = Sequence(
        "VALUES",
        Delimited(
            Bracketed(
                Delimited(
                    Ref("ExpressionSegment"),
                    # DEFAULT keyword used in
                    # INSERT INTO statement.
                    "DEFAULT",
                ),
                parse_mode=ParseMode.GREEDY,
            ),
        ),
        Ref("AliasExpressionSegment", optional=True),
        Ref("OrderByClauseSegment", optional=True),
        Ref("LimitClauseSegment", optional=True),
    )


class DeleteStatementSegment(ansi.DeleteStatementSegment):
    """A `DELETE` statement.

    https://www.postgresql.org/docs/14/sql-delete.html
    """

    match_grammar = Sequence(
        "DELETE",
        "FROM",
        Ref.keyword("ONLY", optional=True),
        Ref("TableReferenceSegment"),
        Ref("StarSegment", optional=True),
        Ref("AliasExpressionSegment", optional=True),
        Sequence(
            "USING",
            Indent,
            Delimited(
                Sequence(
                    Ref("TableExpressionSegment"),
                    Ref("AliasExpressionSegment", optional=True),
                ),
            ),
            Dedent,
            optional=True,
        ),
        Ref("JoinClauseSegment", optional=True),
        OneOf(
            Sequence("WHERE", "CURRENT", "OF", Ref("ObjectReferenceSegment")),
            Ref("WhereClauseSegment"),
            optional=True,
        ),
        Sequence(
            "RETURNING",
            Indent,
            OneOf(
                Ref("StarSegment"),
                Delimited(
                    Sequence(
                        Ref("ExpressionSegment"),
                        Ref("AliasExpressionSegment", optional=True),
                    ),
                ),
            ),
            Dedent,
            optional=True,
        ),
    )


class SetClauseSegment(BaseSegment):
    """SQL 1992 set clause.

    <set clause> ::=
              <object column> <equals operator> <update source>

         <update source> ::=
                <value expression>
              | <null specification>
              | DEFAULT

         <object column> ::= <column name>
    """

    type = "set_clause"

    match_grammar: Matchable = Sequence(
        OneOf(
            Sequence(
                Ref("ColumnReferenceSegment"),
                Ref("ArrayAccessorSegment", optional=True),
                Ref("EqualsSegment"),
                OneOf(
                    Ref("LiteralGrammar"),
                    Ref("BareFunctionSegment"),
                    Ref("FunctionSegment"),
                    Ref("ColumnReferenceSegment"),
                    Ref("ExpressionSegment"),
                    "DEFAULT",
                ),
                AnyNumberOf(Ref("ShorthandCastSegment")),
            ),
            Sequence(
                Bracketed(
                    Delimited(
                        Ref("ColumnReferenceSegment"),
                    ),
                ),
                Ref("EqualsSegment"),
                Bracketed(
                    OneOf(
                        # Potentially a bracketed SELECT
                        Ref("SelectableGrammar"),
                        # Or a delimited list of literals
                        Delimited(
                            Sequence(
                                OneOf(
                                    Ref("LiteralGrammar"),
                                    Ref("BareFunctionSegment"),
                                    Ref("FunctionSegment"),
                                    Ref("ColumnReferenceSegment"),
                                    Ref("ExpressionSegment"),
                                    "DEFAULT",
                                ),
                                AnyNumberOf(Ref("ShorthandCastSegment")),
                            ),
                        ),
                    ),
                ),
            ),
        ),
    )


class UpdateStatementSegment(BaseSegment):
    """An `Update` statement.

    https://www.postgresql.org/docs/current/sql-update.html
    """

    type = "update_statement"
    match_grammar: Matchable = Sequence(
        # TODO add [ WITH [ RECURSIVE ] with_query [, ...] ]
        "UPDATE",
        Ref.keyword("ONLY", optional=True),
        Indent,
        Ref("TableReferenceSegment"),
        # SET is not a reserved word in all dialects (e.g. RedShift)
        # So specifically exclude as an allowed implicit alias to avoid parsing errors
        Ref("AliasExpressionSegment", exclude=Ref.keyword("SET"), optional=True),
        Dedent,
        Ref("SetClauseListSegment"),
        Ref("FromClauseSegment", optional=True),
        OneOf(
            Sequence("WHERE", "CURRENT", "OF", Ref("ObjectReferenceSegment")),
            Ref("WhereClauseSegment"),
            optional=True,
        ),
        Sequence(
            "RETURNING",
            Indent,
            OneOf(
                Ref("StarSegment"),
                Delimited(
                    Sequence(
                        Ref("ExpressionSegment"),
                        Ref("AliasExpressionSegment", optional=True),
                    ),
                ),
            ),
            Dedent,
            optional=True,
        ),
    )


class CreateTypeStatementSegment(BaseSegment):
    """A `CREATE TYPE` statement.

    https://www.postgresql.org/docs/current/sql-createtype.html
    """

    type = "create_type_statement"
    match_grammar: Matchable = Sequence(
        "CREATE",
        "TYPE",
        Ref("ObjectReferenceSegment"),
        Sequence("AS", OneOf("ENUM", "RANGE", optional=True), optional=True),
        Bracketed(Delimited(Anything(), optional=True), optional=True),
    )


class AlterTypeStatementSegment(BaseSegment):
    """An `ALTER TYPE` statement.

    https://www.postgresql.org/docs/current/sql-altertype.html
    """

    type = "alter_type_statement"
    match_grammar: Matchable = Sequence(
        "ALTER",
        "TYPE",
        Ref("ObjectReferenceSegment"),
        OneOf(
            Sequence(
                "OWNER",
                "TO",
                OneOf(
                    "CURRENT_USER",
                    "SESSION_USER",
                    "CURRENT_ROLE",
                    Ref("ObjectReferenceSegment"),
                ),
            ),
            Sequence(
                "RENAME",
                "VALUE",
                Ref("QuotedLiteralSegment"),
                "TO",
                Ref("QuotedLiteralSegment"),
            ),
            Sequence(
                "RENAME",
                "TO",
                Ref("ObjectReferenceSegment"),
            ),
            Sequence(
                "SET",
                "SCHEMA",
                Ref("SchemaReferenceSegment"),
            ),
            Delimited(
                Sequence(
                    "ADD",
                    "ATTRIBUTE",
                    Ref("ColumnReferenceSegment"),
                    Ref("DatatypeSegment"),
                    Sequence(
                        "COLLATE",
                        Ref("CollationReferenceSegment"),
                        optional=True,
                    ),
                    Ref("CascadeRestrictGrammar", optional=True),
                ),
                Sequence(
                    "ALTER",
                    "ATTRIBUTE",
                    Ref("ColumnReferenceSegment"),
                    Sequence("SET", "DATA", optional=True),
                    "TYPE",
                    Ref("DatatypeSegment"),
                    Sequence(
                        "COLLATE",
                        Ref("CollationReferenceSegment"),
                        optional=True,
                    ),
                    Ref("CascadeRestrictGrammar", optional=True),
                ),
                Sequence(
                    "DROP",
                    "ATTRIBUTE",
                    Ref("IfExistsGrammar", optional=True),
                    Ref("ColumnReferenceSegment"),
                    Ref("CascadeRestrictGrammar", optional=True),
                ),
                Sequence(
                    "RENAME",
                    "ATTRIBUTE",
                    Ref("ColumnReferenceSegment"),
                    "TO",
                    Ref("ColumnReferenceSegment"),
                    Ref("CascadeRestrictGrammar", optional=True),
                ),
            ),
            Sequence(
                "ADD",
                "VALUE",
                Ref("IfNotExistsGrammar", optional=True),
                Ref("QuotedLiteralSegment"),
                Sequence(
                    OneOf("BEFORE", "AFTER"), Ref("QuotedLiteralSegment"), optional=True
                ),
            ),
        ),
    )


class CreateCollationStatementSegment(BaseSegment):
    """A `CREATE COLLATION` statement.

    https://www.postgresql.org/docs/current/sql-createcollation.html
    """

    type = "create_collation_statement"
    match_grammar: Matchable = Sequence(
        "CREATE",
        "COLLATION",
        Ref("IfNotExistsGrammar", optional=True),
        Ref("ObjectReferenceSegment"),
        OneOf(
            Bracketed(
                Delimited(
                    Sequence(
                        "LOCALE",
                        Ref("EqualsSegment"),
                        Ref("QuotedLiteralSegment"),
                    ),
                    Sequence(
                        "LC_COLLATE",
                        Ref("EqualsSegment"),
                        Ref("QuotedLiteralSegment"),
                    ),
                    Sequence(
                        "LC_CTYPE",
                        Ref("EqualsSegment"),
                        Ref("QuotedLiteralSegment"),
                    ),
                    Sequence(
                        "PROVIDER",
                        Ref("EqualsSegment"),
                        OneOf("ICU", "LIBC"),
                    ),
                    Sequence(
                        "DETERMINISTIC",
                        Ref("EqualsSegment"),
                        Ref("BooleanLiteralGrammar"),
                    ),
                    Sequence(
                        "VERSION",
                        Ref("EqualsSegment"),
                        Ref("QuotedLiteralSegment"),
                    ),
                )
            ),
            Sequence(
                "FROM",
                Ref("ObjectReferenceSegment"),
            ),
        ),
    )


class AlterSchemaStatementSegment(BaseSegment):
    """An `ALTER SCHEMA` statement.

    https://www.postgresql.org/docs/current/sql-alterschema.html
    """

    type = "alter_schema_statement"
    match_grammar = Sequence(
        "ALTER",
        "SCHEMA",
        Ref("SchemaReferenceSegment"),
        OneOf(
            Sequence(
                "RENAME",
                "TO",
                Ref("SchemaReferenceSegment"),
            ),
            Sequence(
                "OWNER",
                "TO",
                Ref("RoleReferenceSegment"),
            ),
        ),
    )


class LockTableStatementSegment(BaseSegment):
    """An `LOCK TABLE` statement.

    https://www.postgresql.org/docs/14/sql-lock.html
    """

    type = "lock_table_statement"
    match_grammar: Matchable = Sequence(
        "LOCK",
        Ref.keyword("TABLE", optional=True),
        Ref.keyword("ONLY", optional=True),
        OneOf(
            Delimited(
                Ref("TableReferenceSegment"),
            ),
            Ref("StarSegment"),
        ),
        Sequence(
            "IN",
            OneOf(
                Sequence("ACCESS", "SHARE"),
                Sequence("ROW", "SHARE"),
                Sequence("ROW", "EXCLUSIVE"),
                Sequence("SHARE", "UPDATE", "EXCLUSIVE"),
                "SHARE",
                Sequence("SHARE", "ROW", "EXCLUSIVE"),
                "EXCLUSIVE",
                Sequence("ACCESS", "EXCLUSIVE"),
            ),
            "MODE",
            optional=True,
        ),
        Ref.keyword("NOWAIT", optional=True),
    )


class ClusterStatementSegment(BaseSegment):
    """A `CLUSTER` statement.

    https://www.postgresql.org/docs/current/sql-cluster.html
    """

    type = "cluster_statement"
    match_grammar = Sequence(
        "CLUSTER",
        Ref.keyword("VERBOSE", optional=True),
        OneOf(
            Sequence(
                Ref("TableReferenceSegment"),
                Sequence("USING", Ref("IndexReferenceSegment"), optional=True),
            ),
            Sequence(Ref("IndexReferenceSegment"), "ON", Ref("TableReferenceSegment")),
            optional=True,
        ),
    )


class ColumnReferenceSegment(ansi.ObjectReferenceSegment):
    """A reference to column, field or alias.

    We override this for Postgres to allow keywords in fully qualified column
    names (using Full segments), similar to how this is done in BigQuery.
    """

    type = "column_reference"
    match_grammar: Matchable = Sequence(
        Ref("SingleIdentifierGrammar"),
        Sequence(
            OneOf(Ref("DotSegment"), Sequence(Ref("DotSegment"), Ref("DotSegment"))),
            Delimited(
                Ref("SingleIdentifierFullGrammar"),
                delimiter=OneOf(
                    Ref("DotSegment"), Sequence(Ref("DotSegment"), Ref("DotSegment"))
                ),
                terminators=[
                    "ON",
                    "AS",
                    "USING",
                    Ref("CommaSegment"),
                    Ref("CastOperatorSegment"),
                    Ref("StartSquareBracketSegment"),
                    Ref("StartBracketSegment"),
                    Ref("BinaryOperatorGrammar"),
                    Ref("ColonSegment"),
                    Ref("DelimiterGrammar"),
                    Ref("JoinLikeClauseGrammar"),
                    BracketedSegment,
                ],
                allow_gaps=False,
            ),
            allow_gaps=False,
            optional=True,
        ),
        allow_gaps=False,
    )


class NamedArgumentSegment(BaseSegment):
    """Named argument to a function.

    https://www.postgresql.org/docs/current/sql-syntax-calling-funcs.html#SQL-SYNTAX-CALLING-FUNCS-NAMED
    """

    type = "named_argument"
    match_grammar = Sequence(
        Ref("NakedIdentifierSegment"),
        OneOf(Ref("RightArrowSegment"), Ref("WalrusOperatorSegment")),
        Ref("ExpressionSegment"),
    )


class TableExpressionSegment(ansi.TableExpressionSegment):
    """The main table expression e.g. within a FROM clause.

    Override from ANSI to allow optional WITH ORDINALITY clause
    """

    match_grammar: Matchable = OneOf(
        Ref("ValuesClauseSegment"),
        Ref("BareFunctionSegment"),
        Sequence(
            Ref("FunctionSegment"),
            Sequence("WITH", "ORDINALITY", optional=True),
        ),
        Ref("TableReferenceSegment"),
        # Nested Selects
        Bracketed(Ref("SelectableGrammar")),
        Bracketed(Ref("MergeStatementSegment")),
    )


class ServerReferenceSegment(ansi.ObjectReferenceSegment):
    """A reference to a server."""

    type = "server_reference"


class CreateServerStatementSegment(BaseSegment):
    """Create server statement.

    https://www.postgresql.org/docs/15/sql-createserver.html
    """

    type = "create_server_statement"

    match_grammar: Matchable = Sequence(
        "CREATE",
        "SERVER",
        Ref("IfNotExistsGrammar", optional=True),
        Ref("ServerReferenceSegment"),
        Sequence("TYPE", Ref("QuotedLiteralSegment"), optional=True),
        Sequence("VERSION", Ref("VersionIdentifierSegment"), optional=True),
        Ref("ForeignDataWrapperGrammar"),
        Ref("ObjectReferenceSegment"),
        Ref("OptionsGrammar", optional=True),
    )


class CreateUserMappingStatementSegment(BaseSegment):
    """Create user mapping statement.

    https://www.postgresql.org/docs/15/sql-createusermapping.html
    """

    type = "create_user_mapping_statement"

    match_grammar: Matchable = Sequence(
        Ref("CreateUserMappingGrammar"),
        Ref("IfNotExistsGrammar", optional=True),
        "FOR",
        OneOf(
            Ref("SingleIdentifierGrammar"),
            Ref("SessionInformationUserFunctionsGrammar"),
            "PUBLIC",
        ),
        "SERVER",
        Ref("ServerReferenceSegment"),
        Ref("OptionsGrammar", optional=True),
    )


class ImportForeignSchemaStatementSegment(BaseSegment):
    """Import foreign schema statement.

    https://www.postgresql.org/docs/15/sql-importforeignschema.html
    """

    type = "import_foreign_schema_statement"

    match_grammar: Matchable = Sequence(
        Ref("ImportForeignSchemaGrammar"),
        Ref("SchemaReferenceSegment"),
        Sequence(
            OneOf(Sequence("LIMIT", "TO"), "EXCEPT"),
            Bracketed(Delimited(Ref("NakedIdentifierFullSegment"))),
            optional=True,
        ),
        "FROM",
        "SERVER",
        Ref("ServerReferenceSegment"),
        "INTO",
        Ref("SchemaReferenceSegment"),
        Ref("OptionsGrammar", optional=True),
    )


class CreateForeignTableStatementSegment(BaseSegment):
    """Create foreign table statement.

    https://www.postgresql.org/docs/current/sql-createforeigntable.html
    """

    type = "create_foreign_table_statement"

    match_grammar: Matchable = OneOf(
        Sequence(
            Ref("CreateForeignTableGrammar"),
            Ref("IfNotExistsGrammar", optional=True),
            Ref("TableReferenceSegment"),
            Bracketed(
                Delimited(
                    OneOf(
                        Sequence(
                            Ref("ColumnReferenceSegment"),
                            Ref("DatatypeSegment"),
                            Ref("OptionsGrammar", optional=True),
                            Sequence(
                                "COLLATE",
                                Ref("CollationReferenceSegment"),
                                optional=True,
                            ),
                            AnyNumberOf(Ref("ForeignTableColumnConstraintSegment")),
                        ),
                        Ref("ForeignTableTableConstraintSegment"),
                    ),
                ),
                optional=True,
            ),
            Sequence(
                "INHERITS",
                Bracketed(Delimited(Ref("TableReferenceSegment"))),
                optional=True,
            ),
            Sequence(
                "SERVER",
                Ref("ServerReferenceSegment"),
            ),
            Ref("OptionsGrammar", optional=True),
        ),
        Sequence(
            Ref("CreateForeignTableGrammar"),
            Ref("IfNotExistsGrammar", optional=True),
            Ref("TableReferenceSegment"),
            Sequence(
                "PARTITION",
                "OF",
                Ref("TableReferenceSegment"),
                Bracketed(
                    Delimited(
                        OneOf(
                            Sequence(
                                Ref("ColumnReferenceSegment"),
                                Sequence("WITH", "OPTIONS", optional=True),
                                AnyNumberOf(Ref("ForeignTableColumnConstraintSegment")),
                            ),
                            Ref("ForeignTableTableConstraintSegment"),
                        )
                    ),
                    optional=True,
                ),
                OneOf(
                    Sequence("FOR", "VALUES", Ref("PartitionBoundSpecSegment")),
                    "DEFAULT",
                ),
            ),
            Sequence(
                "SERVER",
                Ref("ServerReferenceSegment"),
            ),
            Ref("OptionsGrammar", optional=True),
        ),
    )


class OverlapsClauseSegment(ansi.OverlapsClauseSegment):
    """An `OVERLAPS` clause.

    https://www.postgresql.org/docs/current/functions-datetime.html
    """

    match_grammar: Matchable = Sequence(
        OneOf(
            Sequence(
                Bracketed(
                    OneOf(
                        Ref("ColumnReferenceSegment"),
                        Ref("DateTimeLiteralGrammar"),
                        Ref("ShorthandCastSegment"),
                    ),
                    Ref("CommaSegment"),
                    OneOf(
                        Ref("ColumnReferenceSegment"),
                        Ref("DateTimeLiteralGrammar"),
                        Ref("ShorthandCastSegment"),
                    ),
                )
            ),
            Ref("ColumnReferenceSegment"),
        ),
        "OVERLAPS",
        OneOf(
            Sequence(
                Bracketed(
                    OneOf(
                        Ref("ColumnReferenceSegment"),
                        Ref("DateTimeLiteralGrammar"),
                        Ref("ShorthandCastSegment"),
                    ),
                    Ref("CommaSegment"),
                    OneOf(
                        Ref("ColumnReferenceSegment"),
                        Ref("DateTimeLiteralGrammar"),
                        Ref("ShorthandCastSegment"),
                    ),
                )
            ),
            Ref("ColumnReferenceSegment"),
        ),
    )


class ShowStatementSegment(BaseSegment):
    """A SHOW Statement.

    As per https://www.postgresql.org/docs/16/sql-show.html
    """

    type = "show_statement"

    match_grammar = Sequence(
        "SHOW",
        OneOf(
            "ALL",
            "IS_SUPERUSER",
            "LC_COLLATE",
            "LC_CTYPE",
            "SERVER_ENCODING",
            "SERVER_VERSION",
            Ref("ParameterNameSegment"),
        ),
    )


class MetaCommandQueryBufferStatement(BaseSegment):
    """A statement that uses meta-commands to change query buffer (e.g. gset and gexec).

    https://www.postgresql.org/docs/current/app-psql.html#APP-PSQL-META-COMMAND-GEXEC
    """

    type = "meta_command_statement"

    match_grammar = Sequence(
        AnyNumberOf(
            Sequence(
                Ref("SelectStatementSegment"),
                Ref("MetaCommandQueryBufferSegment", optional=True),
            )
        )
    )


class DropForeignTableStatement(BaseSegment):
    """A `DROP FOREIGN TABLE` Statement.

    https://www.postgresql.org/docs/current/sql-dropforeigntable.html
    """

    type = "drop_foreign_table_statement"

    match_grammar = Sequence(
        "DROP",
        "FOREIGN",
        "TABLE",
        Ref("IfExistsGrammar", optional=True),
        Delimited(
            Ref("TableReferenceSegment"),
        ),
        Ref("CascadeRestrictGrammar", optional=True),
    )


class ColumnTypeReferenceSegment(BaseSegment):
    """A column type reference segment (e.g. `table_name.column_name%type`).

    https://www.postgresql.org/docs/current/sql-createfunction.html
    """

    type = "column_type_reference"

    match_grammar = Sequence(
        Ref("ColumnReferenceSegment"), Ref("ModuloSegment"), "TYPE"
    )


class CreateOperatorStatementSegment(BaseSegment):
    """A `CREATE OPERATOR` statement.

    As specified in https://www.postgresql.org/docs/17/sql-createoperator.html
    """

    type = "create_operator_statement"

    match_grammar = Sequence(
        "CREATE",
        "OPERATOR",
        AnyNumberOf(
            RegexParser(r"^[+\-*/<>=~!@#%^&|`?]+$", SymbolSegment, "commutator"),
        ),
        Bracketed(
            Delimited(
                Sequence(
                    OneOf("LEFTARG", "RIGHTARG"),
                    Ref("EqualsSegment"),
                    Ref("ObjectReferenceSegment"),
                    optional=True,
                ),
                Sequence(
                    "COMMUTATOR",
                    Ref("EqualsSegment"),
                    AnyNumberOf(
                        RegexParser(
                            r"^[+\-*/<>=~!@#%^&|`?]+$", SymbolSegment, "commutator"
                        ),
                    ),
                    optional=True,
                ),
                Sequence(
                    "NEGATOR",
                    Ref("EqualsSegment"),
                    AnyNumberOf(
                        RegexParser(
                            r"^[+\-*/<>=~!@#%^&|`?]+$", SymbolSegment, "negator"
                        ),
                    ),
                    optional=True,
                ),
                Sequence(
                    OneOf("RESTRICT", "JOIN", OneOf("PROCEDURE", "FUNCTION")),
                    Ref("EqualsSegment"),
                    Ref("FunctionNameSegment"),
                    optional=True,
                ),
                Ref.keyword("HASHES", optional=True),
                Ref.keyword("MERGES", optional=True),
            )
        ),
    )


class AlterForeignTableStatementSegment(BaseSegment):
    """An `ALTER TABLE` statement.

    https://www.postgresql.org/docs/17/sql-alterforeigntable.html
    """

    type = "alter_foreign_table_statement"

    match_grammar = Sequence(
        "ALTER",
        "FOREIGN",
        "TABLE",
        Sequence(
            Ref("IfExistsGrammar", optional=True),
            Ref.keyword("ONLY", optional=True),
            Ref("TableReferenceSegment"),
            Ref("StarSegment", optional=True),
            OneOf(
                Delimited(Ref("AlterForeignTableActionSegment")),
                Sequence(
                    "RENAME",
                    Ref.keyword("COLUMN", optional=True),
                    Ref("ColumnReferenceSegment"),
                    "TO",
                    Ref("ColumnReferenceSegment"),
                ),
            ),
        ),
    )


class AlterForeignTableActionSegment(AlterTableActionSegment):
    """Alter Foreign Table Action Segment.

    https://www.postgresql.org/docs/17/sql-alterforeigntable.html
    """

    type = "alter_foreign_table_action_segment"

    match_grammar = AlterTableActionSegment.match_grammar.copy(
        insert=[
            Sequence(
                Sequence(
                    "ALTER",
                    Ref("COLUMN", optional=True),
                    Ref("ColumnReferenceSegment"),
                    optional=True,
                ),
                "OPTIONS",
                Bracketed(
                    Delimited(
                        Sequence(
                            OneOf("ADD", "SET", "DROP", optional=True),
                            Ref("SingleIdentifierGrammar"),
                            Ref("QuotedLiteralSegment", optional=True),
                        )
                    )
                ),
            )
        ]
    )


class PrepareStatementSegment(BaseSegment):
    """A `PREPARE` statement.

    https://www.postgresql.org/docs/current/sql-prepare.html
    """

    type = "prepare_statement"
    match_grammar = Sequence(
        "PREPARE",
        Ref("ObjectReferenceSegment"),
        Bracketed(Delimited(Ref("DatatypeSegment")), optional=True),
        "AS",
        OneOf(
            Ref("SelectableGrammar"),
            Ref("MergeStatementSegment"),
        ),
    )


class ExecuteStatementSegment(BaseSegment):
    """A `EXECUTE` statement.

    https://www.postgresql.org/docs/current/sql-execute.html
    """

    type = "execute_statement"
    match_grammar = Sequence(
        "EXECUTE",
        Ref("ObjectReferenceSegment"),
        Bracketed(Delimited(Ref("ExpressionSegment")), optional=True),
    )


class DeallocateStatementSegment(BaseSegment):
    """A `DEALLOCATE` statement.

    https://www.postgresql.org/docs/current/sql-deallocate.html
    """

    type = "deallocate_statement"
    match_grammar = Sequence(
        "DEALLOCATE",
        Ref.keyword("PREPARE", optional=True),
        OneOf(
            Ref("ObjectReferenceSegment"),
            "ALL",
        ),
    )<|MERGE_RESOLUTION|>--- conflicted
+++ resolved
@@ -4965,13 +4965,10 @@
             Ref("DropForeignTableStatement"),
             Ref("CreateOperatorStatementSegment"),
             Ref("AlterForeignTableStatementSegment"),
-<<<<<<< HEAD
+            Ref("SecurityLabelStatementSegment"),
             Ref("PrepareStatementSegment"),
             Ref("ExecuteStatementSegment"),
             Ref("DeallocateStatementSegment"),
-=======
-            Ref("SecurityLabelStatementSegment"),
->>>>>>> 233425c7
         ],
     )
 
