"""The PostgreSQL dialect."""

from sqlfluff.core.dialects import load_raw_dialect
from sqlfluff.core.parser import (
    AnyNumberOf,
    Anything,
    BaseSegment,
    Bracketed,
    BracketedSegment,
    CodeSegment,
    CommentSegment,
    CompositeComparisonOperatorSegment,
    Dedent,
    Delimited,
    IdentifierSegment,
    Indent,
    LiteralSegment,
    Matchable,
    NewlineSegment,
    Nothing,
    OneOf,
    OptionallyBracketed,
    ParseMode,
    Ref,
    RegexLexer,
    RegexParser,
    SegmentGenerator,
    Sequence,
    StringParser,
    SymbolSegment,
    TypedParser,
    WordSegment,
)
from sqlfluff.core.parser.grammar.anyof import AnySetOf
from sqlfluff.core.parser.lexer import StringLexer
from sqlfluff.dialects import dialect_ansi as ansi
from sqlfluff.dialects.dialect_postgres_keywords import (
    get_keywords,
    postgres_keywords,
    postgres_postgis_datatype_keywords,
)

ansi_dialect = load_raw_dialect("ansi")

postgres_dialect = ansi_dialect.copy_as("postgres")

postgres_dialect.insert_lexer_matchers(
    # JSON Operators: https://www.postgresql.org/docs/9.5/functions-json.html
    [
        StringLexer("right_arrow", "=>", CodeSegment),
    ],
    before="equals",
)

postgres_dialect.insert_lexer_matchers(
    # JSON Operators: https://www.postgresql.org/docs/9.5/functions-json.html
    [
        # Explanation for the regex
        # - (?s) Switch - .* includes newline characters
        # - U& - must start with U&
        # - (('')+?(?!')|('.*?(?<!')(?:'')*'(?!')))
        #    ('')+?                                 Any non-zero number of pairs of
        #                                           single quotes -
        #          (?!')                            that are not then followed by a
        #                                           single quote
        #               |                           OR
        #                ('.*?(?<!')(?:'')*'(?!'))
        #                 '.*?                      A single quote followed by anything
        #                                           (non-greedy)
        #                     (?<!')(?:'')*         Any even number of single quotes,
        #                                           including zero
        #                                  '(?!')   Followed by a single quote, which is
        #                                           not followed by a single quote
        # - (\s*UESCAPE\s*'[^0-9A-Fa-f'+\-\s)]')?
        #    \s*UESCAPE\s*                          Whitespace, followed by UESCAPE,
        #                                           followed by whitespace
        #                 '[^0-9A-Fa-f'+\-\s)]'     Any character that isn't A-F, a-f,
        #                                           0-9, +-, or whitespace, in quotes
        #                                       ?   This last block is optional
        RegexLexer(
            "unicode_single_quote",
            r"(?s)U&(('')+?(?!')|('.*?(?<!')(?:'')*'(?!')))(\s*UESCAPE\s*'"
            r"[^0-9A-Fa-f'+\-\s)]')?",
            CodeSegment,
        ),
        # This is similar to the Unicode regex, the key differences being:
        # - E - must start with E
        # - The final quote character must be preceded by:
        # (?<!\\)(?:\\\\)*(?<!')(?:'')     An even/zero number of \ followed by an
        # even/zero number of '
        # OR
        # (?<!\\)(?:\\\\)*\\(?<!')(?:'')*' An odd number of \ followed by an odd number
        # of '
        # There is no UESCAPE block
        RegexLexer(
            "escaped_single_quote",
            r"(?s)E(('')+?(?!')|'.*?((?<!\\)(?:\\\\)*(?<!')(?:'')*|(?<!\\)(?:\\\\)*\\"
            r"(?<!')(?:'')*')'(?!'))",
            CodeSegment,
        ),
        # Double quote Unicode string cannot be empty, and have no single quote escapes
        RegexLexer(
            "unicode_double_quote",
            r'(?s)U&".+?"(\s*UESCAPE\s*\'[^0-9A-Fa-f\'+\-\s)]\')?',
            CodeSegment,
        ),
        RegexLexer(
            "json_operator",
            r"->>|#>>|->|#>|@>|<@|\?\||\?|\?&|#-",
            SymbolSegment,
        ),
        StringLexer("at", "@", CodeSegment),
        # https://www.postgresql.org/docs/current/sql-syntax-lexical.html
        RegexLexer(
            "bit_string_literal",
            # binary (e.g. b'1001') or hex (e.g. X'1FF')
            r"[bBxX]'[0-9a-fA-F]*'",
            CodeSegment,
        ),
    ],
    before="like_operator",
)

postgres_dialect.insert_lexer_matchers(
    [
        # Explanation for the regex
        # \\([^(\\\r\n)])+((\\\\)|(?=\n)|(?=\r\n))?
        # \\                                        Starts with backslash
        #   ([^\\\r\n])+                            Anything that is not a newline or a
        #                                           backslash
        #                 (
        #                  (\\\\)                   Double backslash
        #                        |                  OR
        #                         (?=\n)            The next character is a newline
        #                               |           OR
        #                                (?=\r\n)   The next 2 characters are a carriage
        #                                           return and a newline
        #                                        )
        #                                         ? The previous clause is optional
        RegexLexer(
            # For now we'll just treat meta syntax like comments and so just ignore
            # them. In future we may want to enhance this to actually parse them to
            # ensure they are valid meta commands.
            "meta_command",
            r"\\([^\\\r\n])+((\\\\)|(?=\n)|(?=\r\n))?",
            CommentSegment,
        ),
        RegexLexer(
            # pg_stat_statements which is an official postgres extension used for
            # storing the query logs replaces the actual literals used in the
            # query with $n where n is integer value. This grammar is for parsing
            # those literals.
            # ref: https://www.postgresql.org/docs/current/pgstatstatements.html
            "dollar_numeric_literal",
            r"\$\d+",
            LiteralSegment,
        ),
    ],
    before="word",  # Final thing to search for - as psql specific
)

postgres_dialect.insert_lexer_matchers(
    [
        StringLexer("walrus_operator", ":=", CodeSegment),
    ],
    before="equals",
)

postgres_dialect.patch_lexer_matchers(
    [
        # Patching comments to remove hash comments
        RegexLexer(
            "inline_comment",
            r"(--)[^\n]*",
            CommentSegment,
            segment_kwargs={"trim_start": ("--")},
        ),
        # In Postgres, the only escape character is ' for single quote strings
        RegexLexer(
            "single_quote",
            r"(?s)('')+?(?!')|('.*?(?<!')(?:'')*'(?!'))",
            CodeSegment,
        ),
        # In Postgres, there is no escape character for double quote strings
        RegexLexer(
            "double_quote",
            r'(?s)".+?"',
            CodeSegment,
        ),
        RegexLexer("word", r"[a-zA-Z_][0-9a-zA-Z_$]*", WordSegment),
    ]
)

postgres_dialect.sets("reserved_keywords").update(
    get_keywords(postgres_keywords, "reserved")
)
postgres_dialect.sets("unreserved_keywords").update(
    get_keywords(postgres_keywords, "non-reserved")
)
postgres_dialect.sets("reserved_keywords").difference_update(
    get_keywords(postgres_keywords, "not-keyword")
)

postgres_dialect.sets("unreserved_keywords").difference_update(
    get_keywords(postgres_keywords, "not-keyword")
)

# Add datetime units
postgres_dialect.sets("datetime_units").update(
    [
        "CENTURY",
        "DECADE",
        "DOW",
        "DOY",
        "EPOCH",
        "ISODOW",
        "ISOYEAR",
        "MICROSECONDS",
        "MILLENNIUM",
        "MILLISECONDS",
        "TIMEZONE",
        "TIMEZONE_HOUR",
        "TIMEZONE_MINUTE",
    ]
)

# Set the bare functions
postgres_dialect.sets("bare_functions").update(
    ["CURRENT_TIMESTAMP", "CURRENT_TIME", "CURRENT_DATE", "LOCALTIME", "LOCALTIMESTAMP"]
)

# Postgres doesn't have a dateadd function
# Also according to https://www.postgresql.org/docs/14/functions-datetime.html
# It quotes dateparts. So don't need this.
postgres_dialect.sets("date_part_function_name").clear()

# In Postgres, UNNEST() returns a "value table", similar to BigQuery
postgres_dialect.sets("value_table_functions").update(["UNNEST", "GENERATE_SERIES"])

postgres_dialect.add(
    JsonOperatorSegment=TypedParser(
        "json_operator", SymbolSegment, type="binary_operator"
    ),
    SimpleGeometryGrammar=AnyNumberOf(Ref("NumericLiteralSegment")),
    # N.B. this MultilineConcatenateDelimiterGrammar is only created
    # to parse multiline-concatenated string literals
    # and shouldn't be used in other contexts.
    # In general let the parser handle newlines and whitespace.
    MultilineConcatenateNewline=TypedParser(
        "newline",
        NewlineSegment,
        type="newline",
    ),
    MultilineConcatenateDelimiterGrammar=AnyNumberOf(
        Ref("MultilineConcatenateNewline"), min_times=1, allow_gaps=False
    ),
    # Add a Full equivalent which also allow keywords
    NakedIdentifierFullSegment=TypedParser(
        "word",
        IdentifierSegment,
        type="naked_identifier_all",
    ),
    PropertiesNakedIdentifierSegment=TypedParser(  # allows reserved keywords
        "word",
        CodeSegment,
        type="properties_naked_identifier",
    ),
    SingleIdentifierFullGrammar=OneOf(
        Ref("NakedIdentifierSegment"),
        Ref("QuotedIdentifierSegment"),
        Ref("NakedIdentifierFullSegment"),
    ),
    DefinitionArgumentValueGrammar=OneOf(
        # This comes from def_arg:
        # https://github.com/postgres/postgres/blob/4380c2509d51febad34e1fac0cfaeb98aaa716c5/src/backend/parser/gram.y#L6331
        # TODO: this list is incomplete
        Ref("LiteralGrammar"),
        # This is a gross simplification of the grammar, which seems overly
        # permissive for the actual use cases here.  Grammar says this matches
        # reserved keywords.  Plus also unreserved keywords and IDENT:  func_type -->
        #     Typename --> SimpleTypename --> GenericType --> type_function_name -->
        #     { unreserved_keyword | type_func_name_keyword | IDENT }
        # We'll just match any normal code/keyword string here to keep it simple.
        Ref("PropertiesNakedIdentifierSegment"),
    ),
    CascadeRestrictGrammar=OneOf("CASCADE", "RESTRICT"),
    ExtendedTableReferenceGrammar=OneOf(
        Ref("TableReferenceSegment"),
        Sequence("ONLY", OptionallyBracketed(Ref("TableReferenceSegment"))),
        Sequence(Ref("TableReferenceSegment"), Ref("StarSegment")),
    ),
    RightArrowSegment=StringParser("=>", SymbolSegment, type="right_arrow"),
    OnKeywordAsIdentifierSegment=StringParser(
        "ON", IdentifierSegment, type="naked_identifier"
    ),
    DollarNumericLiteralSegment=TypedParser(
        "dollar_numeric_literal", LiteralSegment, type="dollar_numeric_literal"
    ),
    ForeignDataWrapperGrammar=Sequence("FOREIGN", "DATA", "WRAPPER"),
    OptionsListGrammar=Sequence(
        Delimited(Ref("NakedIdentifierFullSegment"), Ref("QuotedLiteralSegment"))
    ),
    OptionsGrammar=Sequence(
        "OPTIONS", Bracketed(AnyNumberOf(Ref("OptionsListGrammar")))
    ),
    CreateUserMappingGrammar=Sequence("CREATE", "USER", "MAPPING"),
    SessionInformationUserFunctionsGrammar=OneOf(
        "USER", "CURRENT_ROLE", "CURRENT_USER", "SESSION_USER"
    ),
    ImportForeignSchemaGrammar=Sequence("IMPORT", "FOREIGN", "SCHEMA"),
    IntervalUnitsGrammar=OneOf("YEAR", "MONTH", "DAY", "HOUR", "MINUTE", "SECOND"),
    WalrusOperatorSegment=StringParser(":=", SymbolSegment, type="assignment_operator"),
)

postgres_dialect.replace(
    LikeGrammar=OneOf("LIKE", "ILIKE", Sequence("SIMILAR", "TO")),
    StringBinaryOperatorGrammar=OneOf(Ref("ConcatSegment"), "COLLATE"),
    ComparisonOperatorGrammar=OneOf(
        Ref("EqualsSegment"),
        Ref("GreaterThanSegment"),
        Ref("LessThanSegment"),
        Ref("GreaterThanOrEqualToSegment"),
        Ref("LessThanOrEqualToSegment"),
        Ref("NotEqualToSegment"),
        Ref("LikeOperatorSegment"),
        Sequence("IS", "DISTINCT", "FROM"),
        Sequence("IS", "NOT", "DISTINCT", "FROM"),
        Ref("OverlapSegment"),
        Ref("NotExtendRightSegment"),
        Ref("NotExtendLeftSegment"),
        Ref("AdjacentSegment"),
    ),
    NakedIdentifierSegment=SegmentGenerator(
        # Generate the anti template from the set of reserved keywords
        lambda dialect: RegexParser(
            # Can’t begin with $, must only contain digits, letters, underscore it $ but
            # can’t be all digits.
            r"([A-Z_]+|[0-9]+[A-Z_$])[A-Z0-9_$]*",
            IdentifierSegment,
            type="naked_identifier",
            anti_template=r"^(" + r"|".join(dialect.sets("reserved_keywords")) + r")$",
        )
    ),
    Expression_C_Grammar=Sequence(
        Ref("WalrusOperatorSegment", optional=True),
        ansi_dialect.get_grammar("Expression_C_Grammar"),
    ),
    ParameterNameSegment=RegexParser(
        r'[A-Z_][A-Z0-9_$]*|"[^"]*"', CodeSegment, type="parameter"
    ),
    FunctionNameIdentifierSegment=RegexParser(
        r"[A-Z_][A-Z0-9_$]*",
        CodeSegment,
        type="function_name_identifier",
    ),
    FunctionContentsExpressionGrammar=OneOf(
        Ref("ExpressionSegment"),
        Ref("NamedArgumentSegment"),
    ),
    FunctionContentsGrammar=AnyNumberOf(
        Ref("ExpressionSegment"),
        OptionallyBracketed(Ref("SetExpressionSegment")),
        # A Cast-like function
        Sequence(Ref("ExpressionSegment"), "AS", Ref("DatatypeSegment")),
        # Trim function
        Sequence(
            Ref("TrimParametersGrammar"),
            Ref("ExpressionSegment", optional=True, exclude=Ref.keyword("FROM")),
            "FROM",
            Ref("ExpressionSegment"),
        ),
        # An extract-like or substring-like function
        # https://www.postgresql.org/docs/current/functions-string.html
        Sequence(
            OneOf(Ref("DatetimeUnitSegment"), Ref("ExpressionSegment")),
            AnySetOf(
                Sequence("FROM", Ref("ExpressionSegment")),
                Sequence("FOR", Ref("ExpressionSegment")),
                optional=True,
            ),
        ),
        Sequence(
            # Allow an optional distinct keyword here.
            Ref.keyword("DISTINCT", optional=True),
            OneOf(
                # Most functions will be using the delimited route
                # but for COUNT(*) or similar we allow the star segment
                # here.
                Ref("StarSegment"),
                Delimited(Ref("FunctionContentsExpressionGrammar")),
            ),
        ),
        Ref(
            "AggregateOrderByClause"
        ),  # used by string_agg (postgres), group_concat (exasol),listagg (snowflake)..
        Sequence(Ref.keyword("SEPARATOR"), Ref("LiteralGrammar")),
        # like a function call: POSITION ( 'QL' IN 'SQL')
        Sequence(
            OneOf(
                Ref("QuotedLiteralSegment"),
                Ref("SingleIdentifierGrammar"),
                Ref("ColumnReferenceSegment"),
            ),
            "IN",
            OneOf(
                Ref("QuotedLiteralSegment"),
                Ref("SingleIdentifierGrammar"),
                Ref("ColumnReferenceSegment"),
            ),
        ),
        Ref("IgnoreRespectNullsGrammar"),
        Ref("IndexColumnDefinitionSegment"),
        Ref("EmptyStructLiteralSegment"),
    ),
    QuotedLiteralSegment=OneOf(
        # Postgres allows newline-concatenated string literals (#1488).
        # Since these string literals can have comments between them,
        # we use grammar to handle this.
        # Note we CANNOT use Delimited as it's greedy and swallows the
        # last Newline - see #2495
        Sequence(
            TypedParser(
                "single_quote",
                LiteralSegment,
                type="quoted_literal",
            ),
            AnyNumberOf(
                Ref("MultilineConcatenateDelimiterGrammar"),
                TypedParser(
                    "single_quote",
                    LiteralSegment,
                    type="quoted_literal",
                ),
            ),
        ),
        Sequence(
            TypedParser(
                "bit_string_literal",
                LiteralSegment,
                type="quoted_literal",
            ),
            AnyNumberOf(
                Ref("MultilineConcatenateDelimiterGrammar"),
                TypedParser(
                    "bit_string_literal",
                    LiteralSegment,
                    type="quoted_literal",
                ),
            ),
        ),
        Delimited(
            TypedParser(
                "unicode_single_quote",
                LiteralSegment,
                type="quoted_literal",
            ),
            AnyNumberOf(
                Ref("MultilineConcatenateDelimiterGrammar"),
                TypedParser(
                    "unicode_single_quote",
                    LiteralSegment,
                    type="quoted_literal",
                ),
            ),
        ),
        Delimited(
            TypedParser(
                "escaped_single_quote",
                LiteralSegment,
                type="quoted_literal",
            ),
            AnyNumberOf(
                Ref("MultilineConcatenateDelimiterGrammar"),
                TypedParser(
                    "escaped_single_quote",
                    LiteralSegment,
                    type="quoted_literal",
                ),
            ),
        ),
        Delimited(
            TypedParser(
                "dollar_quote",
                LiteralSegment,
                type="quoted_literal",
            ),
            AnyNumberOf(
                Ref("MultilineConcatenateDelimiterGrammar"),
                TypedParser(
                    "dollar_quote",
                    LiteralSegment,
                    type="quoted_literal",
                ),
            ),
        ),
    ),
    QuotedIdentifierSegment=OneOf(
        TypedParser("double_quote", IdentifierSegment, type="quoted_identifier"),
        TypedParser("unicode_double_quote", LiteralSegment, type="quoted_literal"),
    ),
    PostFunctionGrammar=AnyNumberOf(
        Ref("WithinGroupClauseSegment"),
        Ref("OverClauseSegment"),
        # Filter clause supported by both Postgres and SQLite
        Ref("FilterClauseGrammar"),
    ),
    BinaryOperatorGrammar=OneOf(
        Ref("ArithmeticBinaryOperatorGrammar"),
        Ref("StringBinaryOperatorGrammar"),
        Ref("BooleanBinaryOperatorGrammar"),
        Ref("ComparisonOperatorGrammar"),
        # Add JSON operators
        Ref("JsonOperatorSegment"),
    ),
    FunctionParameterGrammar=Sequence(
        OneOf("IN", "OUT", "INOUT", "VARIADIC", optional=True),
        OneOf(
            Ref("DatatypeSegment"),
            Sequence(Ref("ParameterNameSegment"), Ref("DatatypeSegment")),
        ),
        Sequence(
            OneOf("DEFAULT", Ref("EqualsSegment"), Ref("WalrusOperatorSegment")),
            Ref("ExpressionSegment"),
            optional=True,
        ),
    ),
    FrameClauseUnitGrammar=OneOf("RANGE", "ROWS", "GROUPS"),
    # Postgres supports the non-standard ISNULL and NONNULL comparison operators. See
    # https://www.postgresql.org/docs/14/functions-comparison.html
    IsNullGrammar=Ref.keyword("ISNULL"),
    NotNullGrammar=Ref.keyword("NOTNULL"),
    PreTableFunctionKeywordsGrammar=OneOf("LATERAL"),
    ConditionalCrossJoinKeywordsGrammar=Nothing(),
    UnconditionalCrossJoinKeywordsGrammar=Ref.keyword("CROSS"),
    SelectClauseTerminatorGrammar=OneOf(
        "INTO",
        "FROM",
        "WHERE",
        Sequence("ORDER", "BY"),
        "LIMIT",
        Ref("CommaSegment"),
        Ref("SetOperatorSegment"),
    ),
    LiteralGrammar=ansi_dialect.get_grammar("LiteralGrammar").copy(
        insert=[
            Ref("DollarNumericLiteralSegment"),
            Ref("PsqlVariableGrammar"),
        ],
        before=Ref("ArrayLiteralSegment"),
    ),
    FromClauseTerminatorGrammar=ansi_dialect.get_grammar(
        "FromClauseTerminatorGrammar"
    ).copy(
        insert=[Ref("ForClauseSegment")],
    ),
    WhereClauseTerminatorGrammar=OneOf(
        "LIMIT",
        Sequence("GROUP", "BY"),
        Sequence("ORDER", "BY"),
        "HAVING",
        "QUALIFY",
        "WINDOW",
        "OVERLAPS",
        "RETURNING",
        Sequence("ON", "CONFLICT"),
        Ref("ForClauseSegment"),
    ),
    OrderByClauseTerminators=OneOf(
        "LIMIT",
        "HAVING",
        "QUALIFY",
        # For window functions
        "WINDOW",
        Ref("FrameClauseUnitGrammar"),
        "SEPARATOR",
        Sequence("WITH", "DATA"),
        Ref("ForClauseSegment"),
    ),
    AccessorGrammar=AnyNumberOf(
        Ref("ArrayAccessorSegment"),
        # Add in semi structured expressions
        Ref("SemiStructuredAccessorSegment"),
    ),
    # PostgreSQL supports the non-standard "RETURNING" keyword, and therefore the
    # INSERT/UPDATE/DELETE statements can also be used in subqueries.
    NonWithSelectableGrammar=OneOf(
        Ref("SetExpressionSegment"),
        OptionallyBracketed(Ref("SelectStatementSegment")),
        Ref("NonSetSelectableGrammar"),
        # moved from NonWithNonSelectableGrammar:
        Ref("UpdateStatementSegment"),
        Ref("InsertStatementSegment"),
        Ref("DeleteStatementSegment"),
    ),
    NonWithNonSelectableGrammar=OneOf(),
<<<<<<< HEAD
    # https://www.postgresql.org/docs/current/functions-datetime.html
    DateTimeLiteralGrammar=Sequence(
        OneOf("DATE", "TIME", "TIMESTAMP", "INTERVAL"),
        TypedParser("single_quote", LiteralSegment, type="date_constructor_literal"),
        Sequence(
            Ref("IntervalUnitsGrammar"),
            Sequence("TO", Ref("IntervalUnitsGrammar"), optional=True),
        ),
    ),
=======
    BracketedSetExpressionGrammar=Bracketed(Ref("SetExpressionSegment")),
>>>>>>> bc222cff
)


class OverlapSegment(CompositeComparisonOperatorSegment):
    """Overlaps range operator."""

    match_grammar = Sequence(
        Ref("AmpersandSegment"), Ref("AmpersandSegment"), allow_gaps=False
    )


class NotExtendRightSegment(CompositeComparisonOperatorSegment):
    """Not extend right range operator."""

    match_grammar = Sequence(
        Ref("AmpersandSegment"), Ref("RawGreaterThanSegment"), allow_gaps=False
    )


class NotExtendLeftSegment(CompositeComparisonOperatorSegment):
    """Not extend left range operator."""

    match_grammar = Sequence(
        Ref("AmpersandSegment"), Ref("RawLessThanSegment"), allow_gaps=False
    )


class AdjacentSegment(CompositeComparisonOperatorSegment):
    """Adjacent range operator."""

    match_grammar = Sequence(
        Ref("MinusSegment"), Ref("PipeSegment"), Ref("MinusSegment"), allow_gaps=False
    )


class PsqlVariableGrammar(BaseSegment):
    """PSQl Variables :thing, :'thing', :"thing"."""

    type = "psql_variable"

    match_grammar = Sequence(
        OptionallyBracketed(
            Ref("ColonSegment"),
            OneOf(
                Ref("ParameterNameSegment"),
                Ref("QuotedLiteralSegment"),
            ),
        )
    )


class ArrayAccessorSegment(ansi.ArrayAccessorSegment):
    """Overwrites Array Accessor in ANSI to allow n many consecutive brackets.

    Postgres can also have array access like python [:2] or [2:] so
    numbers on either side of the slice segment are optional.
    """

    match_grammar = Bracketed(
        OneOf(
            # These three are for a single element access: [n]
            Ref("QualifiedNumericLiteralSegment"),
            Ref("NumericLiteralSegment"),
            Ref("ExpressionSegment"),
            # This is for slice access: [n:m], [:m], [n:], and [:]
            Sequence(
                OneOf(
                    Ref("QualifiedNumericLiteralSegment"),
                    Ref("NumericLiteralSegment"),
                    Ref("ExpressionSegment"),
                    optional=True,
                ),
                Ref("SliceSegment"),
                OneOf(
                    Ref("QualifiedNumericLiteralSegment"),
                    Ref("NumericLiteralSegment"),
                    Ref("ExpressionSegment"),
                    optional=True,
                ),
            ),
        ),
        bracket_type="square",
    )


class DateTimeTypeIdentifier(BaseSegment):
    """Date Time Type."""

    type = "datetime_type_identifier"
    match_grammar = OneOf(
        "DATE",
        Sequence(
            OneOf("TIME", "TIMESTAMP"),
            Bracketed(Ref("NumericLiteralSegment"), optional=True),
            Sequence(OneOf("WITH", "WITHOUT"), "TIME", "ZONE", optional=True),
        ),
        Sequence(
            OneOf("INTERVAL", "TIMETZ", "TIMESTAMPTZ"),
            Bracketed(Ref("NumericLiteralSegment"), optional=True),
        ),
    )


class DateTimeLiteralGrammar(BaseSegment):
    """Literal Date Time."""

    type = "datetime_literal"
    match_grammar = Sequence(
        Ref("DateTimeTypeIdentifier", optional=True),
        Ref("QuotedLiteralSegment"),
    )


class DatatypeSegment(ansi.DatatypeSegment):
    """A data type segment.

    Supports timestamp with(out) time zone. Doesn't currently support intervals.
    """

    match_grammar = Sequence(
        # Some dialects allow optional qualification of data types with schemas
        Sequence(
            Ref("SingleIdentifierGrammar"),
            Ref("DotSegment"),
            allow_gaps=False,
            optional=True,
        ),
        OneOf(
            Ref("WellKnownTextGeometrySegment"),
            Ref("DateTimeTypeIdentifier"),
            Sequence(
                OneOf(
                    # numeric types
                    "SMALLINT",
                    "INTEGER",
                    "INT",
                    "INT2",
                    "INT4",
                    "INT8",
                    "BIGINT",
                    "FLOAT4",
                    "FLOAT8",
                    "REAL",
                    Sequence("DOUBLE", "PRECISION"),
                    "SMALLSERIAL",
                    "SERIAL",
                    "SERIAL2",
                    "SERIAL4",
                    "SERIAL8",
                    "BIGSERIAL",
                    # numeric types [(precision)]
                    Sequence(
                        OneOf("FLOAT"),
                        Ref("BracketedArguments", optional=True),
                    ),
                    # numeric types [precision ["," scale])]
                    Sequence(
                        OneOf("DECIMAL", "NUMERIC"),
                        Ref("BracketedArguments", optional=True),
                    ),
                    # monetary type
                    "MONEY",
                    # character types
                    OneOf(
                        Sequence(
                            OneOf(
                                "BPCHAR",
                                "CHAR",
                                # CHAR VARYING is not documented, but it's
                                # in the real grammar:
                                # https://github.com/postgres/postgres/blob/4380c2509d51febad34e1fac0cfaeb98aaa716c5/src/backend/parser/gram.y#L14262
                                Sequence("CHAR", "VARYING"),
                                "CHARACTER",
                                Sequence("CHARACTER", "VARYING"),
                                "VARCHAR",
                            ),
                            Ref("BracketedArguments", optional=True),
                        ),
                        "TEXT",
                    ),
                    # binary type
                    "BYTEA",
                    # boolean types
                    OneOf("BOOLEAN", "BOOL"),
                    # geometric types
                    OneOf("POINT", "LINE", "LSEG", "BOX", "PATH", "POLYGON", "CIRCLE"),
                    # network address types
                    OneOf("CIDR", "INET", "MACADDR", "MACADDR8"),
                    # text search types
                    OneOf("TSVECTOR", "TSQUERY"),
                    # bit string types
                    Sequence(
                        "BIT",
                        OneOf("VARYING", optional=True),
                        Ref("BracketedArguments", optional=True),
                    ),
                    # uuid type
                    "UUID",
                    # xml type
                    "XML",
                    # json types
                    OneOf("JSON", "JSONB"),
                    # range types
                    "INT4RANGE",
                    "INT8RANGE",
                    "NUMRANGE",
                    "TSRANGE",
                    "TSTZRANGE",
                    "DATERANGE",
                    # pg_lsn type
                    "PG_LSN",
                ),
            ),
            # user defined data types
            Ref("DatatypeIdentifierSegment"),
        ),
        # array types
        OneOf(
            AnyNumberOf(
                Bracketed(
                    Ref("ExpressionSegment", optional=True), bracket_type="square"
                )
            ),
            Ref("ArrayTypeSegment"),
            Ref("SizedArrayTypeSegment"),
            optional=True,
        ),
    )


class ArrayTypeSegment(ansi.ArrayTypeSegment):
    """Prefix for array literals specifying the type."""

    type = "array_type"
    match_grammar = Ref.keyword("ARRAY")


class IndexAccessMethodSegment(BaseSegment):
    """Index access method (e.g. `USING gist`)."""

    type = "index_access_method"
    match_grammar = Ref("SingleIdentifierGrammar")


class OperatorClassReferenceSegment(ansi.ObjectReferenceSegment):
    """A reference to an operator class."""

    type = "operator_class_reference"


class DefinitionParameterSegment(BaseSegment):
    """A single definition parameter.

    https://github.com/postgres/postgres/blob/4380c2509d51febad34e1fac0cfaeb98aaa716c5/src/backend/parser/gram.y#L6320
    """

    type = "definition_parameter"
    match_grammar: Matchable = Sequence(
        Ref("PropertiesNakedIdentifierSegment"),
        Sequence(
            Ref("EqualsSegment"),
            # could also contain ParameterNameSegment:
            Ref("DefinitionArgumentValueGrammar"),
            optional=True,
        ),
    )


class DefinitionParametersSegment(BaseSegment):
    """List of definition parameters.

    https://github.com/postgres/postgres/blob/4380c2509d51febad34e1fac0cfaeb98aaa716c5/src/backend/parser/gram.y#L6313
    """

    type = "definition_parameters"
    match_grammar: Matchable = Bracketed(
        Delimited(
            Ref("DefinitionParameterSegment"),
        )
    )


class CreateCastStatementSegment(ansi.CreateCastStatementSegment):
    """A `CREATE CAST` statement.

    https://www.postgresql.org/docs/15/sql-createcast.html
    https://github.com/postgres/postgres/blob/4380c2509d51febad34e1fac0cfaeb98aaa716c5/src/backend/parser/gram.y#L8951
    """

    match_grammar: Matchable = Sequence(
        "CREATE",
        "CAST",
        Bracketed(
            Ref("DatatypeSegment"),
            "AS",
            Ref("DatatypeSegment"),
        ),
        OneOf(
            Sequence(
                "WITH",
                "FUNCTION",
                Ref("FunctionNameSegment"),
                Ref("FunctionParameterListGrammar", optional=True),
            ),
            Sequence("WITHOUT", "FUNCTION"),
            Sequence("WITH", "INOUT"),
        ),
        OneOf(
            Sequence("AS", "ASSIGNMENT", optional=True),
            Sequence("AS", "IMPLICIT", optional=True),
            optional=True,
        ),
    )


class DropCastStatementSegment(ansi.DropCastStatementSegment):
    """A `DROP CAST` statement.

    https://www.postgresql.org/docs/15/sql-dropcast.html
    https://github.com/postgres/postgres/blob/4380c2509d51febad34e1fac0cfaeb98aaa716c5/src/backend/parser/gram.y#L8995
    """

    match_grammar: Matchable = Sequence(
        "DROP",
        "CAST",
        Sequence("IF", "EXISTS", optional=True),
        Bracketed(
            Ref("DatatypeSegment"),
            "AS",
            Ref("DatatypeSegment"),
        ),
        Ref("DropBehaviorGrammar", optional=True),
    )


class DropAggregateStatementSegment(BaseSegment):
    """A `DROP AGGREGATE` statement.

    https://www.postgresql.org/docs/15/sql-dropaggregate.html
    """

    type = "drop_aggregate_statement"
    match_grammar: Matchable = Sequence(
        "DROP",
        "AGGREGATE",
        Sequence("IF", "EXISTS", optional=True),
        Delimited(
            Sequence(
                Ref("ObjectReferenceSegment"),
                OneOf(
                    Ref("FunctionParameterListGrammar"),
                    # TODO: Is this too permissive?
                    Anything(),
                    Ref("StarSegment"),
                ),
            ),
        ),
        Ref("DropBehaviorGrammar", optional=True),
    )


class CreateAggregateStatementSegment(BaseSegment):
    """A `CREATE AGGREGATE` statement.

    https://www.postgresql.org/docs/16/sql-createaggregate.html
    """

    type = "create_aggregate_statement"
    match_grammar: Matchable = Sequence(
        "CREATE",
        Sequence("OR", "REPLACE", optional=True),
        "AGGREGATE",
        Ref("ObjectReferenceSegment"),
        Bracketed(
            # TODO: Is this too permissive?
            Anything(),
        ),
        Ref("FunctionParameterListGrammar"),
    )


class RelationOptionSegment(BaseSegment):
    """Relation option element from reloptions.

    It is very similar to DefinitionParameterSegment except that it allows qualified
    names (e.g. namespace.attr = 5).

    https://github.com/postgres/postgres/blob/4380c2509d51febad34e1fac0cfaeb98aaa716c5/src/backend/parser/gram.y#L3016-L3035
    """

    type = "relation_option"
    match_grammar: Matchable = Sequence(
        Ref("PropertiesNakedIdentifierSegment"),
        Sequence(
            Ref("DotSegment"),
            Ref("PropertiesNakedIdentifierSegment"),
            optional=True,
        ),
        Sequence(
            Ref("EqualsSegment"),
            # could also contain ParameterNameSegment:
            Ref("DefinitionArgumentValueGrammar"),
            optional=True,
        ),
    )


class RelationOptionsSegment(BaseSegment):
    """List of relation options.

    https://github.com/postgres/postgres/blob/4380c2509d51febad34e1fac0cfaeb98aaa716c5/src/backend/parser/gram.y#L3003-L3014
    """

    type = "relation_options"
    match_grammar: Matchable = Bracketed(
        Delimited(
            Ref("RelationOptionSegment"),
        )
    )


class CreateFunctionStatementSegment(ansi.CreateFunctionStatementSegment):
    """A `CREATE FUNCTION` statement.

    This version in the ANSI dialect should be a "common subset" of the
    structure of the code for those dialects.
    postgres: https://www.postgresql.org/docs/13/sql-createfunction.html
    """

    match_grammar = Sequence(
        "CREATE",
        Sequence("OR", "REPLACE", optional=True),
        Ref("TemporaryGrammar", optional=True),
        "FUNCTION",
        Ref("IfNotExistsGrammar", optional=True),
        Ref("FunctionNameSegment"),
        Ref("FunctionParameterListGrammar"),
        Sequence(  # Optional function return type
            "RETURNS",
            OneOf(
                Sequence(
                    "TABLE",
                    Bracketed(
                        Delimited(
                            OneOf(
                                Ref("DatatypeSegment"),
                                Sequence(
                                    Ref("ColumnReferenceSegment"),
                                    Ref("DatatypeSegment"),
                                ),
                            ),
                        )
                    ),
                    optional=True,
                ),
                Sequence(
                    "SETOF",
                    Ref("DatatypeSegment"),
                ),
                Ref("DatatypeSegment"),
            ),
            optional=True,
        ),
        Ref("FunctionDefinitionGrammar"),
    )


class DropFunctionStatementSegment(BaseSegment):
    """A `DROP FUNCTION` statement.

    As per the specification: https://www.postgresql.org/docs/14/sql-dropfunction.html
    """

    type = "drop_function_statement"

    match_grammar = Sequence(
        "DROP",
        "FUNCTION",
        Ref("IfExistsGrammar", optional=True),
        Delimited(
            Sequence(
                Ref("ObjectReferenceSegment"),
                Ref("FunctionParameterListGrammar", optional=True),
            )
        ),
        Ref("DropBehaviorGrammar", optional=True),
    )


class AlterFunctionStatementSegment(BaseSegment):
    """A `ALTER FUNCTION` statement.

    As per the specification: https://www.postgresql.org/docs/14/sql-alterfunction.html
    """

    type = "alter_function_statement"

    match_grammar = Sequence(
        "ALTER",
        "FUNCTION",
        Delimited(
            Sequence(
                Ref("FunctionNameSegment"),
                Ref("FunctionParameterListGrammar", optional=True),
            )
        ),
        OneOf(
            Ref("AlterFunctionActionSegment", optional=True),
            Sequence("RENAME", "TO", Ref("FunctionNameSegment")),
            Sequence("SET", "SCHEMA", Ref("SchemaReferenceSegment")),
            Sequence(
                "OWNER",
                "TO",
                OneOf(
                    OneOf(Ref("ParameterNameSegment"), Ref("QuotedIdentifierSegment")),
                    "CURRENT_ROLE",
                    "CURRENT_USER",
                    "SESSION_USER",
                ),
            ),
            Sequence(
                Ref.keyword("NO", optional=True),
                "DEPENDS",
                "ON",
                "EXTENSION",
                Ref("ExtensionReferenceSegment"),
            ),
        ),
    )


class AlterFunctionActionSegment(BaseSegment):
    """Alter Function Action Segment.

    https://www.postgresql.org/docs/14/sql-alterfunction.html
    """

    type = "alter_function_action_segment"

    match_grammar = Sequence(
        OneOf(
            OneOf(
                Sequence("CALLED", "ON", "NULL", "INPUT"),
                Sequence("RETURNS", "NULL", "ON", "NULL", "INPUT"),
                "STRICT",
            ),
            OneOf("IMMUTABLE", "STABLE", "VOLATILE"),
            Sequence(Ref.keyword("NOT", optional=True), "LEAKPROOF"),
            Sequence(
                Ref.keyword("EXTERNAL", optional=True),
                "SECURITY",
                OneOf("DEFINER", "INVOKER"),
            ),
            Sequence("PARALLEL", OneOf("UNSAFE", "RESTRICTED", "SAFE")),
            Sequence("COST", Ref("NumericLiteralSegment")),
            Sequence("ROWS", Ref("NumericLiteralSegment")),
            Sequence("SUPPORT", Ref("ParameterNameSegment")),
            Sequence(
                "SET",
                Ref("ParameterNameSegment"),
                OneOf(
                    Sequence(
                        OneOf("TO", Ref("EqualsSegment")),
                        OneOf(
                            Ref("LiteralGrammar"),
                            Ref("NakedIdentifierSegment"),
                            "DEFAULT",
                        ),
                    ),
                    Sequence("FROM", "CURRENT"),
                ),
            ),
            Sequence("RESET", OneOf("ALL", Ref("ParameterNameSegment"))),
        ),
        Ref.keyword("RESTRICT", optional=True),
    )


class AlterProcedureActionSegment(BaseSegment):
    """Alter Procedure Action Segment.

    https://www.postgresql.org/docs/14/sql-alterprocedure.html
    """

    type = "alter_procedure_action_segment"

    match_grammar = Sequence(
        OneOf(
            Sequence(
                Ref.keyword("EXTERNAL", optional=True),
                "SECURITY",
                OneOf("DEFINER", "INVOKER"),
            ),
            Sequence(
                "SET",
                Ref("ParameterNameSegment"),
                OneOf(
                    Sequence(
                        OneOf("TO", Ref("EqualsSegment")),
                        OneOf(
                            Ref("LiteralGrammar"),
                            Ref("NakedIdentifierSegment"),
                            "DEFAULT",
                        ),
                    ),
                    Sequence("FROM", "CURRENT"),
                ),
            ),
            Sequence("RESET", OneOf("ALL", Ref("ParameterNameSegment"))),
        ),
        Ref.keyword("RESTRICT", optional=True),
    )


class AlterProcedureStatementSegment(BaseSegment):
    """An `ALTER PROCEDURE` statement.

    https://www.postgresql.org/docs/14/sql-alterprocedure.html
    """

    type = "alter_procedure_statement"

    match_grammar = Sequence(
        "ALTER",
        "PROCEDURE",
        Delimited(
            Sequence(
                Ref("FunctionNameSegment"),
                Ref("FunctionParameterListGrammar", optional=True),
            )
        ),
        OneOf(
            Ref("AlterProcedureActionSegment", optional=True),
            Sequence("RENAME", "TO", Ref("FunctionNameSegment")),
            Sequence("SET", "SCHEMA", Ref("SchemaReferenceSegment")),
            Sequence(
                "SET",
                Ref("ParameterNameSegment"),
                OneOf(
                    Sequence(
                        OneOf("TO", Ref("EqualsSegment")),
                        Delimited(
                            OneOf(
                                Ref("ParameterNameSegment"),
                                Ref("LiteralGrammar"),
                            ),
                        ),
                    ),
                    Sequence("FROM", "CURRENT"),
                ),
            ),
            Sequence(
                "OWNER",
                "TO",
                OneOf(
                    OneOf(Ref("ParameterNameSegment"), Ref("QuotedIdentifierSegment")),
                    "CURRENT_ROLE",
                    "CURRENT_USER",
                    "SESSION_USER",
                ),
            ),
            Sequence(
                Ref.keyword("NO", optional=True),
                "DEPENDS",
                "ON",
                "EXTENSION",
                Ref("ExtensionReferenceSegment"),
            ),
        ),
    )


class CreateProcedureStatementSegment(BaseSegment):
    """A `CREATE PROCEDURE` statement.

    https://www.postgresql.org/docs/14/sql-createprocedure.html

    TODO: Just a basic statement for now, without full syntax.
    based on CreateFunctionStatementSegment without a return type.
    """

    type = "create_procedure_statement"

    match_grammar = Sequence(
        "CREATE",
        Sequence("OR", "REPLACE", optional=True),
        "PROCEDURE",
        Ref("FunctionNameSegment"),
        Ref("FunctionParameterListGrammar"),
        Ref("FunctionDefinitionGrammar"),
    )


class DropProcedureStatementSegment(BaseSegment):
    """A `DROP PROCEDURE` statement.

    https://www.postgresql.org/docs/11/sql-dropprocedure.html
    """

    type = "drop_procedure_statement"

    match_grammar = Sequence(
        "DROP",
        "PROCEDURE",
        Ref("IfExistsGrammar", optional=True),
        Delimited(
            Sequence(
                Ref("FunctionNameSegment"),
                Ref("FunctionParameterListGrammar", optional=True),
            ),
        ),
        OneOf(
            "CASCADE",
            "RESTRICT",
            optional=True,
        ),
    )


class WellKnownTextGeometrySegment(BaseSegment):
    """A Data Type Segment to identify Well Known Text Geometric Data Types.

    As specified in https://postgis.net/stuff/postgis-3.1.pdf

    This approach is to maximise 'accepted code' for the parser, rather than be overly
    restrictive.
    """

    type = "wkt_geometry_type"

    _geometry_type_keywords = [x[0] for x in postgres_postgis_datatype_keywords]

    match_grammar = OneOf(
        Sequence(
            OneOf(*_geometry_type_keywords),
            Bracketed(
                Delimited(
                    OptionallyBracketed(Delimited(Ref("SimpleGeometryGrammar"))),
                    # 2D Arrays of coordinates - to specify surfaces
                    Bracketed(
                        Delimited(Bracketed(Delimited(Ref("SimpleGeometryGrammar"))))
                    ),
                    Ref("WellKnownTextGeometrySegment"),
                )
            ),
        ),
        Sequence(
            OneOf("GEOMETRY", "GEOGRAPHY"),
            Bracketed(
                Sequence(
                    OneOf(*_geometry_type_keywords, "GEOMETRY", "GEOGRAPHY"),
                    Ref("CommaSegment"),
                    Ref("NumericLiteralSegment"),
                )
            ),
        ),
    )


class SemiStructuredAccessorSegment(BaseSegment):
    """A semi-structured data accessor segment."""

    type = "semi_structured_expression"
    match_grammar = Sequence(
        Ref("DotSegment"),
        Ref("SingleIdentifierGrammar"),
        Ref("ArrayAccessorSegment", optional=True),
        AnyNumberOf(
            Sequence(
                Ref("DotSegment"),
                Ref("SingleIdentifierGrammar"),
                allow_gaps=True,
            ),
            Ref("ArrayAccessorSegment", optional=True),
            allow_gaps=True,
        ),
        allow_gaps=True,
    )


class FunctionDefinitionGrammar(ansi.FunctionDefinitionGrammar):
    """This is the body of a `CREATE FUNCTION AS` statement.

    https://www.postgresql.org/docs/13/sql-createfunction.html
    """

    match_grammar = Sequence(
        AnyNumberOf(
            Ref("LanguageClauseSegment"),
            Sequence("TRANSFORM", "FOR", "TYPE", Ref("ParameterNameSegment")),
            Ref.keyword("WINDOW"),
            OneOf("IMMUTABLE", "STABLE", "VOLATILE"),
            Sequence(Ref.keyword("NOT", optional=True), "LEAKPROOF"),
            OneOf(
                Sequence("CALLED", "ON", "NULL", "INPUT"),
                Sequence("RETURNS", "NULL", "ON", "NULL", "INPUT"),
                "STRICT",
            ),
            Sequence(
                Ref.keyword("EXTERNAL", optional=True),
                "SECURITY",
                OneOf("INVOKER", "DEFINER"),
            ),
            Sequence("PARALLEL", OneOf("UNSAFE", "RESTRICTED", "SAFE")),
            Sequence("COST", Ref("NumericLiteralSegment")),
            Sequence("ROWS", Ref("NumericLiteralSegment")),
            Sequence("SUPPORT", Ref("ParameterNameSegment")),
            Sequence(
                "SET",
                Ref("ParameterNameSegment"),
                OneOf(
                    Sequence(
                        OneOf("TO", Ref("EqualsSegment")),
                        Delimited(
                            OneOf(
                                Ref("ParameterNameSegment"),
                                Ref("LiteralGrammar"),
                            ),
                        ),
                    ),
                    Sequence("FROM", "CURRENT"),
                ),
            ),
            Sequence(
                "AS",
                OneOf(
                    Ref("QuotedLiteralSegment"),
                    Sequence(
                        Ref("QuotedLiteralSegment"),
                        Ref("CommaSegment"),
                        Ref("QuotedLiteralSegment"),
                    ),
                ),
            ),
            Sequence(
                "RETURN",
                Ref("ExpressionSegment"),
            ),
            Sequence(
                "BEGIN",
                "ATOMIC",
                AnyNumberOf(
                    Sequence(
                        Ref("InsertStatementSegment"),
                        Ref("SemicolonSegment"),
                    ),
                    Sequence(
                        Ref("UpdateStatementSegment"),
                        Ref("SemicolonSegment"),
                    ),
                    Sequence(
                        Ref("SelectStatementSegment"),
                        Ref("SemicolonSegment"),
                    ),
                ),
                "END",
            ),
        ),
        Sequence(
            "WITH",
            Bracketed(Delimited(Ref("ParameterNameSegment"))),
            optional=True,
        ),
    )


class IntoClauseSegment(BaseSegment):
    """Into Clause Segment.

    As specified in https://www.postgresql.org/docs/14/sql-selectinto.html
    """

    type = "into_clause"

    match_grammar = Sequence(
        "INTO",
        OneOf("TEMPORARY", "TEMP", "UNLOGGED", optional=True),
        Ref.keyword("TABLE", optional=True),
        Ref("TableReferenceSegment"),
    )


class ForClauseSegment(BaseSegment):
    """`FOR ...` clause in `SELECT` statements.

    As specified in
    https://www.postgresql.org/docs/current/sql-select.html#SQL-FOR-UPDATE-SHARE.
    """

    type = "for_clause"

    match_grammar = Sequence(
        "FOR",
        OneOf(
            "UPDATE",
            Sequence("NO", "KEY", "UPDATE"),
            "SHARE",
            Sequence("KEY", "SHARE"),
        ),
        Sequence(
            "OF",
            Delimited(
                Ref("TableReferenceSegment"),
            ),
            optional=True,
        ),
        OneOf(
            "NOWAIT",
            Sequence("SKIP", "LOCKED"),
            optional=True,
        ),
    )


class UnorderedSelectStatementSegment(ansi.UnorderedSelectStatementSegment):
    """Overrides ANSI Statement, to allow for SELECT INTO statements."""

    match_grammar = ansi.UnorderedSelectStatementSegment.match_grammar.copy(
        insert=[
            Ref("IntoClauseSegment", optional=True),
        ],
        before=Ref("FromClauseSegment", optional=True),
        terminators=[
            Sequence("WITH", Ref.keyword("NO", optional=True), "DATA"),
            Sequence("ON", "CONFLICT"),
            Ref.keyword("RETURNING"),
            Ref("WithCheckOptionSegment"),
        ],
    )


class SelectStatementSegment(ansi.SelectStatementSegment):
    """Overrides ANSI as the parse grammar copy needs to be reapplied."""

    # Inherit most of the parse grammar from the unordered version.
    match_grammar: Matchable = UnorderedSelectStatementSegment.match_grammar.copy(
        insert=[
            Ref("OrderByClauseSegment", optional=True),
            Ref("LimitClauseSegment", optional=True),
            Ref("NamedWindowSegment", optional=True),
        ]
    ).copy(
        insert=[Ref("ForClauseSegment", optional=True)],
        before=Ref("LimitClauseSegment", optional=True),
        # Overwrite the terminators, because we want to remove some.
        replace_terminators=True,
        terminators=[
            Ref("SetOperatorSegment"),
            Ref("WithNoSchemaBindingClauseSegment"),
            Ref("WithDataClauseSegment"),
            Sequence("ON", "CONFLICT"),
            Ref.keyword("RETURNING"),
            Ref("WithCheckOptionSegment"),
        ],
    )


class SelectClauseSegment(ansi.SelectClauseSegment):
    """Overrides ANSI to allow INTO as a terminator."""

    match_grammar = Sequence(
        "SELECT",
        Ref("SelectClauseModifierSegment", optional=True),
        Indent,
        Delimited(
            Ref("SelectClauseElementSegment"),
            # In Postgres you don't need an element so make it optional
            optional=True,
            allow_trailing=True,
        ),
        Dedent,
        terminators=[
            "INTO",
            "FROM",
            "WHERE",
            Sequence("ORDER", "BY"),
            "LIMIT",
            "OVERLAPS",
            Ref("SetOperatorSegment"),
            Sequence("WITH", Ref.keyword("NO", optional=True), "DATA"),
            Ref("WithCheckOptionSegment"),
        ],
        parse_mode=ParseMode.GREEDY_ONCE_STARTED,
    )


class SelectClauseModifierSegment(ansi.SelectClauseModifierSegment):
    """Things that come after SELECT but before the columns."""

    match_grammar = OneOf(
        Sequence(
            "DISTINCT",
            Sequence(
                "ON",
                Bracketed(Delimited(Ref("ExpressionSegment"))),
                optional=True,
            ),
        ),
        "ALL",
    )


class WithinGroupClauseSegment(BaseSegment):
    """An WITHIN GROUP clause for window functions.

    https://www.postgresql.org/docs/current/functions-aggregate.html.
    """

    type = "withingroup_clause"
    match_grammar = Sequence(
        "WITHIN",
        "GROUP",
        Bracketed(Ref("OrderByClauseSegment", optional=True)),
    )


class GroupByClauseSegment(BaseSegment):
    """A `GROUP BY` clause like in `SELECT`."""

    type = "groupby_clause"
    match_grammar = Sequence(
        "GROUP",
        "BY",
        Indent,
        Delimited(
            OneOf(
                Ref("ColumnReferenceSegment"),
                # Can `GROUP BY 1`
                Ref("NumericLiteralSegment"),
                Ref("CubeRollupClauseSegment"),
                Ref("GroupingSetsClauseSegment"),
                # Can `GROUP BY coalesce(col, 1)`
                Ref("ExpressionSegment"),
                Bracketed(),  # Allows empty parentheses
            ),
            terminators=[
                Sequence("ORDER", "BY"),
                "LIMIT",
                "HAVING",
                "QUALIFY",
                "WINDOW",
                Ref("SetOperatorSegment"),
            ],
        ),
        Dedent,
    )


class CreateRoleStatementSegment(ansi.CreateRoleStatementSegment):
    """A `CREATE ROLE` statement.

    As per:
    https://www.postgresql.org/docs/current/sql-createrole.html
    """

    type = "create_role_statement"

    match_grammar = Sequence(
        "CREATE",
        OneOf("ROLE", "USER"),
        Ref("RoleReferenceSegment"),
        Sequence(
            Ref.keyword("WITH", optional=True),
            AnySetOf(
                OneOf("SUPERUSER", "NOSUPERUSER"),
                OneOf("CREATEDB", "NOCREATEDB"),
                OneOf("CREATEROLE", "NOCREATEROLE"),
                OneOf("INHERIT", "NOINHERIT"),
                OneOf("LOGIN", "NOLOGIN"),
                OneOf("REPLICATION", "NOREPLICATION"),
                OneOf("BYPASSRLS", "NOBYPASSRLS"),
                Sequence("CONNECTION", "LIMIT", Ref("NumericLiteralSegment")),
                Sequence("PASSWORD", OneOf(Ref("QuotedLiteralSegment"), "NULL")),
                Sequence("VALID", "UNTIL", Ref("QuotedLiteralSegment")),
                Sequence("IN", "ROLE", Ref("RoleReferenceSegment")),
                Sequence("IN", "GROUP", Ref("RoleReferenceSegment")),
                Sequence("ROLE", Ref("RoleReferenceSegment")),
                Sequence("ADMIN", Ref("RoleReferenceSegment")),
                Sequence("USER", Ref("RoleReferenceSegment")),
                Sequence("SYSID", Ref("NumericLiteralSegment")),
            ),
            optional=True,
        ),
    )


class AlterRoleStatementSegment(BaseSegment):
    """An `ALTER ROLE` statement.

    As per:
    https://www.postgresql.org/docs/current/sql-alterrole.html
    """

    type = "alter_role_statement"

    match_grammar = Sequence(
        "ALTER",
        OneOf("ROLE", "USER"),
        OneOf(
            # role_specification
            Sequence(
                OneOf(
                    "CURRENT_ROLE",
                    "CURRENT_USER",
                    "SESSION_USER",
                    Ref("RoleReferenceSegment"),
                ),
                Ref.keyword("WITH", optional=True),
                AnySetOf(
                    OneOf("SUPERUSER", "NOSUPERUSER"),
                    OneOf("CREATEDB", "NOCREATEDB"),
                    OneOf("CREATEROLE", "NOCREATEROLE"),
                    OneOf("INHERIT", "NOINHERIT"),
                    OneOf("LOGIN", "NOLOGIN"),
                    OneOf("REPLICATION", "NOREPLICATION"),
                    OneOf("BYPASSRLS", "NOBYPASSRLS"),
                    Sequence("CONNECTION", "LIMIT", Ref("NumericLiteralSegment")),
                    Sequence(
                        Ref.keyword("ENCRYPTED", optional=True),
                        "PASSWORD",
                        OneOf(Ref("QuotedLiteralSegment"), "NULL"),
                    ),
                    Sequence("VALID", "UNTIL", Ref("QuotedLiteralSegment")),
                ),
            ),
            # name only
            Sequence(
                Ref("RoleReferenceSegment"),
                Sequence("RENAME", "TO", Ref("RoleReferenceSegment")),
            ),
            # role_specification | all
            Sequence(
                OneOf(
                    "CURRENT_ROLE",
                    "CURRENT_USER",
                    "SESSION_USER",
                    "ALL",
                    Ref("RoleReferenceSegment"),
                ),
                Sequence(
                    "IN",
                    "DATABASE",
                    Ref("DatabaseReferenceSegment"),
                    optional=True,
                ),
                OneOf(
                    Sequence(
                        "SET",
                        Ref("ParameterNameSegment"),
                        OneOf(
                            Sequence(
                                OneOf("TO", Ref("EqualsSegment")),
                                OneOf(
                                    "DEFAULT",
                                    Delimited(
                                        Ref("LiteralGrammar"),
                                        Ref("NakedIdentifierSegment"),
                                        # https://github.com/postgres/postgres/blob/4380c2509d51febad34e1fac0cfaeb98aaa716c5/src/backend/parser/gram.y#L1810-L1815
                                        Ref("OnKeywordAsIdentifierSegment"),
                                    ),
                                ),
                            ),
                            Sequence(
                                "FROM",
                                "CURRENT",
                            ),
                        ),
                    ),
                    Sequence("RESET", OneOf(Ref("ParameterNameSegment"), "ALL")),
                ),
            ),
        ),
    )


class ExplainStatementSegment(ansi.ExplainStatementSegment):
    """An `Explain` statement.

    EXPLAIN [ ( option [, ...] ) ] statement
    EXPLAIN [ ANALYZE ] [ VERBOSE ] statement

    https://www.postgresql.org/docs/14/sql-explain.html
    """

    match_grammar = Sequence(
        "EXPLAIN",
        OneOf(
            Sequence(
                OneOf(
                    "ANALYZE",
                    "ANALYSE",
                    optional=True,
                ),
                Ref.keyword("VERBOSE", optional=True),
            ),
            Bracketed(Delimited(Ref("ExplainOptionSegment"))),
            optional=True,
        ),
        ansi.ExplainStatementSegment.explainable_stmt,
    )


class ExplainOptionSegment(BaseSegment):
    """An `Explain` statement option.

    ANALYZE [ boolean ]
    VERBOSE [ boolean ]
    COSTS [ boolean ]
    SETTINGS [ boolean ]
    BUFFERS [ boolean ]
    WAL [ boolean ]
    TIMING [ boolean ]
    SUMMARY [ boolean ]
    FORMAT { TEXT | XML | JSON | YAML }

    https://www.postgresql.org/docs/14/sql-explain.html
    """

    type = "explain_option"

    match_grammar = OneOf(
        Sequence(
            OneOf(
                "ANALYZE",
                "ANALYSE",
                "VERBOSE",
                "COSTS",
                "SETTINGS",
                "BUFFERS",
                "WAL",
                "TIMING",
                "SUMMARY",
            ),
            Ref("BooleanLiteralGrammar", optional=True),
        ),
        Sequence(
            "FORMAT",
            OneOf("TEXT", "XML", "JSON", "YAML"),
        ),
    )


class CreateSchemaStatementSegment(ansi.CreateSchemaStatementSegment):
    """A `CREATE SCHEMA` statement.

    https://www.postgresql.org/docs/15/sql-createschema.html
    https://github.com/postgres/postgres/blob/4380c2509d51febad34e1fac0cfaeb98aaa716c5/src/backend/parser/gram.y#L1493
    """

    match_grammar: Matchable = Sequence(
        "CREATE",
        "SCHEMA",
        Ref("IfNotExistsGrammar", optional=True),
        OneOf(
            Sequence(
                # schema name defaults to role if not provided
                Ref("SchemaReferenceSegment", optional=True),
                "AUTHORIZATION",
                Ref("RoleReferenceSegment"),
            ),
            Ref("SchemaReferenceSegment"),
        ),
    )


class CreateTableStatementSegment(ansi.CreateTableStatementSegment):
    """A `CREATE TABLE` statement.

    As specified in https://www.postgresql.org/docs/13/sql-createtable.html
    """

    match_grammar = Sequence(
        "CREATE",
        OneOf(
            Sequence(
                OneOf("GLOBAL", "LOCAL", optional=True),
                Ref("TemporaryGrammar", optional=True),
            ),
            "UNLOGGED",
            optional=True,
        ),
        "TABLE",
        Ref("IfNotExistsGrammar", optional=True),
        Ref("TableReferenceSegment"),
        OneOf(
            # Columns and comment syntax:
            Sequence(
                Bracketed(
                    Delimited(
                        OneOf(
                            Sequence(
                                Ref("ColumnReferenceSegment"),
                                Ref("DatatypeSegment"),
                                AnyNumberOf(
                                    # A single COLLATE segment can come before or
                                    # after constraint segments
                                    OneOf(
                                        Ref("ColumnConstraintSegment"),
                                        Sequence(
                                            "COLLATE",
                                            Ref("CollationReferenceSegment"),
                                        ),
                                    ),
                                ),
                            ),
                            Ref("TableConstraintSegment"),
                            Sequence(
                                "LIKE",
                                Ref("TableReferenceSegment"),
                                AnyNumberOf(Ref("LikeOptionSegment"), optional=True),
                            ),
                        ),
                        optional=True,
                    )
                ),
                Sequence(
                    "INHERITS",
                    Bracketed(Delimited(Ref("TableReferenceSegment"))),
                    optional=True,
                ),
            ),
            # Create OF syntax:
            Sequence(
                "OF",
                Ref("ParameterNameSegment"),
                Bracketed(
                    Delimited(
                        Sequence(
                            Ref("ColumnReferenceSegment"),
                            Sequence("WITH", "OPTIONS", optional=True),
                            AnyNumberOf(Ref("ColumnConstraintSegment")),
                        ),
                        Ref("TableConstraintSegment"),
                    ),
                    optional=True,
                ),
            ),
            # Create PARTITION OF syntax
            Sequence(
                "PARTITION",
                "OF",
                Ref("TableReferenceSegment"),
                Bracketed(
                    Delimited(
                        Sequence(
                            Ref("ColumnReferenceSegment"),
                            Sequence("WITH", "OPTIONS", optional=True),
                            AnyNumberOf(Ref("ColumnConstraintSegment")),
                        ),
                        Ref("TableConstraintSegment"),
                    ),
                    optional=True,
                ),
                OneOf(
                    Sequence("FOR", "VALUES", Ref("PartitionBoundSpecSegment")),
                    "DEFAULT",
                ),
            ),
        ),
        AnyNumberOf(
            Sequence(
                "PARTITION",
                "BY",
                OneOf("RANGE", "LIST", "HASH"),
                Bracketed(
                    AnyNumberOf(
                        Delimited(
                            Sequence(
                                OneOf(
                                    Ref("ColumnReferenceSegment"),
                                    Ref("FunctionSegment"),
                                ),
                                AnyNumberOf(
                                    Sequence(
                                        "COLLATE",
                                        Ref("CollationReferenceSegment"),
                                        optional=True,
                                    ),
                                    Ref("ParameterNameSegment", optional=True),
                                ),
                            ),
                        )
                    )
                ),
            ),
            Sequence("USING", Ref("ParameterNameSegment")),
            OneOf(
                Sequence("WITH", Ref("RelationOptionsSegment")),
                Sequence("WITHOUT", "OIDS"),
            ),
            Sequence(
                "ON",
                "COMMIT",
                OneOf(Sequence("PRESERVE", "ROWS"), Sequence("DELETE", "ROWS"), "DROP"),
            ),
            Sequence("TABLESPACE", Ref("TablespaceReferenceSegment")),
        ),
    )


class CreateTableAsStatementSegment(BaseSegment):
    """A `CREATE TABLE AS` statement.

    As specified in https://www.postgresql.org/docs/13/sql-createtableas.html
    """

    type = "create_table_as_statement"

    match_grammar = Sequence(
        "CREATE",
        OneOf(
            Sequence(
                OneOf("GLOBAL", "LOCAL", optional=True),
                Ref("TemporaryGrammar"),
            ),
            "UNLOGGED",
            optional=True,
        ),
        "TABLE",
        Ref("IfNotExistsGrammar", optional=True),
        Ref("TableReferenceSegment"),
        AnyNumberOf(
            Bracketed(
                Delimited(Ref("ColumnReferenceSegment")),
                optional=True,
            ),
            Sequence("USING", Ref("ParameterNameSegment"), optional=True),
            OneOf(
                Sequence(
                    "WITH",
                    Bracketed(
                        Delimited(
                            Sequence(
                                Ref("ParameterNameSegment"),
                                Sequence(
                                    Ref("EqualsSegment"),
                                    OneOf(
                                        Ref("LiteralGrammar"),
                                        Ref("NakedIdentifierSegment"),
                                    ),
                                    optional=True,
                                ),
                            )
                        )
                    ),
                ),
                Sequence("WITHOUT", "OIDS"),
                optional=True,
            ),
            Sequence(
                "ON",
                "COMMIT",
                OneOf(Sequence("PRESERVE", "ROWS"), Sequence("DELETE", "ROWS"), "DROP"),
                optional=True,
            ),
            Sequence("TABLESPACE", Ref("TablespaceReferenceSegment"), optional=True),
        ),
        "AS",
        OneOf(
            OptionallyBracketed(Ref("SelectableGrammar")),
            OptionallyBracketed(Sequence("TABLE", Ref("TableReferenceSegment"))),
            Ref("ValuesClauseSegment"),
            OptionallyBracketed(Sequence("EXECUTE", Ref("FunctionSegment"))),
        ),
        Ref("WithDataClauseSegment", optional=True),
    )


class AlterTableStatementSegment(ansi.AlterTableStatementSegment):
    """An `ALTER TABLE` statement.

    Matches the definition in https://www.postgresql.org/docs/13/sql-altertable.html
    """

    match_grammar = Sequence(
        "ALTER",
        "TABLE",
        OneOf(
            Sequence(
                Ref("IfExistsGrammar", optional=True),
                Ref.keyword("ONLY", optional=True),
                Ref("TableReferenceSegment"),
                Ref("StarSegment", optional=True),
                OneOf(
                    Delimited(Ref("AlterTableActionSegment")),
                    Sequence(
                        "RENAME",
                        Ref.keyword("COLUMN", optional=True),
                        Ref("ColumnReferenceSegment"),
                        "TO",
                        Ref("ColumnReferenceSegment"),
                    ),
                    Sequence(
                        "RENAME",
                        "CONSTRAINT",
                        Ref("ParameterNameSegment"),
                        "TO",
                        Ref("ParameterNameSegment"),
                    ),
                ),
            ),
            Sequence(
                Ref("IfExistsGrammar", optional=True),
                Ref("TableReferenceSegment"),
                OneOf(
                    Sequence("RENAME", "TO", Ref("TableReferenceSegment")),
                    Sequence("SET", "SCHEMA", Ref("SchemaReferenceSegment")),
                    Sequence(
                        "ATTACH",
                        "PARTITION",
                        Ref("ParameterNameSegment"),
                        OneOf(
                            Sequence("FOR", "VALUES", Ref("PartitionBoundSpecSegment")),
                            "DEFAULT",
                        ),
                    ),
                    Sequence(
                        "DETACH",
                        "PARTITION",
                        Ref("ParameterNameSegment"),
                        Ref.keyword("CONCURRENTLY", optional=True),
                        Ref.keyword("FINALIZE", optional=True),
                    ),
                ),
            ),
            Sequence(
                "ALL",
                "IN",
                "TABLESPACE",
                Ref("TablespaceReferenceSegment"),
                Sequence(
                    "OWNED",
                    "BY",
                    Delimited(Ref("ObjectReferenceSegment")),
                    optional=True,
                ),
                "SET",
                "TABLESPACE",
                Ref("TablespaceReferenceSegment"),
                Ref.keyword("NOWAIT", optional=True),
            ),
        ),
    )


class AlterTableActionSegment(BaseSegment):
    """Alter Table Action Segment.

    https://www.postgresql.org/docs/13/sql-altertable.html
    """

    type = "alter_table_action_segment"

    match_grammar = OneOf(
        Sequence(
            "ADD",
            Ref.keyword("COLUMN", optional=True),
            Ref("IfNotExistsGrammar", optional=True),
            Ref("ColumnReferenceSegment"),
            Ref("DatatypeSegment"),
            Sequence("COLLATE", Ref("CollationReferenceSegment"), optional=True),
            AnyNumberOf(Ref("ColumnConstraintSegment")),
        ),
        Sequence(
            "DROP",
            Ref.keyword("COLUMN", optional=True),
            Ref("IfExistsGrammar", optional=True),
            Ref("ColumnReferenceSegment"),
            Ref("DropBehaviorGrammar", optional=True),
        ),
        Sequence(
            "ALTER",
            Ref.keyword("COLUMN", optional=True),
            Ref("ColumnReferenceSegment"),
            OneOf(
                Sequence(
                    Sequence("SET", "DATA", optional=True),
                    "TYPE",
                    Ref("DatatypeSegment"),
                    Sequence(
                        "COLLATE", Ref("CollationReferenceSegment"), optional=True
                    ),
                    Sequence("USING", OneOf(Ref("ExpressionSegment")), optional=True),
                ),
                Sequence(
                    "SET",
                    "DEFAULT",
                    OneOf(
                        OneOf(
                            Ref("LiteralGrammar"),
                            Ref("FunctionSegment"),
                            Ref("BareFunctionSegment"),
                            Ref("ExpressionSegment"),
                        )
                    ),
                ),
                Sequence("DROP", "DEFAULT"),
                Sequence(OneOf("SET", "DROP", optional=True), "NOT", "NULL"),
                Sequence("DROP", "EXPRESSION", Ref("IfExistsGrammar", optional=True)),
                Sequence(
                    "ADD",
                    "GENERATED",
                    OneOf("ALWAYS", Sequence("BY", "DEFAULT")),
                    "AS",
                    "IDENTITY",
                    Bracketed(
                        AnyNumberOf(Ref("AlterSequenceOptionsSegment")), optional=True
                    ),
                ),
                Sequence(
                    OneOf(
                        Sequence(
                            "SET",
                            "GENERATED",
                            OneOf("ALWAYS", Sequence("BY", "DEFAULT")),
                        ),
                        Sequence("SET", Ref("AlterSequenceOptionsSegment")),
                        Sequence(
                            "RESTART", Sequence("WITH", Ref("NumericLiteralSegment"))
                        ),
                    )
                ),
                Sequence(
                    "DROP",
                    "IDENTITY",
                    Ref("IfExistsGrammar", optional=True),
                ),
                Sequence("SET", "STATISTICS", Ref("NumericLiteralSegment")),
                Sequence("SET", Ref("RelationOptionsSegment")),
                # Documentation says you can only provide keys in RESET options, but the
                # actual grammar lets you pass in values too.
                Sequence("RESET", Ref("RelationOptionsSegment")),
                Sequence(
                    "SET", "STORAGE", OneOf("PLAIN", "EXTERNAL", "EXTENDED", "MAIN")
                ),
            ),
        ),
        Sequence("ADD", Ref("TableConstraintSegment")),
        Sequence("ADD", Ref("TableConstraintUsingIndexSegment")),
        Sequence(
            "ALTER",
            "CONSTRAINT",
            Ref("ParameterNameSegment"),
            OneOf("DEFERRABLE", Sequence("NOT", "DEFERRABLE"), optional=True),
            OneOf(
                Sequence("INITIALLY", "DEFERRED"),
                Sequence("INITIALLY", "IMMEDIATE"),
                optional=True,
            ),
        ),
        Sequence("VALIDATE", "CONSTRAINT", Ref("ParameterNameSegment")),
        Sequence(
            "DROP",
            "CONSTRAINT",
            Ref("IfExistsGrammar", optional=True),
            Ref("ParameterNameSegment"),
            Ref("DropBehaviorGrammar", optional=True),
        ),
        Sequence(
            OneOf("ENABLE", "DISABLE"),
            "TRIGGER",
            OneOf(Ref("ParameterNameSegment"), "ALL", "USER"),
        ),
        Sequence(
            "ENABLE", OneOf("REPLICA", "ALWAYS"), "TRIGGER", Ref("ParameterNameSegment")
        ),
        Sequence(
            OneOf(
                "ENABLE",
                "DISABLE",
                Sequence("ENABLE", "REPLICA"),
                Sequence("ENABLE", "RULE"),
            ),
            "RULE",
            Ref("ParameterNameSegment"),
        ),
        Sequence(
            OneOf("DISABLE", "ENABLE", "FORCE", Sequence("NO", "FORCE")),
            "ROW",
            "LEVEL",
            "SECURITY",
        ),
        Sequence("CLUSTER", "ON", Ref("ParameterNameSegment")),
        Sequence("SET", "WITHOUT", OneOf("CLUSTER", "OIDS")),
        Sequence("SET", "TABLESPACE", Ref("TablespaceReferenceSegment")),
        Sequence("SET", OneOf("LOGGED", "UNLOGGED")),
        Sequence("SET", Ref("RelationOptionsSegment")),
        # Documentation says you can only provide keys in RESET options, but the
        # actual grammar lets you pass in values too.
        Sequence("RESET", Ref("RelationOptionsSegment")),
        Sequence(
            Ref.keyword("NO", optional=True), "INHERIT", Ref("TableReferenceSegment")
        ),
        Sequence("OF", Ref("ParameterNameSegment")),
        Sequence("NOT", "OF"),
        Sequence(
            "OWNER",
            "TO",
            OneOf(
                Ref("ParameterNameSegment"),
                "CURRENT_ROLE",
                "CURRENT_USER",
                "SESSION_USER",
            ),
        ),
        Sequence(
            "REPLICA",
            "IDENTITY",
            OneOf(
                "DEFAULT",
                Sequence("USING", "INDEX", Ref("IndexReferenceSegment")),
                "FULL",
                "NOTHING",
            ),
        ),
    )


class VersionIdentifierSegment(BaseSegment):
    """A reference to an version."""

    type = "version_identifier"
    # match grammar (don't allow whitespace)
    match_grammar: Matchable = OneOf(
        Ref("QuotedLiteralSegment"),
        Ref("NakedIdentifierSegment"),
    )


class CreateExtensionStatementSegment(BaseSegment):
    """A `CREATE EXTENSION` statement.

    https://www.postgresql.org/docs/9.1/sql-createextension.html
    """

    type = "create_extension_statement"
    match_grammar: Matchable = Sequence(
        "CREATE",
        "EXTENSION",
        Ref("IfNotExistsGrammar", optional=True),
        Ref("ExtensionReferenceSegment"),
        Ref.keyword("WITH", optional=True),
        Sequence("SCHEMA", Ref("SchemaReferenceSegment"), optional=True),
        Sequence("VERSION", Ref("VersionIdentifierSegment"), optional=True),
        Sequence("FROM", Ref("VersionIdentifierSegment"), optional=True),
    )


class DropExtensionStatementSegment(BaseSegment):
    """A `DROP EXTENSION` statement.

    https://www.postgresql.org/docs/14/sql-dropextension.html
    """

    type = "drop_extension_statement"
    match_grammar: Matchable = Sequence(
        "DROP",
        "EXTENSION",
        Ref("IfExistsGrammar", optional=True),
        Ref("ExtensionReferenceSegment"),
        Ref("DropBehaviorGrammar", optional=True),
    )


class AlterExtensionStatementSegment(BaseSegment):
    """An `ALTER EXTENSION` statement.

    https://www.postgresql.org/docs/16/sql-alterextension.html
    """

    type = "alter_extension_statement"
    match_grammar: Matchable = Sequence(
        "ALTER",
        "EXTENSION",
        Ref("ExtensionReferenceSegment"),
        OneOf(
            Sequence(
                "UPDATE",
                Sequence(
                    "TO",
                    Ref("LiteralGrammar"),
                    optional=True,
                ),
            ),
            Sequence(
                "SET",
                "SCHEMA",
                OneOf(Ref("SchemaReferenceSegment"), "CURRENT_SCHEMA"),
            ),
            Sequence(
                OneOf(
                    "ADD",
                    "DROP",
                ),
                OneOf(
                    Sequence(
                        OneOf(
                            Sequence("ACCESS", "METHOD"),
                            "COLLATION",
                            "CONVERSION",
                            "DOMAIN",
                            Sequence("EVENT", "TRIGGER"),
                            Sequence("FOREIGN", "DATA", "WRAPPER"),
                            Sequence("FOREIGN", "TABLE"),
                            Sequence(
                                Ref.keyword("PROCEDURAL", optional=True),
                                "LANGUAGE",
                            ),
                            "SCHEMA",
                            "SEQUENCE",
                            "SERVER",
                            Sequence(
                                "TEXT",
                                "SEARCH",
                                OneOf(
                                    "CONFIGURATION",
                                    "DICTIONARY",
                                    "PARSER",
                                    "TEMPLATE",
                                ),
                            ),
                            "TYPE",
                        ),
                        Ref("ObjectReferenceSegment"),
                    ),
                    Sequence(
                        OneOf(
                            Sequence("MATERIALIZED", "VIEW"),
                            "TABLE",
                            "VIEW",
                        ),
                        Ref("TableReferenceSegment"),
                    ),
                    Sequence(
                        "AGGREGATE",
                        Ref("ObjectReferenceSegment"),
                        Bracketed(
                            Sequence(
                                # TODO: Is this too permissive?
                                Anything(),
                                optional=True,
                            ),
                            optional=True,
                        ),
                    ),
                    Sequence(
                        "CAST",
                        Bracketed(
                            Sequence(
                                Ref("ObjectReferenceSegment"),
                                "AS",
                                Ref("ObjectReferenceSegment"),
                            ),
                        ),
                    ),
                    Sequence(
                        OneOf(
                            "FUNCTION",
                            "PROCEDURE",
                            "ROUTINE",
                        ),
                        Delimited(
                            Sequence(
                                Ref("FunctionNameSegment"),
                                Ref("FunctionParameterListGrammar", optional=True),
                            ),
                        ),
                    ),
                    Sequence(
                        "OPERATOR",
                        OneOf(
                            Sequence(
                                Ref("ObjectReferenceSegment"),
                                Bracketed(
                                    Delimited(
                                        Ref("DatatypeSegment"),
                                        Ref("CommaSegment"),
                                        Ref("DatatypeSegment"),
                                    ),
                                ),
                            ),
                            Sequence(
                                OneOf("CLASS", "FAMILY"),
                                Ref("ObjectReferenceSegment"),
                                "USING",
                                Ref("IndexAccessMethodSegment"),
                            ),
                        ),
                    ),
                    Sequence("TRANSFORM", "FOR", "TYPE", Ref("ParameterNameSegment")),
                ),
            ),
        ),
    )


class PublicationReferenceSegment(ansi.ObjectReferenceSegment):
    """A reference to a publication."""

    type = "publication_reference"
    match_grammar: Matchable = Ref("SingleIdentifierGrammar")


class PublicationTableSegment(BaseSegment):
    """Specification for a single table object in a publication."""

    type = "publication_table"
    match_grammar: Matchable = Sequence(
        Ref("ExtendedTableReferenceGrammar"),
        Ref("BracketedColumnReferenceListGrammar", optional=True),
        Sequence("WHERE", Bracketed(Ref("ExpressionSegment")), optional=True),
    )


class PublicationObjectsSegment(BaseSegment):
    """Specification for one or more objects in a publication.

    Unlike the underlying PG grammar which has one object per PublicationObjSpec and
    so requires one to track the previous object type if it's a "continuation object
    type", this grammar groups together the continuation objects, e.g.
    "TABLE a, b, TABLE c, d" results in two segments: one containing references
    "a, b", and the other contianing "c, d".

    https://www.postgresql.org/docs/15/sql-createpublication.html
    https://github.com/postgres/postgres/blob/4380c2509d51febad34e1fac0cfaeb98aaa716c5/src/backend/parser/gram.y#L10435-L10530
    """

    type = "publication_objects"
    match_grammar: Matchable = OneOf(
        Sequence(
            "TABLE",
            Delimited(
                Ref("PublicationTableSegment"),
                terminators=[Sequence(Ref("CommaSegment"), OneOf("TABLE", "TABLES"))],
            ),
        ),
        Sequence(
            "TABLES",
            "IN",
            "SCHEMA",
            Delimited(
                OneOf(Ref("SchemaReferenceSegment"), "CURRENT_SCHEMA"),
                terminators=[Sequence(Ref("CommaSegment"), OneOf("TABLE", "TABLES"))],
            ),
        ),
    )


class CreatePublicationStatementSegment(BaseSegment):
    """A `CREATE PUBLICATION` statement.

    https://www.postgresql.org/docs/15/sql-createpublication.html
    https://github.com/postgres/postgres/blob/4380c2509d51febad34e1fac0cfaeb98aaa716c5/src/backend/parser/gram.y#L10390-L10530
    """

    type = "create_publication_statement"
    match_grammar: Matchable = Sequence(
        "CREATE",
        "PUBLICATION",
        Ref("PublicationReferenceSegment"),
        OneOf(
            Sequence("FOR", "ALL", "TABLES"),
            Sequence("FOR", Delimited(Ref("PublicationObjectsSegment"))),
            optional=True,
        ),
        Sequence(
            "WITH",
            Ref("DefinitionParametersSegment"),
            optional=True,
        ),
    )


class AlterPublicationStatementSegment(BaseSegment):
    """A `ALTER PUBLICATION` statement.

    https://www.postgresql.org/docs/15/sql-alterpublication.html
    https://github.com/postgres/postgres/blob/4380c2509d51febad34e1fac0cfaeb98aaa716c5/src/backend/parser/gram.y#L10549
    """

    type = "alter_publication_statement"
    match_grammar: Matchable = Sequence(
        "ALTER",
        "PUBLICATION",
        Ref("PublicationReferenceSegment"),
        OneOf(
            Sequence("SET", Ref("DefinitionParametersSegment")),
            Sequence("ADD", Delimited(Ref("PublicationObjectsSegment"))),
            Sequence("SET", Delimited(Ref("PublicationObjectsSegment"))),
            Sequence("DROP", Delimited(Ref("PublicationObjectsSegment"))),
            Sequence("RENAME", "TO", Ref("PublicationReferenceSegment")),
            Sequence(
                "OWNER",
                "TO",
                OneOf(
                    "CURRENT_ROLE",
                    "CURRENT_USER",
                    "SESSION_USER",
                    # must come last; CURRENT_USER isn't reserved:
                    Ref("RoleReferenceSegment"),
                ),
            ),
        ),
    )


class DropPublicationStatementSegment(BaseSegment):
    """A `DROP PUBLICATION` statement.

    https://www.postgresql.org/docs/15/sql-droppublication.html
    """

    type = "drop_publication_statement"
    match_grammar: Matchable = Sequence(
        "DROP",
        "PUBLICATION",
        Ref("IfExistsGrammar", optional=True),
        Delimited(Ref("PublicationReferenceSegment")),
        Ref("DropBehaviorGrammar", optional=True),
    )


class CreateMaterializedViewStatementSegment(BaseSegment):
    """A `CREATE MATERIALIZED VIEW` statement.

    As specified in https://www.postgresql.org/docs/14/sql-creatematerializedview.html
    """

    type = "create_materialized_view_statement"

    match_grammar = Sequence(
        "CREATE",
        Ref("OrReplaceGrammar", optional=True),
        "MATERIALIZED",
        "VIEW",
        Ref("IfNotExistsGrammar", optional=True),
        Ref("TableReferenceSegment"),
        Ref("BracketedColumnReferenceListGrammar", optional=True),
        Sequence("USING", Ref("ParameterNameSegment"), optional=True),
        Sequence("WITH", Ref("RelationOptionsSegment"), optional=True),
        Sequence("TABLESPACE", Ref("TablespaceReferenceSegment"), optional=True),
        "AS",
        OneOf(
            OptionallyBracketed(Ref("SelectableGrammar")),
            OptionallyBracketed(Sequence("TABLE", Ref("TableReferenceSegment"))),
            Ref("ValuesClauseSegment"),
            OptionallyBracketed(Sequence("EXECUTE", Ref("FunctionSegment"))),
        ),
        Ref("WithDataClauseSegment", optional=True),
    )


class AlterMaterializedViewStatementSegment(BaseSegment):
    """A `ALTER MATERIALIZED VIEW` statement.

    As specified in https://www.postgresql.org/docs/14/sql-altermaterializedview.html
    """

    type = "alter_materialized_view_statement"

    match_grammar = Sequence(
        "ALTER",
        "MATERIALIZED",
        "VIEW",
        OneOf(
            Sequence(
                Ref("IfExistsGrammar", optional=True),
                Ref("TableReferenceSegment"),
                OneOf(
                    Delimited(Ref("AlterMaterializedViewActionSegment")),
                    Sequence(
                        "RENAME",
                        Sequence("COLUMN", optional=True),
                        Ref("ColumnReferenceSegment"),
                        "TO",
                        Ref("ColumnReferenceSegment"),
                    ),
                    Sequence("RENAME", "TO", Ref("TableReferenceSegment")),
                    Sequence("SET", "SCHEMA", Ref("SchemaReferenceSegment")),
                ),
            ),
            Sequence(
                Ref("TableReferenceSegment"),
                Ref.keyword("NO", optional=True),
                "DEPENDS",
                "ON",
                "EXTENSION",
                Ref("ExtensionReferenceSegment"),
            ),
            Sequence(
                "ALL",
                "IN",
                "TABLESPACE",
                Ref("TablespaceReferenceSegment"),
                Sequence(
                    "OWNED",
                    "BY",
                    Delimited(Ref("ObjectReferenceSegment")),
                    optional=True,
                ),
                "SET",
                "TABLESPACE",
                Ref("TablespaceReferenceSegment"),
                Sequence("NOWAIT", optional=True),
            ),
        ),
    )


class AlterMaterializedViewActionSegment(BaseSegment):
    """Alter Materialized View Action Segment.

    https://www.postgresql.org/docs/14/sql-altermaterializedview.html
    """

    type = "alter_materialized_view_action_segment"

    match_grammar = OneOf(
        Sequence(
            "ALTER",
            Ref.keyword("COLUMN", optional=True),
            Ref("ColumnReferenceSegment"),
            OneOf(
                Sequence("SET", "STATISTICS", Ref("NumericLiteralSegment")),
                Sequence(
                    "SET",
                    Bracketed(
                        Delimited(
                            Sequence(
                                Ref("ParameterNameSegment"),
                                Ref("EqualsSegment"),
                                Ref("LiteralGrammar"),
                            ),
                        )
                    ),
                ),
                Sequence(
                    "RESET",
                    Bracketed(Delimited(Ref("ParameterNameSegment"))),
                ),
                Sequence(
                    "SET", "STORAGE", OneOf("PLAIN", "EXTERNAL", "EXTENDED", "MAIN")
                ),
                Sequence("SET", "COMPRESSION", Ref("ParameterNameSegment")),
            ),
        ),
        Sequence("CLUSTER", "ON", Ref("ParameterNameSegment")),
        Sequence("SET", "WITHOUT", "CLUSTER"),
        Sequence(
            "SET",
            Bracketed(
                Delimited(
                    Sequence(
                        Ref("ParameterNameSegment"),
                        Sequence(
                            Ref("EqualsSegment"), Ref("LiteralGrammar"), optional=True
                        ),
                    )
                )
            ),
        ),
        Sequence(
            "RESET",
            Bracketed(Delimited(Ref("ParameterNameSegment"))),
        ),
        Sequence(
            "OWNER",
            "TO",
            OneOf(
                Ref("ObjectReferenceSegment"),
                "CURRENT_ROLE",
                "CURRENT_USER",
                "SESSION_USER",
            ),
        ),
    )


class RefreshMaterializedViewStatementSegment(BaseSegment):
    """A `REFRESH MATERIALIZED VIEW` statement.

    As specified in https://www.postgresql.org/docs/14/sql-refreshmaterializedview.html
    """

    type = "refresh_materialized_view_statement"

    match_grammar = Sequence(
        "REFRESH",
        "MATERIALIZED",
        "VIEW",
        Ref.keyword("CONCURRENTLY", optional=True),
        Ref("TableReferenceSegment"),
        Ref("WithDataClauseSegment", optional=True),
    )


class DropMaterializedViewStatementSegment(BaseSegment):
    """A `DROP MATERIALIZED VIEW` statement.

    As specified in https://www.postgresql.org/docs/14/sql-dropmaterializedview.html
    """

    type = "drop_materialized_view_statement"

    match_grammar = Sequence(
        "DROP",
        "MATERIALIZED",
        "VIEW",
        Ref("IfExistsGrammar", optional=True),
        Delimited(Ref("TableReferenceSegment")),
        Ref("DropBehaviorGrammar", optional=True),
    )


class WithCheckOptionSegment(BaseSegment):
    """WITH [ CASCADED | LOCAL ] CHECK OPTION for Postgres' CREATE VIEWS.

    https://www.postgresql.org/docs/14/sql-createview.html
    """

    type = "with_check_option"
    match_grammar: Matchable = Sequence(
        "WITH", OneOf("CASCADED", "LOCAL"), "CHECK", "OPTION"
    )


class AlterPolicyStatementSegment(BaseSegment):
    """An ALTER POLICY statement.

    As specified in https://www.postgresql.org/docs/current/sql-alterpolicy.html
    """

    type = "alter_policy_statement"

    match_grammar = Sequence(
        "ALTER",
        "POLICY",
        Ref("ObjectReferenceSegment"),
        "ON",
        Ref("TableReferenceSegment"),
        OneOf(
            Sequence("RENAME", "TO", Ref("ObjectReferenceSegment")),
            AnySetOf(
                Sequence(
                    "TO",
                    Delimited(
                        OneOf(
                            Ref("RoleReferenceSegment"),
                            "PUBLIC",
                            "CURRENT_ROLE",
                            "CURRENT_USER",
                            "SESSION_USER",
                        )
                    ),
                ),
                Sequence("USING", Bracketed(Ref("ExpressionSegment"))),
                Sequence(
                    "WITH",
                    "CHECK",
                    Bracketed(Ref("ExpressionSegment")),
                ),
                min_times=1,
            ),
        ),
    )


class CreateViewStatementSegment(BaseSegment):
    """An `Create VIEW` statement.

    As specified in https://www.postgresql.org/docs/14/sql-createview.html
    """

    type = "create_view_statement"

    match_grammar = Sequence(
        "CREATE",
        Ref("OrReplaceGrammar", optional=True),
        Ref("TemporaryGrammar", optional=True),
        Ref.keyword("RECURSIVE", optional=True),
        "VIEW",
        Ref("TableReferenceSegment"),
        Ref("BracketedColumnReferenceListGrammar", optional=True),
        Sequence("WITH", Ref("RelationOptionsSegment"), optional=True),
        "AS",
        OneOf(
            OptionallyBracketed(Ref("SelectableGrammar")),
            Ref("ValuesClauseSegment"),
        ),
        Ref("WithCheckOptionSegment", optional=True),
    )


class AlterViewStatementSegment(BaseSegment):
    """An `ALTER VIEW` statement.

    As specified in https://www.postgresql.org/docs/14/sql-alterview.html
    """

    type = "alter_view_statement"

    match_grammar = Sequence(
        "ALTER",
        "VIEW",
        Ref("IfExistsGrammar", optional=True),
        Ref("TableReferenceSegment"),
        OneOf(
            Sequence(
                "ALTER",
                Ref.keyword("COLUMN", optional=True),
                Ref("ColumnReferenceSegment"),
                OneOf(
                    Sequence(
                        "SET",
                        "DEFAULT",
                        OneOf(
                            Ref("LiteralGrammar"),
                            Ref("FunctionSegment"),
                            Ref("BareFunctionSegment"),
                            Ref("ExpressionSegment"),
                        ),
                    ),
                    Sequence("DROP", "DEFAULT"),
                ),
            ),
            Sequence(
                "OWNER",
                "TO",
                OneOf(
                    Ref("ObjectReferenceSegment"),
                    "CURRENT_ROLE",
                    "CURRENT_USER",
                    "SESSION_USER",
                ),
            ),
            Sequence(
                "RENAME",
                Ref.keyword("COLUMN", optional=True),
                Ref("ColumnReferenceSegment"),
                "TO",
                Ref("ColumnReferenceSegment"),
            ),
            Sequence("RENAME", "TO", Ref("TableReferenceSegment")),
            Sequence("SET", "SCHEMA", Ref("SchemaReferenceSegment")),
            Sequence(
                "SET",
                Bracketed(
                    Delimited(
                        Sequence(
                            Ref("ParameterNameSegment"),
                            Sequence(
                                Ref("EqualsSegment"),
                                Ref("LiteralGrammar"),
                                optional=True,
                            ),
                        )
                    )
                ),
            ),
            Sequence(
                "RESET",
                Bracketed(Delimited(Ref("ParameterNameSegment"))),
            ),
        ),
    )


class DropViewStatementSegment(ansi.DropViewStatementSegment):
    """A `DROP VIEW` statement.

    https://www.postgresql.org/docs/15/sql-dropview.html
    https://github.com/postgres/postgres/blob/4380c2509d51febad34e1fac0cfaeb98aaa716c5/src/backend/parser/gram.y#L6698-L6719
    """

    match_grammar: Matchable = Sequence(
        "DROP",
        "VIEW",
        Ref("IfExistsGrammar", optional=True),
        Delimited(Ref("TableReferenceSegment")),
        Ref("DropBehaviorGrammar", optional=True),
    )


class CreateDatabaseStatementSegment(ansi.CreateDatabaseStatementSegment):
    """A `CREATE DATABASE` statement.

    As specified in https://www.postgresql.org/docs/14/sql-createdatabase.html
    """

    match_grammar = Sequence(
        "CREATE",
        "DATABASE",
        Ref("DatabaseReferenceSegment"),
        Ref.keyword("WITH", optional=True),
        AnyNumberOf(
            Sequence(
                "OWNER",
                Ref("EqualsSegment", optional=True),
                Ref("ObjectReferenceSegment"),
            ),
            Sequence(
                "TEMPLATE",
                Ref("EqualsSegment", optional=True),
                Ref("ObjectReferenceSegment"),
            ),
            Sequence(
                "ENCODING",
                Ref("EqualsSegment", optional=True),
                OneOf(Ref("QuotedLiteralSegment"), "DEFAULT"),
            ),
            OneOf(
                # LOCALE This is a shortcut for setting LC_COLLATE and LC_CTYPE at once.
                # If you specify this, you cannot specify either of those parameters.
                Sequence(
                    "LOCALE",
                    Ref("EqualsSegment", optional=True),
                    Ref("QuotedLiteralSegment"),
                ),
                AnyNumberOf(
                    Sequence(
                        "LC_COLLATE",
                        Ref("EqualsSegment", optional=True),
                        Ref("QuotedLiteralSegment"),
                    ),
                    Sequence(
                        "LC_CTYPE",
                        Ref("EqualsSegment", optional=True),
                        Ref("QuotedLiteralSegment"),
                    ),
                ),
            ),
            Sequence(
                "TABLESPACE",
                Ref("EqualsSegment", optional=True),
                OneOf(Ref("TablespaceReferenceSegment"), "DEFAULT"),
            ),
            Sequence(
                "ALLOW_CONNECTIONS",
                Ref("EqualsSegment", optional=True),
                Ref("BooleanLiteralGrammar"),
            ),
            Sequence(
                "CONNECTION",
                "LIMIT",
                Ref("EqualsSegment", optional=True),
                Ref("NumericLiteralSegment"),
            ),
            Sequence(
                "IS_TEMPLATE",
                Ref("EqualsSegment", optional=True),
                Ref("BooleanLiteralGrammar"),
            ),
        ),
    )


class AlterDatabaseStatementSegment(BaseSegment):
    """A `ALTER DATABASE` statement.

    As specified in https://www.postgresql.org/docs/14/sql-alterdatabase.html
    """

    type = "alter_database_statement"

    match_grammar = Sequence(
        "ALTER",
        "DATABASE",
        Ref("DatabaseReferenceSegment"),
        OneOf(
            Sequence(
                Ref.keyword("WITH", optional=True),
                AnyNumberOf(
                    Sequence("ALLOW_CONNECTIONS", Ref("BooleanLiteralGrammar")),
                    Sequence(
                        "CONNECTION",
                        "LIMIT",
                        Ref("NumericLiteralSegment"),
                    ),
                    Sequence("IS_TEMPLATE", Ref("BooleanLiteralGrammar")),
                    min_times=1,
                ),
            ),
            Sequence("RENAME", "TO", Ref("DatabaseReferenceSegment")),
            Sequence(
                "OWNER",
                "TO",
                OneOf(
                    Ref("ObjectReferenceSegment"),
                    "CURRENT_ROLE",
                    "CURRENT_USER",
                    "SESSION_USER",
                ),
            ),
            Sequence("SET", "TABLESPACE", Ref("TablespaceReferenceSegment")),
            Sequence(
                "SET",
                Ref("ParameterNameSegment"),
                OneOf(
                    Sequence(
                        OneOf("TO", Ref("EqualsSegment")),
                        OneOf("DEFAULT", Ref("LiteralGrammar")),
                    ),
                    Sequence("FROM", "CURRENT"),
                ),
            ),
            Sequence("RESET", OneOf("ALL", Ref("ParameterNameSegment"))),
            optional=True,
        ),
    )


class DropDatabaseStatementSegment(ansi.DropDatabaseStatementSegment):
    """A `DROP DATABASE` statement.

    As specified in https://www.postgresql.org/docs/14/sql-dropdatabase.html
    """

    match_grammar = Sequence(
        "DROP",
        "DATABASE",
        Ref("IfExistsGrammar", optional=True),
        Ref("DatabaseReferenceSegment"),
        Sequence(
            Ref.keyword("WITH", optional=True),
            Bracketed("FORCE"),
            optional=True,
        ),
    )


class VacuumStatementSegment(BaseSegment):
    """A `VACUUM` statement.

    https://www.postgresql.org/docs/15/sql-vacuum.html
    https://github.com/postgres/postgres/blob/4380c2509d51febad34e1fac0cfaeb98aaa716c5/src/backend/parser/gram.y#L11658
    """

    type = "vacuum_statement"
    match_grammar = Sequence(
        "VACUUM",
        OneOf(
            Sequence(
                Ref.keyword("FULL", optional=True),
                Ref.keyword("FREEZE", optional=True),
                Ref.keyword("VERBOSE", optional=True),
                OneOf("ANALYZE", "ANALYSE", optional=True),
            ),
            Bracketed(
                Delimited(
                    Sequence(
                        OneOf(
                            "FULL",
                            "FREEZE",
                            "VERBOSE",
                            "ANALYZE",
                            "ANALYSE",
                            "DISABLE_PAGE_SKIPPING",
                            "SKIP_LOCKED",
                            "INDEX_CLEANUP",
                            "PROCESS_TOAST",
                            "TRUNCATE",
                            "PARALLEL",
                        ),
                        OneOf(
                            Ref("LiteralGrammar"),
                            Ref("NakedIdentifierSegment"),
                            # https://github.com/postgres/postgres/blob/4380c2509d51febad34e1fac0cfaeb98aaa716c5/src/backend/parser/gram.y#L1810-L1815
                            Ref("OnKeywordAsIdentifierSegment"),
                            optional=True,
                        ),
                    ),
                ),
            ),
            optional=True,
        ),
        Delimited(
            Sequence(
                Ref("TableReferenceSegment"),
                Ref("BracketedColumnReferenceListGrammar", optional=True),
            ),
            optional=True,
        ),
    )


class LikeOptionSegment(BaseSegment):
    """Like Option Segment.

    As specified in https://www.postgresql.org/docs/13/sql-createtable.html
    """

    type = "like_option_segment"

    match_grammar = Sequence(
        OneOf("INCLUDING", "EXCLUDING"),
        OneOf(
            "COMMENTS",
            "CONSTRAINTS",
            "DEFAULTS",
            "GENERATED",
            "IDENTITY",
            "INDEXES",
            "STATISTICS",
            "STORAGE",
            "ALL",
        ),
    )


class ColumnConstraintSegment(ansi.ColumnConstraintSegment):
    """A column option; each CREATE TABLE column can have 0 or more.

    https://www.postgresql.org/docs/13/sql-altertable.html
    """

    # Column constraint from
    # https://www.postgresql.org/docs/12/sql-createtable.html
    match_grammar = Sequence(
        Sequence(
            "CONSTRAINT",
            Ref("ObjectReferenceSegment"),  # Constraint name
            optional=True,
        ),
        OneOf(
            Sequence(Ref.keyword("NOT", optional=True), "NULL"),  # NOT NULL or NULL
            Sequence(
                "CHECK",
                Bracketed(Ref("ExpressionSegment")),
                Sequence("NO", "INHERIT", optional=True),
            ),
            Sequence(  # DEFAULT <value>
                "DEFAULT",
                OneOf(
                    Ref("ShorthandCastSegment"),
                    Ref("LiteralGrammar"),
                    Ref("FunctionSegment"),
                    Ref("BareFunctionSegment"),
                    Ref("ExpressionSegment"),
                ),
            ),
            Sequence("GENERATED", "ALWAYS", "AS", Ref("ExpressionSegment"), "STORED"),
            Sequence(
                "GENERATED",
                OneOf("ALWAYS", Sequence("BY", "DEFAULT")),
                "AS",
                "IDENTITY",
                Bracketed(
                    AnyNumberOf(Ref("AlterSequenceOptionsSegment")), optional=True
                ),
            ),
            Sequence(
                "UNIQUE",
                Sequence(
                    "NULLS",
                    Ref.keyword("NOT", optional=True),
                    "DISTINCT",
                    optional=True,
                ),
                Sequence("WITH", Ref("DefinitionParametersSegment"), optional=True),
                Sequence(
                    "USING",
                    "INDEX",
                    "TABLESPACE",
                    Ref("TablespaceReferenceSegment"),
                    optional=True,
                ),
            ),
            Sequence(
                "PRIMARY",
                "KEY",
                Sequence("WITH", Ref("DefinitionParametersSegment"), optional=True),
                Sequence(
                    "USING",
                    "INDEX",
                    "TABLESPACE",
                    Ref("TablespaceReferenceSegment"),
                    optional=True,
                ),
            ),
            Ref("ReferenceDefinitionGrammar"),  # REFERENCES reftable [ ( refcolumn) ]
        ),
        OneOf("DEFERRABLE", Sequence("NOT", "DEFERRABLE"), optional=True),
        OneOf(
            Sequence("INITIALLY", "DEFERRED"),
            Sequence("INITIALLY", "IMMEDIATE"),
            optional=True,
        ),
    )


class PartitionBoundSpecSegment(BaseSegment):
    """Partition bound spec.

    As per https://www.postgresql.org/docs/13/sql-altertable.html.
    """

    type = "partition_bound_spec"
    match_grammar = OneOf(
        Sequence(
            "IN",
            Bracketed(Delimited(Ref("ExpressionSegment"))),
        ),
        Sequence(
            "FROM",
            Bracketed(
                Delimited(
                    OneOf(Ref("ExpressionSegment"), "MINVALUE", "MAXVALUE"),
                )
            ),
            "TO",
            Bracketed(
                Delimited(
                    OneOf(Ref("ExpressionSegment"), "MINVALUE", "MAXVALUE"),
                )
            ),
        ),
        Sequence(
            "WITH",
            Bracketed(
                Sequence(
                    "MODULUS",
                    Ref("NumericLiteralSegment"),
                    Ref("CommaSegment"),
                    "REMAINDER",
                    Ref("NumericLiteralSegment"),
                )
            ),
        ),
    )


class TableConstraintSegment(ansi.TableConstraintSegment):
    """A table constraint, e.g. for CREATE TABLE.

    As specified in https://www.postgresql.org/docs/13/sql-altertable.html
    """

    match_grammar = Sequence(
        Sequence(  # [ CONSTRAINT <Constraint name> ]
            "CONSTRAINT", Ref("ObjectReferenceSegment"), optional=True
        ),
        OneOf(
            Sequence(
                "CHECK",
                Bracketed(Ref("ExpressionSegment")),
                Sequence("NO", "INHERIT", optional=True),
            ),
            Sequence(  # UNIQUE ( column_name [, ... ] )
                "UNIQUE",
                Sequence(
                    "NULLS",
                    Ref.keyword("NOT", optional=True),
                    "DISTINCT",
                    optional=True,
                ),
                Ref("BracketedColumnReferenceListGrammar"),
                Ref("IndexParametersSegment", optional=True),
            ),
            Sequence(  # PRIMARY KEY ( column_name [, ... ] ) index_parameters
                Ref("PrimaryKeyGrammar"),
                # Columns making up PRIMARY KEY constraint
                Ref("BracketedColumnReferenceListGrammar"),
                Ref("IndexParametersSegment", optional=True),
            ),
            Sequence(
                "EXCLUDE",
                Sequence("USING", Ref("IndexAccessMethodSegment"), optional=True),
                Bracketed(Delimited(Ref("ExclusionConstraintElementSegment"))),
                Ref("IndexParametersSegment", optional=True),
                Sequence("WHERE", Bracketed(Ref("ExpressionSegment")), optional=True),
            ),
            Sequence(  # FOREIGN KEY ( column_name [, ... ] )
                # REFERENCES reftable [ ( refcolumn [, ... ] ) ]
                "FOREIGN",
                "KEY",
                # Local columns making up FOREIGN KEY constraint
                Ref("BracketedColumnReferenceListGrammar"),
                Ref(
                    "ReferenceDefinitionGrammar"
                ),  # REFERENCES reftable [ ( refcolumn) ]
            ),
        ),
        AnyNumberOf(
            OneOf("DEFERRABLE", Sequence("NOT", "DEFERRABLE")),
            OneOf(
                Sequence("INITIALLY", "DEFERRED"), Sequence("INITIALLY", "IMMEDIATE")
            ),
            Sequence("NOT", "VALID"),
            Sequence("NO", "INHERIT"),
        ),
    )


class TableConstraintUsingIndexSegment(BaseSegment):
    """table_constraint_using_index.

    As specified in: https://www.postgresql.org/docs/13/sql-altertable.html.
    """

    type = "table_constraint"
    match_grammar = Sequence(
        Sequence(  # [ CONSTRAINT <Constraint name> ]
            "CONSTRAINT", Ref("ObjectReferenceSegment"), optional=True
        ),
        Sequence(
            OneOf("UNIQUE", Ref("PrimaryKeyGrammar")),
            "USING",
            "INDEX",
            Ref("IndexReferenceSegment"),
        ),
        OneOf("DEFERRABLE", Sequence("NOT", "DEFERRABLE"), optional=True),
        OneOf(
            Sequence("INITIALLY", "DEFERRED"),
            Sequence("INITIALLY", "IMMEDIATE"),
            optional=True,
        ),
    )


class IndexParametersSegment(BaseSegment):
    """index_parameters.

    As specified in https://www.postgresql.org/docs/13/sql-altertable.html.
    """

    type = "index_parameters"

    match_grammar = Sequence(
        Sequence("INCLUDE", Ref("BracketedColumnReferenceListGrammar"), optional=True),
        Sequence("WITH", Ref("DefinitionParametersSegment"), optional=True),
        Sequence(
            "USING",
            "INDEX",
            "TABLESPACE",
            Ref("TablespaceReferenceSegment"),
            optional=True,
        ),
    )


class ReferentialActionSegment(BaseSegment):
    """Foreign Key constraints.

    https://www.postgresql.org/docs/13/infoschema-referential-constraints.html
    """

    type = "referential_action"

    match_grammar = OneOf(
        "CASCADE",
        Sequence("SET", "NULL"),
        Sequence("SET", "DEFAULT"),
        "RESTRICT",
        Sequence("NO", "ACTION"),
    )


class IndexElementOptionsSegment(BaseSegment):
    """Index element options segment.

    https://github.com/postgres/postgres/blob/4380c2509d51febad34e1fac0cfaeb98aaa716c5/src/backend/parser/gram.y#L8057
    """

    type = "index_element_options"

    match_grammar = Sequence(
        Sequence("COLLATE", Ref("CollationReferenceSegment"), optional=True),
        Sequence(
            Ref(
                "OperatorClassReferenceSegment",
                exclude=Sequence("NULLS", OneOf("FIRST", "LAST")),
            ),
            Ref("RelationOptionsSegment", optional=True),  # args for opclass
            optional=True,
        ),
        OneOf("ASC", "DESC", optional=True),
        Sequence("NULLS", OneOf("FIRST", "LAST"), optional=True),
    )


class IndexElementSegment(BaseSegment):
    """Index element segment.

    As found in https://www.postgresql.org/docs/15/sql-altertable.html.
    https://github.com/postgres/postgres/blob/4380c2509d51febad34e1fac0cfaeb98aaa716c5/src/backend/parser/gram.y#L8089
    """

    type = "index_element"
    match_grammar = Sequence(
        OneOf(
            Ref("ColumnReferenceSegment"),
            # TODO: This is still not perfect.  This corresponds to
            # func_expr_windowless in the grammar and we don't currently
            # implement everything it provides.
            Ref("FunctionSegment"),
            Bracketed(Ref("ExpressionSegment")),
        ),
        Ref("IndexElementOptionsSegment", optional=True),
    )


class ExclusionConstraintElementSegment(BaseSegment):
    """Exclusion constraint element segment.

    As found in https://www.postgresql.org/docs/15/sql-altertable.html.
    https://github.com/postgres/postgres/blob/4380c2509d51febad34e1fac0cfaeb98aaa716c5/src/backend/parser/gram.y#L4277
    """

    type = "exclusion_constraint_element"
    match_grammar = Sequence(
        Ref("IndexElementSegment"),
        "WITH",
        Ref("ComparisonOperatorGrammar"),
    )


class AlterDefaultPrivilegesStatementSegment(BaseSegment):
    """`ALTER DEFAULT PRIVILEGES` statement.

    ```
    ALTER DEFAULT PRIVILEGES
    [ FOR { ROLE | USER } target_role [, ...] ]
    [ IN SCHEMA schema_name [, ...] ]
    abbreviated_grant_or_revoke
    ```

    https://www.postgresql.org/docs/13/sql-alterdefaultprivileges.html
    """

    type = "alter_default_privileges_statement"
    match_grammar = Sequence(
        "ALTER",
        "DEFAULT",
        "PRIVILEGES",
        Sequence(
            "FOR",
            OneOf("ROLE", "USER"),
            Delimited(
                Ref("ObjectReferenceSegment"),
                terminators=["IN", "GRANT", "REVOKE"],
            ),
            optional=True,
        ),
        Sequence(
            "IN",
            "SCHEMA",
            Delimited(
                Ref("SchemaReferenceSegment"),
                terminators=["GRANT", "REVOKE"],
            ),
            optional=True,
        ),
        OneOf(
            Ref("AlterDefaultPrivilegesGrantSegment"),
            Ref("AlterDefaultPrivilegesRevokeSegment"),
        ),
    )


class AlterDefaultPrivilegesObjectPrivilegesSegment(BaseSegment):
    """`ALTER DEFAULT PRIVILEGES` object privileges.

    https://www.postgresql.org/docs/13/sql-alterdefaultprivileges.html
    """

    type = "alter_default_privileges_object_privilege"
    match_grammar = OneOf(
        Sequence("ALL", Ref.keyword("PRIVILEGES", optional=True)),
        Delimited(
            "CREATE",
            "DELETE",
            "EXECUTE",
            "INSERT",
            "REFERENCES",
            "SELECT",
            "TRIGGER",
            "TRUNCATE",
            "UPDATE",
            "USAGE",
            terminators=["ON"],
        ),
    )


class AlterDefaultPrivilegesSchemaObjectsSegment(BaseSegment):
    """`ALTER DEFAULT PRIVILEGES` schema object types.

    https://www.postgresql.org/docs/13/sql-alterdefaultprivileges.html
    """

    type = "alter_default_privileges_schema_object"
    match_grammar = OneOf(
        "TABLES",
        "FUNCTIONS",
        "ROUTINES",
        "SEQUENCES",
        "TYPES",
        "SCHEMAS",
    )


class AlterDefaultPrivilegesToFromRolesSegment(BaseSegment):
    """The segment after `TO` / `FROM`  in `ALTER DEFAULT PRIVILEGES`.

    `{ [ GROUP ] role_name | PUBLIC } [, ...]`

    https://www.postgresql.org/docs/13/sql-alterdefaultprivileges.html
    """

    type = "alter_default_privileges_to_from_roles"
    match_grammar = OneOf(
        Sequence(
            Ref.keyword("GROUP", optional=True),
            Ref("RoleReferenceSegment"),
        ),
        "PUBLIC",
    )


class AlterDefaultPrivilegesGrantSegment(BaseSegment):
    """`GRANT` for `ALTER DEFAULT PRIVILEGES`.

    https://www.postgresql.org/docs/13/sql-alterdefaultprivileges.html
    """

    type = "alter_default_privileges_grant"
    match_grammar = Sequence(
        "GRANT",
        Ref("AlterDefaultPrivilegesObjectPrivilegesSegment"),
        "ON",
        Ref("AlterDefaultPrivilegesSchemaObjectsSegment"),
        "TO",
        Delimited(
            Ref("AlterDefaultPrivilegesToFromRolesSegment"),
            terminators=["WITH"],
        ),
        Sequence("WITH", "GRANT", "OPTION", optional=True),
    )


class AlterDefaultPrivilegesRevokeSegment(BaseSegment):
    """`REVOKE` for `ALTER DEFAULT PRIVILEGES`.

    https://www.postgresql.org/docs/13/sql-alterdefaultprivileges.html
    """

    type = "alter_default_privileges_revoke"
    match_grammar = Sequence(
        "REVOKE",
        Sequence("GRANT", "OPTION", "FOR", optional=True),
        Ref("AlterDefaultPrivilegesObjectPrivilegesSegment"),
        "ON",
        Ref("AlterDefaultPrivilegesSchemaObjectsSegment"),
        "FROM",
        Delimited(
            Ref("AlterDefaultPrivilegesToFromRolesSegment"),
            terminators=["RESTRICT", "CASCADE"],
        ),
        Ref("DropBehaviorGrammar", optional=True),
    )


class DropOwnedStatementSegment(BaseSegment):
    """A `DROP OWNED` statement.

    https://www.postgresql.org/docs/15/sql-drop-owned.html
    https://github.com/postgres/postgres/blob/4380c2509d51febad34e1fac0cfaeb98aaa716c5/src/backend/parser/gram.y#L6667
    """

    type = "drop_owned_statement"

    match_grammar = Sequence(
        "DROP",
        "OWNED",
        "BY",
        Delimited(
            OneOf(
                "CURRENT_ROLE",
                "CURRENT_USER",
                "SESSION_USER",
                # must come last; CURRENT_USER isn't reserved:
                Ref("RoleReferenceSegment"),
            ),
        ),
        Ref("DropBehaviorGrammar", optional=True),
    )


class ReassignOwnedStatementSegment(BaseSegment):
    """A `REASSIGN OWNED` statement.

    https://www.postgresql.org/docs/15/sql-reassign-owned.html
    https://github.com/postgres/postgres/blob/4380c2509d51febad34e1fac0cfaeb98aaa716c5/src/backend/parser/gram.y#L6678
    """

    type = "reassign_owned_statement"

    match_grammar = Sequence(
        "REASSIGN",
        "OWNED",
        "BY",
        Delimited(
            OneOf(
                "CURRENT_ROLE",
                "CURRENT_USER",
                "SESSION_USER",
                # must come last; CURRENT_USER isn't reserved:
                Ref("RoleReferenceSegment"),
            ),
        ),
        "TO",
        OneOf(
            "CURRENT_ROLE",
            "CURRENT_USER",
            "SESSION_USER",
            # must come last; CURRENT_USER isn't reserved:
            Ref("RoleReferenceSegment"),
        ),
    )


class CommentOnStatementSegment(BaseSegment):
    """`COMMENT ON` statement.

    https://www.postgresql.org/docs/13/sql-comment.html
    """

    type = "comment_clause"

    match_grammar = Sequence(
        "COMMENT",
        "ON",
        Sequence(
            OneOf(
                Sequence(
                    OneOf(
                        "TABLE",
                        # TODO: Create a ViewReferenceSegment
                        "VIEW",
                    ),
                    Ref("TableReferenceSegment"),
                ),
                Sequence(
                    "CAST",
                    Bracketed(
                        Sequence(
                            Ref("ObjectReferenceSegment"),
                            "AS",
                            Ref("ObjectReferenceSegment"),
                        ),
                    ),
                ),
                Sequence(
                    "COLUMN",
                    # TODO: Does this correctly emit a Table Reference?
                    Ref("ColumnReferenceSegment"),
                ),
                Sequence(
                    "CONSTRAINT",
                    Ref("ObjectReferenceSegment"),
                    Sequence(
                        "ON",
                        Ref.keyword("DOMAIN", optional=True),
                        Ref("ObjectReferenceSegment"),
                    ),
                ),
                Sequence(
                    "DATABASE",
                    Ref("DatabaseReferenceSegment"),
                ),
                Sequence(
                    "EXTENSION",
                    Ref("ExtensionReferenceSegment"),
                ),
                Sequence(
                    "FUNCTION",
                    Ref("FunctionNameSegment"),
                    Sequence(Ref("FunctionParameterListGrammar"), optional=True),
                ),
                Sequence(
                    "INDEX",
                    Ref("IndexReferenceSegment"),
                ),
                Sequence(
                    "SCHEMA",
                    Ref("SchemaReferenceSegment"),
                ),
                # TODO: Split out individual items if they have references
                Sequence(
                    OneOf(
                        "COLLATION",
                        "CONVERSION",
                        "DOMAIN",
                        "LANGUAGE",
                        "POLICY",
                        "PUBLICATION",
                        "ROLE",
                        "RULE",
                        "SEQUENCE",
                        "SERVER",
                        "STATISTICS",
                        "SUBSCRIPTION",
                        "TABLESPACE",
                        "TRIGGER",
                        "TYPE",
                        Sequence("ACCESS", "METHOD"),
                        Sequence("EVENT", "TRIGGER"),
                        Sequence("FOREIGN", "DATA", "WRAPPER"),
                        Sequence("FOREIGN", "TABLE"),
                        Sequence("MATERIALIZED", "VIEW"),
                        Sequence("TEXT", "SEARCH", "CONFIGURATION"),
                        Sequence("TEXT", "SEARCH", "DICTIONARY"),
                        Sequence("TEXT", "SEARCH", "PARSER"),
                        Sequence("TEXT", "SEARCH", "TEMPLATE"),
                    ),
                    Ref("ObjectReferenceSegment"),
                    Sequence("ON", Ref("ObjectReferenceSegment"), optional=True),
                ),
                Sequence(
                    OneOf(
                        "AGGREGATE",
                        "PROCEDURE",
                        "ROUTINE",
                    ),
                    Ref("ObjectReferenceSegment"),
                    Bracketed(
                        Sequence(
                            # TODO: Is this too permissive?
                            Anything(),
                            optional=True,
                        ),
                        optional=True,
                    ),
                ),
            ),
            Sequence("IS", OneOf(Ref("QuotedLiteralSegment"), "NULL")),
        ),
    )


class CreateIndexStatementSegment(ansi.CreateIndexStatementSegment):
    """A `CREATE INDEX` statement.

    As specified in https://www.postgresql.org/docs/13/sql-createindex.html
    """

    match_grammar = Sequence(
        "CREATE",
        Ref.keyword("UNIQUE", optional=True),
        "INDEX",
        Ref.keyword("CONCURRENTLY", optional=True),
        Sequence(
            Ref("IfNotExistsGrammar", optional=True),
            Ref("IndexReferenceSegment"),
            optional=True,
        ),
        "ON",
        Ref.keyword("ONLY", optional=True),
        Ref("TableReferenceSegment"),
        Sequence("USING", Ref("IndexAccessMethodSegment"), optional=True),
        Bracketed(Delimited(Ref("IndexElementSegment"))),
        Sequence(
            "INCLUDE", Bracketed(Delimited(Ref("IndexElementSegment"))), optional=True
        ),
        Sequence("NULLS", Ref.keyword("NOT", optional=True), "DISTINCT", optional=True),
        Sequence("WITH", Ref("RelationOptionsSegment"), optional=True),
        Sequence("TABLESPACE", Ref("TablespaceReferenceSegment"), optional=True),
        Sequence("WHERE", Ref("ExpressionSegment"), optional=True),
    )


class AlterIndexStatementSegment(BaseSegment):
    """An ALTER INDEX segment.

    As per https://www.postgresql.org/docs/14/sql-alterindex.html
    """

    type = "alter_index_statement"

    match_grammar = Sequence(
        "ALTER",
        "INDEX",
        OneOf(
            Sequence(
                Ref("IfExistsGrammar", optional=True),
                Ref("IndexReferenceSegment"),
                OneOf(
                    Sequence("RENAME", "TO", Ref("IndexReferenceSegment")),
                    Sequence("SET", "TABLESPACE", Ref("TablespaceReferenceSegment")),
                    Sequence("ATTACH", "PARTITION", Ref("IndexReferenceSegment")),
                    Sequence(
                        Ref.keyword("NO", optional=True),
                        "DEPENDS",
                        "ON",
                        "EXTENSION",
                        Ref("ExtensionReferenceSegment"),
                    ),
                    Sequence(
                        "SET",
                        Bracketed(
                            Delimited(
                                Sequence(
                                    Ref("ParameterNameSegment"),
                                    Sequence(
                                        Ref("EqualsSegment"),
                                        Ref("LiteralGrammar"),
                                        optional=True,
                                    ),
                                )
                            )
                        ),
                    ),
                    Sequence(
                        "RESET", Bracketed(Delimited(Ref("ParameterNameSegment")))
                    ),
                    Sequence(
                        "ALTER",
                        Ref.keyword("COLUMN", optional=True),
                        Ref("NumericLiteralSegment"),
                        "SET",
                        "STATISTICS",
                        Ref("NumericLiteralSegment"),
                    ),
                ),
            ),
            Sequence(
                "ALL",
                "IN",
                "TABLESPACE",
                Ref("TablespaceReferenceSegment"),
                Sequence(
                    "OWNED", "BY", Delimited(Ref("RoleReferenceSegment")), optional=True
                ),
                "SET",
                "TABLESPACE",
                Ref("TablespaceReferenceSegment"),
                Ref.keyword("NOWAIT", optional=True),
            ),
        ),
    )


class ReindexStatementSegment(BaseSegment):
    """A Reindex Statement Segment.

    As per https://www.postgresql.org/docs/14/sql-reindex.html
    """

    type = "reindex_statement_segment"

    match_grammar = Sequence(
        "REINDEX",
        Bracketed(
            Delimited(
                Sequence("CONCURRENTLY", Ref("BooleanLiteralGrammar", optional=True)),
                Sequence(
                    "TABLESPACE",
                    Ref("TablespaceReferenceSegment"),
                ),
                Sequence("VERBOSE", Ref("BooleanLiteralGrammar", optional=True)),
            ),
            optional=True,
        ),
        OneOf(
            Sequence(
                "INDEX",
                Ref.keyword("CONCURRENTLY", optional=True),
                Ref("IndexReferenceSegment"),
            ),
            Sequence(
                "TABLE",
                Ref.keyword("CONCURRENTLY", optional=True),
                Ref("TableReferenceSegment"),
            ),
            Sequence(
                "SCHEMA",
                Ref.keyword("CONCURRENTLY", optional=True),
                Ref("SchemaReferenceSegment"),
            ),
            Sequence(
                OneOf("DATABASE", "SYSTEM"),
                Ref.keyword("CONCURRENTLY", optional=True),
                Ref("DatabaseReferenceSegment"),
            ),
        ),
    )


class DropIndexStatementSegment(ansi.DropIndexStatementSegment):
    """A `DROP INDEX` statement.

    https://www.postgresql.org/docs/15/sql-dropindex.html
    https://github.com/postgres/postgres/blob/4380c2509d51febad34e1fac0cfaeb98aaa716c5/src/backend/parser/gram.y#L6698-L6719
    https://github.com/postgres/postgres/blob/4380c2509d51febad34e1fac0cfaeb98aaa716c5/src/backend/parser/gram.y#L6808-L6829
    """

    match_grammar: Matchable = Sequence(
        "DROP",
        "INDEX",
        Ref.keyword("CONCURRENTLY", optional=True),
        Ref("IfExistsGrammar", optional=True),
        Delimited(Ref("IndexReferenceSegment")),
        Ref("DropBehaviorGrammar", optional=True),
    )


class FrameClauseSegment(ansi.FrameClauseSegment):
    """A frame clause for window functions.

    As specified in https://www.postgresql.org/docs/13/sql-expressions.html
    """

    _frame_extent = ansi.FrameClauseSegment._frame_extent

    _frame_exclusion = Sequence(
        "EXCLUDE",
        OneOf(Sequence("CURRENT", "ROW"), "GROUP", "TIES", Sequence("NO", "OTHERS")),
        optional=True,
    )

    match_grammar = Sequence(
        Ref("FrameClauseUnitGrammar"),
        OneOf(_frame_extent, Sequence("BETWEEN", _frame_extent, "AND", _frame_extent)),
        _frame_exclusion,
    )


class CreateSequenceOptionsSegment(ansi.CreateSequenceOptionsSegment):
    """Options for Create Sequence statement.

    As specified in https://www.postgresql.org/docs/13/sql-createsequence.html
    """

    match_grammar = OneOf(
        Sequence("AS", Ref("DatatypeSegment")),
        Sequence(
            "INCREMENT", Ref.keyword("BY", optional=True), Ref("NumericLiteralSegment")
        ),
        OneOf(
            Sequence("MINVALUE", Ref("NumericLiteralSegment")),
            Sequence("NO", "MINVALUE"),
        ),
        OneOf(
            Sequence("MAXVALUE", Ref("NumericLiteralSegment")),
            Sequence("NO", "MAXVALUE"),
        ),
        Sequence(
            "START", Ref.keyword("WITH", optional=True), Ref("NumericLiteralSegment")
        ),
        Sequence("CACHE", Ref("NumericLiteralSegment")),
        OneOf("CYCLE", Sequence("NO", "CYCLE")),
        Sequence("OWNED", "BY", OneOf("NONE", Ref("ColumnReferenceSegment"))),
    )


class CreateSequenceStatementSegment(BaseSegment):
    """Create Sequence Statement.

    As specified in https://www.postgresql.org/docs/13/sql-createsequence.html
    """

    type = "create_sequence_statement"

    match_grammar = Sequence(
        "CREATE",
        Ref("TemporaryGrammar", optional=True),
        "SEQUENCE",
        Ref("IfNotExistsGrammar", optional=True),
        Ref("SequenceReferenceSegment"),
        AnyNumberOf(Ref("CreateSequenceOptionsSegment"), optional=True),
    )


class AlterSequenceOptionsSegment(ansi.AlterSequenceOptionsSegment):
    """Dialect-specific options for ALTER SEQUENCE statement.

    As specified in https://www.postgresql.org/docs/13/sql-altersequence.html
    """

    match_grammar = OneOf(
        Sequence("AS", Ref("DatatypeSegment")),
        Sequence(
            "INCREMENT", Ref.keyword("BY", optional=True), Ref("NumericLiteralSegment")
        ),
        OneOf(
            Sequence("MINVALUE", Ref("NumericLiteralSegment")),
            Sequence("NO", "MINVALUE"),
        ),
        OneOf(
            Sequence("MAXVALUE", Ref("NumericLiteralSegment")),
            Sequence("NO", "MAXVALUE"),
        ),
        # N.B. The SEQUENCE NAME keywords are undocumented but are produced
        # by the pg_dump utility. See discussion in issue #1857.
        Sequence("SEQUENCE", "NAME", Ref("SequenceReferenceSegment")),
        Sequence(
            "START", Ref.keyword("WITH", optional=True), Ref("NumericLiteralSegment")
        ),
        Sequence(
            "RESTART", Ref.keyword("WITH", optional=True), Ref("NumericLiteralSegment")
        ),
        Sequence("CACHE", Ref("NumericLiteralSegment")),
        Sequence(Ref.keyword("NO", optional=True), "CYCLE"),
        Sequence("OWNED", "BY", OneOf("NONE", Ref("ColumnReferenceSegment"))),
    )


class AlterSequenceStatementSegment(ansi.AlterSequenceStatementSegment):
    """Alter Sequence Statement.

    As specified in https://www.postgresql.org/docs/13/sql-altersequence.html
    """

    match_grammar = Sequence(
        "ALTER",
        "SEQUENCE",
        Ref("IfExistsGrammar", optional=True),
        Ref("SequenceReferenceSegment"),
        OneOf(
            AnyNumberOf(Ref("AlterSequenceOptionsSegment", optional=True)),
            Sequence(
                "OWNER",
                "TO",
                OneOf(Ref("ParameterNameSegment"), "CURRENT_USER", "SESSION_USER"),
            ),
            Sequence("RENAME", "TO", Ref("SequenceReferenceSegment")),
            Sequence("SET", "SCHEMA", Ref("SchemaReferenceSegment")),
        ),
    )


class DropSequenceStatementSegment(ansi.DropSequenceStatementSegment):
    """Drop Sequence Statement.

    As specified in https://www.postgresql.org/docs/13/sql-dropsequence.html
    """

    match_grammar = Sequence(
        "DROP",
        "SEQUENCE",
        Ref("IfExistsGrammar", optional=True),
        Delimited(Ref("SequenceReferenceSegment")),
        Ref("DropBehaviorGrammar", optional=True),
    )


class AnalyzeStatementSegment(BaseSegment):
    """Analyze Statement Segment.

    As specified in https://www.postgresql.org/docs/13/sql-analyze.html
    """

    type = "analyze_statement"

    _option = Sequence(
        OneOf("VERBOSE", "SKIP_LOCKED"), Ref("BooleanLiteralGrammar", optional=True)
    )

    _tables_and_columns = Sequence(
        Ref("TableReferenceSegment"),
        Bracketed(Delimited(Ref("ColumnReferenceSegment")), optional=True),
    )

    match_grammar = Sequence(
        OneOf("ANALYZE", "ANALYSE"),
        OneOf(Bracketed(Delimited(_option)), "VERBOSE", optional=True),
        Delimited(_tables_and_columns, optional=True),
    )


# Adding PostgreSQL specific statements
class StatementSegment(ansi.StatementSegment):
    """A generic segment, to any of its child subsegments."""

    match_grammar = ansi.StatementSegment.match_grammar.copy(
        insert=[
            Ref("AlterDefaultPrivilegesStatementSegment"),
            Ref("DropOwnedStatementSegment"),
            Ref("ReassignOwnedStatementSegment"),
            Ref("CommentOnStatementSegment"),
            Ref("AnalyzeStatementSegment"),
            Ref("CreateTableAsStatementSegment"),
            Ref("AlterTriggerStatementSegment"),
            Ref("SetStatementSegment"),
            Ref("AlterPolicyStatementSegment"),
            Ref("CreatePolicyStatementSegment"),
            Ref("DropPolicyStatementSegment"),
            Ref("CreateDomainStatementSegment"),
            Ref("AlterDomainStatementSegment"),
            Ref("DropDomainStatementSegment"),
            Ref("CreateMaterializedViewStatementSegment"),
            Ref("AlterMaterializedViewStatementSegment"),
            Ref("DropMaterializedViewStatementSegment"),
            Ref("RefreshMaterializedViewStatementSegment"),
            Ref("AlterDatabaseStatementSegment"),
            Ref("DropDatabaseStatementSegment"),
            Ref("VacuumStatementSegment"),
            Ref("AlterFunctionStatementSegment"),
            Ref("CreateViewStatementSegment"),
            Ref("AlterViewStatementSegment"),
            Ref("ListenStatementSegment"),
            Ref("NotifyStatementSegment"),
            Ref("UnlistenStatementSegment"),
            Ref("LoadStatementSegment"),
            Ref("ResetStatementSegment"),
            Ref("DiscardStatementSegment"),
            Ref("AlterProcedureStatementSegment"),
            Ref("CreateProcedureStatementSegment"),
            Ref("DropProcedureStatementSegment"),
            Ref("CopyStatementSegment"),
            Ref("DoStatementSegment"),
            Ref("AlterIndexStatementSegment"),
            Ref("ReindexStatementSegment"),
            Ref("AlterRoleStatementSegment"),
            Ref("CreateExtensionStatementSegment"),
            Ref("DropExtensionStatementSegment"),
            Ref("AlterExtensionStatementSegment"),
            Ref("CreatePublicationStatementSegment"),
            Ref("AlterPublicationStatementSegment"),
            Ref("DropPublicationStatementSegment"),
            Ref("CreateTypeStatementSegment"),
            Ref("AlterTypeStatementSegment"),
            Ref("AlterSchemaStatementSegment"),
            Ref("LockTableStatementSegment"),
            Ref("ClusterStatementSegment"),
            Ref("CreateCollationStatementSegment"),
            Ref("CallStoredProcedureSegment"),
            Ref("CreateServerStatementSegment"),
            Ref("CreateUserMappingStatementSegment"),
            Ref("ImportForeignSchemaStatementSegment"),
            Ref("DropAggregateStatementSegment"),
            Ref("CreateAggregateStatementSegment"),
        ],
    )


class CreateTriggerStatementSegment(ansi.CreateTriggerStatementSegment):
    """Create Trigger Statement.

    As Specified in https://www.postgresql.org/docs/14/sql-createtrigger.html
    """

    match_grammar = Sequence(
        "CREATE",
        Sequence("OR", "REPLACE", optional=True),
        Ref.keyword("CONSTRAINT", optional=True),
        "TRIGGER",
        Ref("TriggerReferenceSegment"),
        OneOf("BEFORE", "AFTER", Sequence("INSTEAD", "OF")),
        Delimited(
            "INSERT",
            "DELETE",
            "TRUNCATE",
            Sequence(
                "UPDATE",
                Sequence(
                    "OF",
                    Delimited(
                        Ref("ColumnReferenceSegment"),
                        terminators=["OR", "ON"],
                    ),
                    optional=True,
                ),
            ),
            delimiter="OR",
        ),
        "ON",
        Ref("TableReferenceSegment"),
        AnyNumberOf(
            Sequence("FROM", Ref("TableReferenceSegment")),
            OneOf(
                Sequence("NOT", "DEFERRABLE"),
                Sequence(
                    Ref.keyword("DEFERRABLE", optional=True),
                    OneOf(
                        Sequence("INITIALLY", "IMMEDIATE"),
                        Sequence("INITIALLY", "DEFERRED"),
                    ),
                ),
            ),
            Sequence(
                "REFERENCING",
                OneOf("OLD", "NEW"),
                "TABLE",
                "AS",
                Ref("TableReferenceSegment"),
                Sequence(
                    OneOf("OLD", "NEW"),
                    "TABLE",
                    "AS",
                    Ref("TableReferenceSegment"),
                    optional=True,
                ),
            ),
            Sequence(
                "FOR", Ref.keyword("EACH", optional=True), OneOf("ROW", "STATEMENT")
            ),
            Sequence("WHEN", Bracketed(Ref("ExpressionSegment"))),
        ),
        Sequence(
            "EXECUTE",
            OneOf("FUNCTION", "PROCEDURE"),
            Ref("FunctionSegment"),
        ),
    )


class AlterTriggerStatementSegment(BaseSegment):
    """Alter Trigger Statement.

    As Specified in https://www.postgresql.org/docs/14/sql-altertrigger.html
    """

    type = "alter_trigger"

    match_grammar = Sequence(
        "ALTER",
        "TRIGGER",
        Ref("TriggerReferenceSegment"),
        "ON",
        Ref("TableReferenceSegment"),
        OneOf(
            Sequence("RENAME", "TO", Ref("TriggerReferenceSegment")),
            Sequence(
                Ref.keyword("NO", optional=True),
                "DEPENDS",
                "ON",
                "EXTENSION",
                Ref("ExtensionReferenceSegment"),
            ),
        ),
    )


class DropTriggerStatementSegment(ansi.DropTriggerStatementSegment):
    """Drop Trigger Statement.

    As Specified in https://www.postgresql.org/docs/14/sql-droptrigger.html
    """

    match_grammar = Sequence(
        "DROP",
        "TRIGGER",
        Ref("IfExistsGrammar", optional=True),
        Ref("TriggerReferenceSegment"),
        "ON",
        Ref("TableReferenceSegment"),
        Ref("DropBehaviorGrammar", optional=True),
    )


class AliasExpressionSegment(ansi.AliasExpressionSegment):
    """A reference to an object with an `AS` clause.

    The optional AS keyword allows both implicit and explicit aliasing.
    """

    match_grammar = Sequence(
        Ref.keyword("AS", optional=True),
        OneOf(
            Sequence(
                Ref("SingleIdentifierGrammar"),
                Bracketed(Ref("SingleIdentifierListSegment"), optional=True),
            ),
            Sequence(
                Ref("SingleIdentifierGrammar", optional=True),
                Bracketed(
                    Delimited(
                        Sequence(Ref("ParameterNameSegment"), Ref("DatatypeSegment"))
                    )
                ),
            ),
        ),
    )


class AsAliasExpressionSegment(BaseSegment):
    """A reference to an object with an `AS` clause.

    This is used in `InsertStatementSegment` in Postgres
    since the `AS` is not optional in this context.

    N.B. We keep as a separate segment since the `alias_expression`
    type is required for rules to interpret the alias.
    """

    type = "alias_expression"
    match_grammar = Sequence(
        Indent,
        "AS",
        Ref("SingleIdentifierGrammar"),
        Dedent,
    )


class OperationClassReferenceSegment(ansi.ObjectReferenceSegment):
    """A reference to an operation class."""

    type = "operation_class_reference"


class ConflictActionSegment(BaseSegment):
    """A Conflict Action Statement used within an INSERT statement.

    As specified in https://www.postgresql.org/docs/14/sql-insert.html
    """

    type = "conflict_action"

    match_grammar = Sequence(
        "DO",
        OneOf(
            "NOTHING",
            Sequence(
                "UPDATE",
                "SET",
                Delimited(
                    OneOf(
                        Sequence(
                            Ref("ColumnReferenceSegment"),
                            Ref("EqualsSegment"),
                            OneOf(Ref("ExpressionSegment"), "DEFAULT"),
                        ),
                        Sequence(
                            Bracketed(Delimited(Ref("ColumnReferenceSegment"))),
                            Ref("EqualsSegment"),
                            Ref.keyword("ROW", optional=True),
                            Bracketed(
                                Delimited(OneOf(Ref("ExpressionSegment"), "DEFAULT"))
                            ),
                        ),
                        Sequence(
                            Bracketed(Delimited(Ref("ColumnReferenceSegment"))),
                            Ref("EqualsSegment"),
                            Bracketed(Ref("SelectableGrammar")),
                        ),
                    )
                ),
                Sequence("WHERE", Ref("ExpressionSegment"), optional=True),
            ),
        ),
    )


class ConflictTargetSegment(BaseSegment):
    """A Conflict Target Statement used within an INSERT statement.

    As specified in https://www.postgresql.org/docs/14/sql-insert.html
    """

    type = "conflict_target"

    match_grammar = OneOf(
        Sequence(
            Bracketed(
                Delimited(
                    Sequence(
                        OneOf(
                            Ref("ColumnReferenceSegment"),
                            Bracketed(Ref("ExpressionSegment")),
                            Ref("FunctionSegment"),
                        ),
                        Sequence(
                            "COLLATE",
                            Ref("CollationReferenceSegment"),
                            optional=True,
                        ),
                        Ref("OperationClassReferenceSegment", optional=True),
                    )
                )
            ),
            Sequence("WHERE", Ref("ExpressionSegment"), optional=True),
        ),
        Sequence("ON", "CONSTRAINT", Ref("ParameterNameSegment")),
    )


class InsertStatementSegment(ansi.InsertStatementSegment):
    """An `INSERT` statement.

    https://www.postgresql.org/docs/14/sql-insert.html
    """

    match_grammar = Sequence(
        "INSERT",
        "INTO",
        Ref("TableReferenceSegment"),
        Ref("AsAliasExpressionSegment", optional=True),
        Ref("BracketedColumnReferenceListGrammar", optional=True),
        Sequence("OVERRIDING", OneOf("SYSTEM", "USER"), "VALUE", optional=True),
        OneOf(
            Sequence("DEFAULT", "VALUES"),
            Ref("SelectableGrammar"),
        ),
        Sequence(
            "ON",
            "CONFLICT",
            Ref("ConflictTargetSegment", optional=True),
            Ref("ConflictActionSegment"),
            optional=True,
        ),
        Sequence(
            "RETURNING",
            OneOf(
                Ref("StarSegment"),
                Delimited(
                    Sequence(
                        Ref("ExpressionSegment"),
                        Ref("AsAliasExpressionSegment", optional=True),
                    ),
                ),
            ),
            optional=True,
        ),
    )


class DropTypeStatementSegment(ansi.DropTypeStatementSegment):
    """Drop Type Statement.

    As specified in https://www.postgresql.org/docs/14/sql-droptype.html
    """

    match_grammar = Sequence(
        "DROP",
        "TYPE",
        Ref("IfExistsGrammar", optional=True),
        Delimited(Ref("DatatypeSegment")),
        Ref("DropBehaviorGrammar", optional=True),
    )


class SetStatementSegment(BaseSegment):
    """Set Statement.

    As specified in https://www.postgresql.org/docs/14/sql-set.html
    Also: https://www.postgresql.org/docs/15/sql-set-role.html (still a VariableSetStmt)
    https://github.com/postgres/postgres/blob/4380c2509d51febad34e1fac0cfaeb98aaa716c5/src/backend/parser/gram.y#L1584
    """

    type = "set_statement"

    match_grammar = Sequence(
        "SET",
        OneOf("SESSION", "LOCAL", optional=True),
        OneOf(
            Sequence(
                Ref("ParameterNameSegment"),
                OneOf("TO", Ref("EqualsSegment")),
                OneOf(
                    "DEFAULT",
                    Delimited(
                        Ref("LiteralGrammar"),
                        Ref("NakedIdentifierSegment"),
                        # https://github.com/postgres/postgres/blob/4380c2509d51febad34e1fac0cfaeb98aaa716c5/src/backend/parser/gram.y#L1810-L1815
                        Ref("OnKeywordAsIdentifierSegment"),
                    ),
                ),
            ),
            Sequence(
                "TIME", "ZONE", OneOf(Ref("QuotedLiteralSegment"), "LOCAL", "DEFAULT")
            ),
            Sequence("SCHEMA", Ref("QuotedLiteralSegment")),
            Sequence("ROLE", OneOf("NONE", Ref("RoleReferenceSegment"))),
        ),
    )


class CreatePolicyStatementSegment(BaseSegment):
    """A `CREATE POLICY` statement.

    As Specified in https://www.postgresql.org/docs/14/sql-createpolicy.html
    """

    type = "create_policy_statement"
    match_grammar = Sequence(
        "CREATE",
        "POLICY",
        Ref("ObjectReferenceSegment"),
        "ON",
        Ref("TableReferenceSegment"),
        Sequence("AS", OneOf("PERMISSIVE", "RESTRICTIVE"), optional=True),
        Sequence(
            "FOR", OneOf("ALL", "SELECT", "INSERT", "UPDATE", "DELETE"), optional=True
        ),
        Sequence(
            "TO",
            Delimited(
                OneOf(
                    Ref("ObjectReferenceSegment"),
                    "PUBLIC",
                    "CURRENT_ROLE",
                    "CURRENT_USER",
                    "SESSION_USER",
                )
            ),
            optional=True,
        ),
        Sequence("USING", Bracketed(Ref("ExpressionSegment")), optional=True),
        Sequence("WITH", "CHECK", Bracketed(Ref("ExpressionSegment")), optional=True),
    )


class CallStoredProcedureSegment(BaseSegment):
    """This is a CALL statement used to execute a stored procedure.

    https://www.postgresql.org/docs/14/sql-call.html
    """

    type = "call_statement"

    match_grammar = Sequence(
        "CALL",
        Ref("FunctionSegment"),
    )


class CreateDomainStatementSegment(BaseSegment):
    """A `CREATE Domain` statement.

    As Specified in https://www.postgresql.org/docs/current/sql-createdomain.html
    """

    type = "create_domain_statement"
    match_grammar = Sequence(
        "CREATE",
        "DOMAIN",
        Ref("ObjectReferenceSegment"),
        Sequence("AS", optional=True),
        Ref("DatatypeSegment"),
        Sequence("COLLATE", Ref("CollationReferenceSegment"), optional=True),
        Sequence("DEFAULT", Ref("ExpressionSegment"), optional=True),
        AnyNumberOf(
            Sequence(
                Sequence(
                    "CONSTRAINT",
                    Ref("ObjectReferenceSegment"),
                    optional=True,
                ),
                OneOf(
                    Sequence(Ref.keyword("NOT", optional=True), "NULL"),
                    Sequence("CHECK", Ref("ExpressionSegment")),
                ),
            ),
        ),
    )


class AlterDomainStatementSegment(BaseSegment):
    """An `ALTER DOMAIN` statement.

    As Specified in https://www.postgresql.org/docs/current/sql-alterdomain.html
    """

    type = "alter_domain_statement"
    match_grammar: Matchable = Sequence(
        "ALTER",
        "DOMAIN",
        Ref("ObjectReferenceSegment"),
        OneOf(
            Sequence(
                "SET",
                "DEFAULT",
                Ref("ExpressionSegment"),
            ),
            Sequence(
                "DROP",
                "DEFAULT",
            ),
            Sequence(OneOf("SET", "DROP"), "NOT", "NULL"),
            Sequence(
                "ADD",
                Sequence(
                    "CONSTRAINT",
                    Ref("ObjectReferenceSegment"),
                    optional=True,
                ),
                OneOf(
                    Sequence(Ref.keyword("NOT", optional=True), "NULL"),
                    Sequence("CHECK", Ref("ExpressionSegment")),
                ),
                Sequence("NOT", "VALID", optional=True),
            ),
            Sequence(
                "DROP",
                "CONSTRAINT",
                Ref("IfExistsGrammar", optional=True),
                Ref("ObjectReferenceSegment"),
                OneOf("RESTRICT", "CASCADE", optional=True),
            ),
            Sequence(
                "RENAME",
                "CONSTRAINT",
                Ref("ObjectReferenceSegment"),
                "TO",
                Ref("ObjectReferenceSegment"),
            ),
            Sequence(
                "VALIDATE",
                "CONSTRAINT",
                Ref("ObjectReferenceSegment"),
            ),
            Sequence(
                "OWNER",
                "TO",
                OneOf(
                    Ref("ObjectReferenceSegment"),
                    "CURRENT_ROLE",
                    "CURRENT_USER",
                    "SESSION_USER",
                ),
            ),
            Sequence(
                "RENAME",
                "TO",
                Ref("ObjectReferenceSegment"),
            ),
            Sequence(
                "SET",
                "SCHEMA",
                Ref("ObjectReferenceSegment"),
            ),
        ),
    )


class DropDomainStatementSegment(BaseSegment):
    """Drop Domain Statement.

    As Specified in https://www.postgresql.org/docs/current/sql-dropdomain.html
    """

    type = "drop_domain_statement"
    match_grammar = Sequence(
        "DROP",
        "DOMAIN",
        Ref("IfExistsGrammar", optional=True),
        Delimited(Ref("ObjectReferenceSegment")),
        Ref("DropBehaviorGrammar", optional=True),
    )


class DropPolicyStatementSegment(BaseSegment):
    """A `DROP POLICY` statement.

    As Specified in https://www.postgresql.org/docs/14/sql-droppolicy.html
    """

    type = "drop_policy_statement"
    match_grammar = Sequence(
        "DROP",
        "POLICY",
        Ref("IfExistsGrammar", optional=True),
        Ref("ObjectReferenceSegment"),
        "ON",
        Ref("TableReferenceSegment"),
        Ref("DropBehaviorGrammar", optional=True),
    )


class LoadStatementSegment(BaseSegment):
    """A `LOAD` statement.

    As Specified in https://www.postgresql.org/docs/14/sql-load.html
    """

    type = "load_statement"
    match_grammar = Sequence(
        "LOAD",
        Ref("QuotedLiteralSegment"),
    )


class ResetStatementSegment(BaseSegment):
    """A `RESET` statement.

    As Specified in https://www.postgresql.org/docs/14/sql-reset.html
    Also, RESET ROLE from: https://www.postgresql.org/docs/15/sql-set-role.html
    """

    type = "reset_statement"
    match_grammar = Sequence(
        "RESET",
        OneOf("ALL", "ROLE", Ref("ParameterNameSegment")),
    )


class DiscardStatementSegment(BaseSegment):
    """A `DISCARD` statement.

    As Specified in https://www.postgresql.org/docs/14/sql-discard.html
    """

    type = "discard_statement"
    match_grammar = Sequence(
        "DISCARD",
        OneOf(
            "ALL",
            "PLANS",
            "SEQUENCES",
            "TEMPORARY",
            "TEMP",
        ),
    )


class ListenStatementSegment(BaseSegment):
    """A `LISTEN` statement.

    As Specified in https://www.postgresql.org/docs/14/sql-listen.html
    """

    type = "listen_statement"
    match_grammar = Sequence("LISTEN", Ref("SingleIdentifierGrammar"))


class NotifyStatementSegment(BaseSegment):
    """A `NOTIFY` statement.

    As Specified in https://www.postgresql.org/docs/14/sql-notify.html
    """

    type = "notify_statement"
    match_grammar = Sequence(
        "NOTIFY",
        Ref("SingleIdentifierGrammar"),
        Sequence(
            Ref("CommaSegment"),
            Ref("QuotedLiteralSegment"),
            optional=True,
        ),
    )


class UnlistenStatementSegment(BaseSegment):
    """A `UNLISTEN` statement.

    As Specified in https://www.postgresql.org/docs/14/sql-unlisten.html
    """

    type = "unlisten_statement"
    match_grammar = Sequence(
        "UNLISTEN",
        OneOf(
            Ref("SingleIdentifierGrammar"),
            Ref("StarSegment"),
        ),
    )


class TruncateStatementSegment(ansi.TruncateStatementSegment):
    """`TRUNCATE TABLE` statement.

    https://www.postgresql.org/docs/14/sql-truncate.html
    """

    match_grammar = Sequence(
        "TRUNCATE",
        Ref.keyword("TABLE", optional=True),
        Delimited(
            OneOf(
                Sequence(
                    Ref.keyword("ONLY", optional=True),
                    Ref("TableReferenceSegment"),
                ),
                Sequence(
                    Ref("TableReferenceSegment"),
                    Ref("StarSegment", optional=True),
                ),
            ),
        ),
        Sequence(
            OneOf("RESTART", "CONTINUE"),
            "IDENTITY",
            optional=True,
        ),
        Ref(
            "DropBehaviorGrammar",
            optional=True,
        ),
    )


class CopyStatementSegment(BaseSegment):
    """A `COPY` statement.

    As Specified in https://www.postgresql.org/docs/14/sql-copy.html
    """

    type = "copy_statement"

    _target_subset = OneOf(
        Ref("QuotedLiteralSegment"), Sequence("PROGRAM", Ref("QuotedLiteralSegment"))
    )

    _table_definition = Sequence(
        Ref("TableReferenceSegment"),
        Bracketed(Delimited(Ref("ColumnReferenceSegment")), optional=True),
    )

    _option = Sequence(
        Ref.keyword("WITH", optional=True),
        Bracketed(
            Delimited(
                AnySetOf(
                    Sequence("FORMAT", Ref("SingleIdentifierGrammar")),
                    Sequence("FREEZE", Ref("BooleanLiteralGrammar", optional=True)),
                    Sequence("DELIMITER", Ref("QuotedLiteralSegment")),
                    Sequence("NULL", Ref("QuotedLiteralSegment")),
                    Sequence("HEADER", Ref("BooleanLiteralGrammar", optional=True)),
                    Sequence("QUOTE", Ref("QuotedLiteralSegment")),
                    Sequence("ESCAPE", Ref("QuotedLiteralSegment")),
                    Sequence(
                        "FORCE_QUOTE",
                        OneOf(
                            Bracketed(Delimited(Ref("ColumnReferenceSegment"))),
                            Ref("StarSegment"),
                        ),
                    ),
                    Sequence(
                        "FORCE_NOT_NULL",
                        Bracketed(Delimited(Ref("ColumnReferenceSegment"))),
                    ),
                    Sequence(
                        "FORCE_NULL",
                        Bracketed(Delimited(Ref("ColumnReferenceSegment"))),
                    ),
                    Sequence("ENCODING", Ref("QuotedLiteralSegment")),
                )
            )
        ),
        optional=True,
    )

    match_grammar = Sequence(
        "COPY",
        OneOf(
            Sequence(
                _table_definition,
                "FROM",
                OneOf(
                    _target_subset,
                    Sequence("STDIN"),
                ),
                _option,
                Sequence("WHERE", Ref("ExpressionSegment"), optional=True),
            ),
            Sequence(
                OneOf(
                    _table_definition, Bracketed(Ref("UnorderedSelectStatementSegment"))
                ),
                "TO",
                OneOf(
                    _target_subset,
                    Sequence("STDOUT"),
                ),
                _option,
            ),
        ),
    )


class LanguageClauseSegment(BaseSegment):
    """Clause specifying language used for executing anonymous code blocks."""

    type = "language_clause"

    match_grammar = Sequence(
        "LANGUAGE",
        OneOf(Ref("NakedIdentifierSegment"), Ref("SingleQuotedIdentifierSegment")),
    )


class DoStatementSegment(BaseSegment):
    """A `DO` statement for executing anonymous code blocks.

    As specified in https://www.postgresql.org/docs/14/sql-do.html
    """

    type = "do_statement"

    match_grammar = Sequence(
        "DO",
        OneOf(
            Sequence(
                Ref("LanguageClauseSegment", optional=True),
                Ref("QuotedLiteralSegment"),
            ),
            Sequence(
                Ref("QuotedLiteralSegment"),
                Ref("LanguageClauseSegment", optional=True),
            ),
        ),
    )


class CTEDefinitionSegment(ansi.CTEDefinitionSegment):
    """A CTE Definition from a WITH statement.

    https://www.postgresql.org/docs/14/queries-with.html

    TODO: Data-Modifying Statements (INSERT, UPDATE, DELETE) in WITH
    """

    match_grammar = Sequence(
        Ref("SingleIdentifierGrammar"),
        Ref("CTEColumnList", optional=True),
        "AS",
        Sequence(Ref.keyword("NOT", optional=True), "MATERIALIZED", optional=True),
        Bracketed(
            Ref("SelectableGrammar"),
            parse_mode=ParseMode.GREEDY,
        ),
        OneOf(
            Sequence(
                "SEARCH",
                OneOf(
                    "BREADTH",
                    "DEPTH",
                ),
                "FIRST",
                "BY",
                Ref("ColumnReferenceSegment"),
                "SET",
                Ref("ColumnReferenceSegment"),
            ),
            Sequence(
                "CYCLE",
                Ref("ColumnReferenceSegment"),
                "SET",
                Ref("ColumnReferenceSegment"),
                "USING",
                Ref("ColumnReferenceSegment"),
            ),
            optional=True,
        ),
    )


class ValuesClauseSegment(ansi.ValuesClauseSegment):
    """A `VALUES` clause within in `WITH` or `SELECT`."""

    match_grammar = Sequence(
        "VALUES",
        Delimited(
            Bracketed(
                Delimited(
                    Ref("ExpressionSegment"),
                    # DEFAULT keyword used in
                    # INSERT INTO statement.
                    "DEFAULT",
                ),
                parse_mode=ParseMode.GREEDY,
            ),
        ),
        Ref("AliasExpressionSegment", optional=True),
        Ref("OrderByClauseSegment", optional=True),
        Ref("LimitClauseSegment", optional=True),
    )


class DeleteStatementSegment(ansi.DeleteStatementSegment):
    """A `DELETE` statement.

    https://www.postgresql.org/docs/14/sql-delete.html
    """

    match_grammar = Sequence(
        "DELETE",
        "FROM",
        Ref.keyword("ONLY", optional=True),
        Ref("TableReferenceSegment"),
        Ref("StarSegment", optional=True),
        Ref("AliasExpressionSegment", optional=True),
        Sequence(
            "USING",
            Indent,
            Delimited(
                Sequence(
                    Ref("TableExpressionSegment"),
                    Ref("AliasExpressionSegment", optional=True),
                ),
            ),
            Dedent,
            optional=True,
        ),
        OneOf(
            Sequence("WHERE", "CURRENT", "OF", Ref("ObjectReferenceSegment")),
            Ref("WhereClauseSegment"),
            optional=True,
        ),
        Sequence(
            "RETURNING",
            OneOf(
                Ref("StarSegment"),
                Delimited(
                    Sequence(
                        Ref("ExpressionSegment"),
                        Ref("AliasExpressionSegment", optional=True),
                    ),
                ),
            ),
            optional=True,
        ),
    )


class SetClauseSegment(BaseSegment):
    """SQL 1992 set clause.

    <set clause> ::=
              <object column> <equals operator> <update source>

         <update source> ::=
                <value expression>
              | <null specification>
              | DEFAULT

         <object column> ::= <column name>
    """

    type = "set_clause"

    match_grammar: Matchable = Sequence(
        OneOf(
            Sequence(
                Ref("ColumnReferenceSegment"),
                Ref("ArrayAccessorSegment", optional=True),
                Ref("EqualsSegment"),
                OneOf(
                    Ref("LiteralGrammar"),
                    Ref("BareFunctionSegment"),
                    Ref("FunctionSegment"),
                    Ref("ColumnReferenceSegment"),
                    Ref("ExpressionSegment"),
                    "DEFAULT",
                ),
                AnyNumberOf(Ref("ShorthandCastSegment")),
            ),
            Sequence(
                Bracketed(
                    Delimited(
                        Ref("ColumnReferenceSegment"),
                    ),
                ),
                Ref("EqualsSegment"),
                Bracketed(
                    OneOf(
                        # Potentially a bracketed SELECT
                        Ref("SelectableGrammar"),
                        # Or a delimited list of literals
                        Delimited(
                            Sequence(
                                OneOf(
                                    Ref("LiteralGrammar"),
                                    Ref("BareFunctionSegment"),
                                    Ref("FunctionSegment"),
                                    Ref("ColumnReferenceSegment"),
                                    Ref("ExpressionSegment"),
                                    "DEFAULT",
                                ),
                                AnyNumberOf(Ref("ShorthandCastSegment")),
                            ),
                        ),
                    ),
                ),
            ),
        ),
    )


class UpdateStatementSegment(BaseSegment):
    """An `Update` statement.

    https://www.postgresql.org/docs/current/sql-update.html
    """

    type = "update_statement"
    match_grammar: Matchable = Sequence(
        # TODO add [ WITH [ RECURSIVE ] with_query [, ...] ]
        "UPDATE",
        Ref.keyword("ONLY", optional=True),
        Ref("TableReferenceSegment"),
        # SET is not a reserved word in all dialects (e.g. RedShift)
        # So specifically exclude as an allowed implicit alias to avoid parsing errors
        Ref("AliasExpressionSegment", exclude=Ref.keyword("SET"), optional=True),
        Ref("SetClauseListSegment"),
        Ref("FromClauseSegment", optional=True),
        OneOf(
            Sequence("WHERE", "CURRENT", "OF", Ref("ObjectReferenceSegment")),
            Ref("WhereClauseSegment"),
            optional=True,
        ),
        Sequence(
            "RETURNING",
            OneOf(
                Ref("StarSegment"),
                Delimited(
                    Sequence(
                        Ref("ExpressionSegment"),
                        Ref("AliasExpressionSegment", optional=True),
                    ),
                ),
            ),
            optional=True,
        ),
    )


class CreateTypeStatementSegment(BaseSegment):
    """A `CREATE TYPE` statement.

    https://www.postgresql.org/docs/current/sql-createtype.html
    """

    type = "create_type_statement"
    match_grammar: Matchable = Sequence(
        "CREATE",
        "TYPE",
        Ref("ObjectReferenceSegment"),
        Sequence("AS", OneOf("ENUM", "RANGE", optional=True), optional=True),
        Bracketed(Delimited(Anything(), optional=True), optional=True),
    )


class AlterTypeStatementSegment(BaseSegment):
    """An `ALTER TYPE` statement.

    https://www.postgresql.org/docs/current/sql-altertype.html
    """

    type = "alter_type_statement"
    match_grammar: Matchable = Sequence(
        "ALTER",
        "TYPE",
        Ref("ObjectReferenceSegment"),
        OneOf(
            Sequence(
                "OWNER",
                "TO",
                OneOf(
                    "CURRENT_USER",
                    "SESSION_USER",
                    "CURRENT_ROLE",
                    Ref("ObjectReferenceSegment"),
                ),
            ),
            Sequence(
                "RENAME",
                "VALUE",
                Ref("QuotedLiteralSegment"),
                "TO",
                Ref("QuotedLiteralSegment"),
            ),
            Sequence(
                "RENAME",
                "TO",
                Ref("ObjectReferenceSegment"),
            ),
            Sequence(
                "SET",
                "SCHEMA",
                Ref("SchemaReferenceSegment"),
            ),
            Delimited(
                Sequence(
                    "ADD",
                    "ATTRIBUTE",
                    Ref("ColumnReferenceSegment"),
                    Ref("DatatypeSegment"),
                    Sequence(
                        "COLLATE",
                        Ref("CollationReferenceSegment"),
                        optional=True,
                    ),
                    Ref("CascadeRestrictGrammar", optional=True),
                ),
                Sequence(
                    "ALTER",
                    "ATTRIBUTE",
                    Ref("ColumnReferenceSegment"),
                    Sequence("SET", "DATA", optional=True),
                    "TYPE",
                    Ref("DatatypeSegment"),
                    Sequence(
                        "COLLATE",
                        Ref("CollationReferenceSegment"),
                        optional=True,
                    ),
                    Ref("CascadeRestrictGrammar", optional=True),
                ),
                Sequence(
                    "DROP",
                    "ATTRIBUTE",
                    Ref("IfExistsGrammar", optional=True),
                    Ref("ColumnReferenceSegment"),
                    Ref("CascadeRestrictGrammar", optional=True),
                ),
                Sequence(
                    "RENAME",
                    "ATTRIBUTE",
                    Ref("ColumnReferenceSegment"),
                    "TO",
                    Ref("ColumnReferenceSegment"),
                    Ref("CascadeRestrictGrammar", optional=True),
                ),
            ),
            Sequence(
                "ADD",
                "VALUE",
                Ref("IfNotExistsGrammar", optional=True),
                Ref("QuotedLiteralSegment"),
                Sequence(
                    OneOf("BEFORE", "AFTER"), Ref("QuotedLiteralSegment"), optional=True
                ),
            ),
        ),
    )


class CreateCollationStatementSegment(BaseSegment):
    """A `CREATE COLLATION` statement.

    https://www.postgresql.org/docs/current/sql-createcollation.html
    """

    type = "create_collation_statement"
    match_grammar: Matchable = Sequence(
        "CREATE",
        "COLLATION",
        Ref("IfNotExistsGrammar", optional=True),
        Ref("ObjectReferenceSegment"),
        OneOf(
            Bracketed(
                Delimited(
                    Sequence(
                        "LOCALE",
                        Ref("EqualsSegment"),
                        Ref("QuotedLiteralSegment"),
                    ),
                    Sequence(
                        "LC_COLLATE",
                        Ref("EqualsSegment"),
                        Ref("QuotedLiteralSegment"),
                    ),
                    Sequence(
                        "LC_CTYPE",
                        Ref("EqualsSegment"),
                        Ref("QuotedLiteralSegment"),
                    ),
                    Sequence(
                        "PROVIDER",
                        Ref("EqualsSegment"),
                        OneOf("ICU", "LIBC"),
                    ),
                    Sequence(
                        "DETERMINISTIC",
                        Ref("EqualsSegment"),
                        Ref("BooleanLiteralGrammar"),
                    ),
                    Sequence(
                        "VERSION",
                        Ref("EqualsSegment"),
                        Ref("QuotedLiteralSegment"),
                    ),
                )
            ),
            Sequence(
                "FROM",
                Ref("ObjectReferenceSegment"),
            ),
        ),
    )


class AlterSchemaStatementSegment(BaseSegment):
    """An `ALTER SCHEMA` statement.

    https://www.postgresql.org/docs/current/sql-alterschema.html
    """

    type = "alter_schema_statement"
    match_grammar = Sequence(
        "ALTER",
        "SCHEMA",
        Ref("SchemaReferenceSegment"),
        OneOf(
            Sequence(
                "RENAME",
                "TO",
                Ref("SchemaReferenceSegment"),
            ),
            Sequence(
                "OWNER",
                "TO",
                Ref("RoleReferenceSegment"),
            ),
        ),
    )


class LockTableStatementSegment(BaseSegment):
    """An `LOCK TABLE` statement.

    https://www.postgresql.org/docs/14/sql-lock.html
    """

    type = "lock_table_statement"
    match_grammar: Matchable = Sequence(
        "LOCK",
        Ref.keyword("TABLE", optional=True),
        Ref.keyword("ONLY", optional=True),
        OneOf(
            Delimited(
                Ref("TableReferenceSegment"),
            ),
            Ref("StarSegment"),
        ),
        Sequence(
            "IN",
            OneOf(
                Sequence("ACCESS", "SHARE"),
                Sequence("ROW", "SHARE"),
                Sequence("ROW", "EXCLUSIVE"),
                Sequence("SHARE", "UPDATE", "EXCLUSIVE"),
                "SHARE",
                Sequence("SHARE", "ROW", "EXCLUSIVE"),
                "EXCLUSIVE",
                Sequence("ACCESS", "EXCLUSIVE"),
            ),
            "MODE",
            optional=True,
        ),
        Ref.keyword("NOWAIT", optional=True),
    )


class ClusterStatementSegment(BaseSegment):
    """A `CLUSTER` statement.

    https://www.postgresql.org/docs/current/sql-cluster.html
    """

    type = "cluster_statement"
    match_grammar = Sequence(
        "CLUSTER",
        Ref.keyword("VERBOSE", optional=True),
        OneOf(
            Sequence(
                Ref("TableReferenceSegment"),
                Sequence("USING", Ref("IndexReferenceSegment"), optional=True),
            ),
            Sequence(Ref("IndexReferenceSegment"), "ON", Ref("TableReferenceSegment")),
            optional=True,
        ),
    )


class ColumnReferenceSegment(ansi.ObjectReferenceSegment):
    """A reference to column, field or alias.

    We override this for Postgres to allow keywords in fully qualified column
    names (using Full segments), similar to how this is done in BigQuery.
    """

    type = "column_reference"
    match_grammar: Matchable = Sequence(
        Ref("SingleIdentifierGrammar"),
        Sequence(
            OneOf(Ref("DotSegment"), Sequence(Ref("DotSegment"), Ref("DotSegment"))),
            Delimited(
                Ref("SingleIdentifierFullGrammar"),
                delimiter=OneOf(
                    Ref("DotSegment"), Sequence(Ref("DotSegment"), Ref("DotSegment"))
                ),
                terminators=[
                    "ON",
                    "AS",
                    "USING",
                    Ref("CommaSegment"),
                    Ref("CastOperatorSegment"),
                    Ref("StartSquareBracketSegment"),
                    Ref("StartBracketSegment"),
                    Ref("BinaryOperatorGrammar"),
                    Ref("ColonSegment"),
                    Ref("DelimiterGrammar"),
                    Ref("JoinLikeClauseGrammar"),
                    BracketedSegment,
                ],
                allow_gaps=False,
            ),
            allow_gaps=False,
            optional=True,
        ),
        allow_gaps=False,
    )


class NamedArgumentSegment(BaseSegment):
    """Named argument to a function.

    https://www.postgresql.org/docs/current/sql-syntax-calling-funcs.html#SQL-SYNTAX-CALLING-FUNCS-NAMED
    """

    type = "named_argument"
    match_grammar = Sequence(
        Ref("NakedIdentifierSegment"),
        Ref("RightArrowSegment"),
        Ref("ExpressionSegment"),
    )


class TableExpressionSegment(ansi.TableExpressionSegment):
    """The main table expression e.g. within a FROM clause.

    Override from ANSI to allow optional WITH ORDINALITY clause
    """

    match_grammar: Matchable = OneOf(
        Ref("ValuesClauseSegment"),
        Ref("BareFunctionSegment"),
        Sequence(
            Ref("FunctionSegment"),
            Sequence("WITH", "ORDINALITY", optional=True),
        ),
        Ref("TableReferenceSegment"),
        # Nested Selects
        Bracketed(Ref("SelectableGrammar")),
        Bracketed(Ref("MergeStatementSegment")),
    )


class ServerReferenceSegment(ansi.ObjectReferenceSegment):
    """A reference to a server."""

    type = "server_reference"


class CreateServerStatementSegment(BaseSegment):
    """Create server statement.

    https://www.postgresql.org/docs/15/sql-createserver.html
    """

    type = "create_server_statement"

    match_grammar: Matchable = Sequence(
        "CREATE",
        "SERVER",
        Ref("IfNotExistsGrammar", optional=True),
        Ref("ServerReferenceSegment"),
        Sequence("TYPE", Ref("QuotedLiteralSegment"), optional=True),
        Sequence("VERSION", Ref("VersionIdentifierSegment"), optional=True),
        Ref("ForeignDataWrapperGrammar"),
        Ref("ObjectReferenceSegment"),
        Ref("OptionsGrammar", optional=True),
    )


class CreateUserMappingStatementSegment(BaseSegment):
    """Create user mapping statement.

    https://www.postgresql.org/docs/15/sql-createusermapping.html
    """

    type = "create_user_mapping_statement"

    match_grammar: Matchable = Sequence(
        Ref("CreateUserMappingGrammar"),
        Ref("IfNotExistsGrammar", optional=True),
        "FOR",
        OneOf(
            Ref("SingleIdentifierGrammar"),
            Ref("SessionInformationUserFunctionsGrammar"),
            "PUBLIC",
        ),
        "SERVER",
        Ref("ServerReferenceSegment"),
        Ref("OptionsGrammar", optional=True),
    )


class ImportForeignSchemaStatementSegment(BaseSegment):
    """Import foreign schema statement.

    https://www.postgresql.org/docs/15/sql-importforeignschema.html
    """

    type = "import_foreign_schema_statement"

    match_grammar: Matchable = Sequence(
        Ref("ImportForeignSchemaGrammar"),
        Ref("SchemaReferenceSegment"),
        Sequence(
            OneOf(Sequence("LIMIT", "TO"), "EXCEPT"),
            Bracketed(Delimited(Ref("NakedIdentifierFullSegment"))),
            optional=True,
        ),
        "FROM",
        "SERVER",
        Ref("ServerReferenceSegment"),
        "INTO",
        Ref("SchemaReferenceSegment"),
        Ref("OptionsGrammar", optional=True),
    )


class OverlapsClauseSegment(ansi.OverlapsClauseSegment):
    """An `OVERLAPS` clause.

    https://www.postgresql.org/docs/current/functions-datetime.html
    """

    match_grammar: Matchable = Sequence(
        OneOf(
            Sequence(
                Bracketed(
                    OneOf(
                        Ref("ColumnReferenceSegment"),
                        Ref("DateTimeLiteralGrammar"),
                        Ref("ShorthandCastSegment"),
                    ),
                    Ref("CommaSegment"),
                    OneOf(
                        Ref("ColumnReferenceSegment"),
                        Ref("DateTimeLiteralGrammar"),
                        Ref("ShorthandCastSegment"),
                    ),
                )
            ),
            Ref("ColumnReferenceSegment"),
        ),
        "OVERLAPS",
        OneOf(
            Sequence(
                Bracketed(
                    OneOf(
                        Ref("ColumnReferenceSegment"),
                        Ref("DateTimeLiteralGrammar"),
                        Ref("ShorthandCastSegment"),
                    ),
                    Ref("CommaSegment"),
                    OneOf(
                        Ref("ColumnReferenceSegment"),
                        Ref("DateTimeLiteralGrammar"),
                        Ref("ShorthandCastSegment"),
                    ),
                )
            ),
            Ref("ColumnReferenceSegment"),
        ),
    )<|MERGE_RESOLUTION|>--- conflicted
+++ resolved
@@ -593,7 +593,6 @@
         Ref("DeleteStatementSegment"),
     ),
     NonWithNonSelectableGrammar=OneOf(),
-<<<<<<< HEAD
     # https://www.postgresql.org/docs/current/functions-datetime.html
     DateTimeLiteralGrammar=Sequence(
         OneOf("DATE", "TIME", "TIMESTAMP", "INTERVAL"),
@@ -603,9 +602,7 @@
             Sequence("TO", Ref("IntervalUnitsGrammar"), optional=True),
         ),
     ),
-=======
     BracketedSetExpressionGrammar=Bracketed(Ref("SetExpressionSegment")),
->>>>>>> bc222cff
 )
 
 
