"""The PostgreSQL dialect."""

from sqlfluff.core.dialects import load_raw_dialect
from sqlfluff.core.parser import (
    AnyNumberOf,
    AnySetOf,
    Anything,
    BaseSegment,
    Bracketed,
    BracketedSegment,
    CodeSegment,
    CommentSegment,
    CompositeComparisonOperatorSegment,
    Dedent,
    Delimited,
    IdentifierSegment,
    Indent,
    LiteralKeywordSegment,
    LiteralSegment,
    Matchable,
    NewlineSegment,
    Nothing,
    OneOf,
    OptionallyBracketed,
    ParseMode,
    Ref,
    RegexLexer,
    RegexParser,
    SegmentGenerator,
    Sequence,
    StringLexer,
    StringParser,
    SymbolSegment,
    TypedParser,
    WhitespaceSegment,
    WordSegment,
)
from sqlfluff.dialects import dialect_ansi as ansi
from sqlfluff.dialects.dialect_postgres_keywords import (
    get_keywords,
    postgres_keywords,
    postgres_postgis_datatype_keywords,
)

ansi_dialect = load_raw_dialect("ansi")

postgres_dialect = ansi_dialect.copy_as(
    "postgres",
    formatted_name="PostgreSQL",
    docstring="""**Default Casing**: ``lowercase``

**Quotes**: String Literals: ``''``, Identifiers: ``""``.

This is based around the `PostgreSQL spec`_. Many other SQL
dialects are often based on the PostreSQL syntax. If you're running an unsupported
dialect, then this is often the dialect to use (until someone makes a specific
dialect).

.. _`PostgreSQL spec`: https://www.postgresql.org/docs/current/reference.html""",
)

postgres_dialect.insert_lexer_matchers(
    # JSON Operators: https://www.postgresql.org/docs/9.5/functions-json.html
    [
        StringLexer("right_arrow", "=>", CodeSegment),
    ],
    before="equals",
)

postgres_dialect.insert_lexer_matchers(
    # JSON Operators: https://www.postgresql.org/docs/9.5/functions-json.html
    [
        # Explanation for the regex
        # - (?s) Switch - .* includes newline characters
        # - U& - must start with U&
        # - '([^']|'')*'
        #   '                                       Begin single quote
        #    ([^']|'')*                             Any number of non-single quote
        #                                           characters or two single quotes
        #              '                            End single quote
        # - (\s*UESCAPE\s*'[^0-9A-Fa-f'+\-\s)]')?
        #    \s*UESCAPE\s*                          Whitespace, followed by UESCAPE,
        #                                           followed by whitespace
        #                 '[^0-9A-Fa-f'+\-\s)]'     Any character that isn't A-F, a-f,
        #                                           0-9, +-, or whitespace, in quotes
        #                                       ?   This last block is optional
        RegexLexer(
            "unicode_single_quote",
            r"(?si)U&'([^']|'')*'(\s*UESCAPE\s*'[^0-9A-Fa-f'+\-\s)]')?",
            CodeSegment,
        ),
        # This is similar to the Unicode regex, the key differences being:
        # - E - must start with E
        # - The final quote character must be preceded by:
        # (?<!\\)(?:\\\\)*(?<!')(?:'')     An even/zero number of \ followed by an
        # even/zero number of '
        # OR
        # (?<!\\)(?:\\\\)*\\(?<!')(?:'')*' An odd number of \ followed by an odd number
        # of '
        # There is no UESCAPE block
        RegexLexer(
            "escaped_single_quote",
            r"(?si)E(('')+?(?!')|'.*?((?<!\\)(?:\\\\)*(?<!')(?:'')*|(?<!\\)(?:\\\\)*\\"
            r"(?<!')(?:'')*')'(?!'))",
            CodeSegment,
        ),
        # Double quote Unicode string cannot be empty, and have no single quote escapes
        RegexLexer(
            "unicode_double_quote",
            r'(?si)U&".+?"(\s*UESCAPE\s*\'[^0-9A-Fa-f\'+\-\s)]\')?',
            CodeSegment,
        ),
        RegexLexer(
            "json_operator",
            r"->>?|#>>?|@[>@?]|<@|\?[|&]?|#-",
            SymbolSegment,
        ),
        # r"|".join(
        #     re.escape(operator)
        #     for operator in [
        #         "&&&",
        #         "&<|",
        #         "<<|",
        #         "@",
        #         "|&>",
        #         "|>>",
        #         "~=",
        #         "<->",
        #         "|=|",
        #         "<#>",
        #         "<<->>",
        #         "<<#>>",
        #     ]
        # )
        RegexLexer(
            "postgis_operator",
            r"\&\&\&|\&<\||<<\||@|\|\&>|\|>>|\~=|<\->|\|=\||<\#>|<<\->>|<<\#>>",
            SymbolSegment,
        ),
        StringLexer("at", "@", CodeSegment),
        # https://www.postgresql.org/docs/current/sql-syntax-lexical.html
        RegexLexer(
            "bit_string_literal",
            # binary (e.g. b'1001') or hex (e.g. X'1FF')
            r"[bBxX]'[0-9a-fA-F]*'",
            CodeSegment,
        ),
    ],
    before="like_operator",
)

postgres_dialect.insert_lexer_matchers(
    [
        # Explanation for the regex
        # \\([^(\\\r\n)])+((\\\\)|(?=\n)|(?=\r\n))?
        # \\                                        Starts with backslash
        #   ([^\\\r\n])+                            Anything that is not a newline or a
        #                                           backslash
        #                 (
        #                  (\\\\)                   Double backslash
        #                        |                  OR
        #                         (?=\n)            The next character is a newline
        #                               |           OR
        #                                (?=\r\n)   The next 2 characters are a carriage
        #                                           return and a newline
        #                                        )
        #                                         ? The previous clause is optional
        RegexLexer(
            # For now we'll just treat meta syntax like comments and so just ignore
            # them. In future we may want to enhance this to actually parse them to
            # ensure they are valid meta commands.
            "meta_command",
            r"\\([^\\\r\n])+((\\\\)|(?=\n)|(?=\r\n))?",
            CommentSegment,
        ),
        RegexLexer(
            # pg_stat_statements which is an official postgres extension used for
            # storing the query logs replaces the actual literals used in the
            # query with $n where n is integer value. This grammar is for parsing
            # those literals.
            # ref: https://www.postgresql.org/docs/current/pgstatstatements.html
            "dollar_numeric_literal",
            r"\$\d+",
            LiteralSegment,
        ),
    ],
    before="word",  # Final thing to search for - as psql specific
)

postgres_dialect.insert_lexer_matchers(
    [
        StringLexer("walrus_operator", ":=", CodeSegment),
    ],
    before="equals",
)

postgres_dialect.patch_lexer_matchers(
    [
        # Patching comments to remove hash comments
        RegexLexer(
            "inline_comment",
            r"(--)[^\n]*",
            CommentSegment,
            segment_kwargs={"trim_start": ("--")},
        ),
        # In Postgres, the only escape character is ' for single quote strings
        RegexLexer(
            "single_quote",
            r"'([^']|'')*'",
            CodeSegment,
            segment_kwargs={
                "quoted_value": (r"'((?:[^']|'')*)'", 1),
                "escape_replacements": [(r"''", "'")],
            },
        ),
        # In Postgres, the escape character is "" for double quote strings
        RegexLexer(
            "double_quote",
            r'"([^"]|"")*"',
            CodeSegment,
            segment_kwargs={
                "quoted_value": (r'"((?:[^"]|"")*)"', 1),
                "escape_replacements": [(r'""', '"')],
            },
        ),
        # Patching block comments to account for nested blocks.
        # N.B. this syntax is only possible via the non-standard-library
        # (but still backwards compatible) `regex` package.
        # https://pypi.org/project/regex/
        # Pattern breakdown:
        # /\*                    Match opening slash.
        #   (?>                  Atomic grouping
        #                        (https://www.regular-expressions.info/atomic.html).
        #       [^*/]+           Non forward-slash or asterisk characters.
        #       |\*(?!\/)        Negative lookahead assertion to match
        #                        asterisks not followed by a forward-slash.
        #       |/[^*]           Match lone forward-slashes not followed by an asterisk.
        #   )*                   Match any number of the atomic group contents.
        #   (?>
        #       (?R)             Recursively match the block comment pattern
        #                        to match nested block comments.
        #       (?>
        #           [^*/]+
        #           |\*(?!\/)
        #           |/[^*]
        #       )*
        #   )*
        # \*/                    Match closing slash.
        RegexLexer(
            "block_comment",
            r"/\*(?>[^*/]+|\*(?!\/)|/[^*])*(?>(?R)(?>[^*/]+|\*(?!\/)|/[^*])*)*\*/",
            CommentSegment,
            subdivider=RegexLexer(
                "newline",
                r"\r\n|\n",
                NewlineSegment,
            ),
            trim_post_subdivide=RegexLexer(
                "whitespace",
                r"[^\S\r\n]+",
                WhitespaceSegment,
            ),
        ),
        RegexLexer("word", r"[a-zA-Z_][0-9a-zA-Z_$]*", WordSegment),
    ]
)

postgres_dialect.sets("reserved_keywords").update(
    get_keywords(postgres_keywords, "reserved")
)
postgres_dialect.sets("unreserved_keywords").update(
    get_keywords(postgres_keywords, "non-reserved")
)
postgres_dialect.sets("reserved_keywords").difference_update(
    get_keywords(postgres_keywords, "not-keyword")
)

postgres_dialect.sets("unreserved_keywords").difference_update(
    get_keywords(postgres_keywords, "not-keyword")
)

# Add datetime units
postgres_dialect.sets("datetime_units").update(
    [
        "CENTURY",
        "DECADE",
        "DOW",
        "DOY",
        "EPOCH",
        "ISODOW",
        "ISOYEAR",
        "MICROSECONDS",
        "MILLENNIUM",
        "MILLISECONDS",
        "TIMEZONE",
        "TIMEZONE_HOUR",
        "TIMEZONE_MINUTE",
    ]
)

# Set the bare functions
postgres_dialect.sets("bare_functions").update(
    ["CURRENT_TIMESTAMP", "CURRENT_TIME", "CURRENT_DATE", "LOCALTIME", "LOCALTIMESTAMP"]
)

# Postgres doesn't have a dateadd function
# Also according to https://www.postgresql.org/docs/14/functions-datetime.html
# It quotes dateparts. So don't need this.
postgres_dialect.sets("date_part_function_name").clear()

# In Postgres, UNNEST() returns a "value table", similar to BigQuery
postgres_dialect.sets("value_table_functions").update(["UNNEST", "GENERATE_SERIES"])

postgres_dialect.add(
    JsonOperatorSegment=TypedParser(
        "json_operator", SymbolSegment, type="binary_operator"
    ),
    PostgisOperatorSegment=TypedParser(
        "postgis_operator", SymbolSegment, type="binary_operator"
    ),
    SimpleGeometryGrammar=AnyNumberOf(Ref("NumericLiteralSegment")),
    # N.B. this MultilineConcatenateDelimiterGrammar is only created
    # to parse multiline-concatenated string literals
    # and shouldn't be used in other contexts.
    # In general let the parser handle newlines and whitespace.
    MultilineConcatenateNewline=TypedParser(
        "newline",
        NewlineSegment,
        type="newline",
    ),
    MultilineConcatenateDelimiterGrammar=AnyNumberOf(
        Ref("MultilineConcatenateNewline"), min_times=1, allow_gaps=False
    ),
    # Add a Full equivalent which also allow keywords
    NakedIdentifierFullSegment=TypedParser(
        "word",
        IdentifierSegment,
        type="naked_identifier_all",
    ),
    PropertiesNakedIdentifierSegment=TypedParser(  # allows reserved keywords
        "word",
        CodeSegment,
        type="properties_naked_identifier",
    ),
    SingleIdentifierFullGrammar=OneOf(
        Ref("NakedIdentifierSegment"),
        Ref("QuotedIdentifierSegment"),
        Ref("NakedIdentifierFullSegment"),
    ),
    DefinitionArgumentValueGrammar=OneOf(
        # This comes from def_arg:
        # https://github.com/postgres/postgres/blob/4380c2509d51febad34e1fac0cfaeb98aaa716c5/src/backend/parser/gram.y#L6331
        # TODO: this list is incomplete
        Ref("LiteralGrammar"),
        # This is a gross simplification of the grammar, which seems overly
        # permissive for the actual use cases here.  Grammar says this matches
        # reserved keywords.  Plus also unreserved keywords and IDENT:  func_type -->
        #     Typename --> SimpleTypename --> GenericType --> type_function_name -->
        #     { unreserved_keyword | type_func_name_keyword | IDENT }
        # We'll just match any normal code/keyword string here to keep it simple.
        Ref("PropertiesNakedIdentifierSegment"),
    ),
    CascadeRestrictGrammar=OneOf("CASCADE", "RESTRICT"),
    ExtendedTableReferenceGrammar=OneOf(
        Ref("TableReferenceSegment"),
        Sequence("ONLY", OptionallyBracketed(Ref("TableReferenceSegment"))),
        Sequence(Ref("TableReferenceSegment"), Ref("StarSegment")),
    ),
    RightArrowSegment=StringParser("=>", SymbolSegment, type="right_arrow"),
    OnKeywordAsIdentifierSegment=StringParser(
        "ON", IdentifierSegment, type="naked_identifier"
    ),
    DollarNumericLiteralSegment=TypedParser(
        "dollar_numeric_literal", LiteralSegment, type="dollar_numeric_literal"
    ),
    ForeignDataWrapperGrammar=Sequence("FOREIGN", "DATA", "WRAPPER"),
    OptionsListGrammar=Sequence(
        Delimited(Ref("NakedIdentifierFullSegment"), Ref("QuotedLiteralSegment"))
    ),
    OptionsGrammar=Sequence(
        "OPTIONS", Bracketed(AnyNumberOf(Ref("OptionsListGrammar")))
    ),
    CreateUserMappingGrammar=Sequence("CREATE", "USER", "MAPPING"),
    SessionInformationUserFunctionsGrammar=OneOf(
        "USER", "CURRENT_ROLE", "CURRENT_USER", "SESSION_USER"
    ),
    ImportForeignSchemaGrammar=Sequence("IMPORT", "FOREIGN", "SCHEMA"),
    CreateForeignTableGrammar=Sequence("CREATE", "FOREIGN", "TABLE"),
    IntervalUnitsGrammar=OneOf("YEAR", "MONTH", "DAY", "HOUR", "MINUTE", "SECOND"),
    WalrusOperatorSegment=StringParser(":=", SymbolSegment, type="assignment_operator"),
)

postgres_dialect.replace(
    LikeGrammar=OneOf("LIKE", "ILIKE", Sequence("SIMILAR", "TO")),
    StringBinaryOperatorGrammar=OneOf(Ref("ConcatSegment"), "COLLATE"),
    ComparisonOperatorGrammar=OneOf(
        Ref("EqualsSegment"),
        Ref("GreaterThanSegment"),
        Ref("LessThanSegment"),
        Ref("GreaterThanOrEqualToSegment"),
        Ref("LessThanOrEqualToSegment"),
        Ref("NotEqualToSegment"),
        Ref("LikeOperatorSegment"),
        Sequence("IS", "DISTINCT", "FROM"),
        Sequence("IS", "NOT", "DISTINCT", "FROM"),
        Ref("OverlapSegment"),
        Ref("NotExtendRightSegment"),
        Ref("NotExtendLeftSegment"),
        Ref("AdjacentSegment"),
        Ref("PostgisOperatorSegment"),
    ),
    NakedIdentifierSegment=SegmentGenerator(
        # Generate the anti template from the set of reserved keywords
        lambda dialect: RegexParser(
            # Can’t begin with $ or digits,
            # must only contain digits, letters, underscore or $
            r"[A-Z_][A-Z0-9_$]*",
            IdentifierSegment,
            type="naked_identifier",
            anti_template=r"^(" + r"|".join(dialect.sets("reserved_keywords")) + r")$",
            casefold=str.lower,
        )
    ),
    Expression_C_Grammar=Sequence(
        Ref("WalrusOperatorSegment", optional=True),
        ansi_dialect.get_grammar("Expression_C_Grammar"),
    ),
    ParameterNameSegment=RegexParser(
        r'[A-Z_][A-Z0-9_$]*|"[^"]*"', CodeSegment, type="parameter"
    ),
    FunctionNameIdentifierSegment=RegexParser(
        r"[A-Z_][A-Z0-9_$]*",
        CodeSegment,
        type="function_name_identifier",
    ),
    FunctionContentsExpressionGrammar=OneOf(
        Ref("ExpressionSegment"),
        Ref("NamedArgumentSegment"),
    ),
    FunctionContentsGrammar=AnyNumberOf(
        Ref("ExpressionSegment"),
        OptionallyBracketed(Ref("SetExpressionSegment")),
        # A Cast-like function
        Sequence(Ref("ExpressionSegment"), "AS", Ref("DatatypeSegment")),
        # Trim function
        Sequence(
            Ref("TrimParametersGrammar"),
            Ref("ExpressionSegment", optional=True, exclude=Ref.keyword("FROM")),
            "FROM",
            Ref("ExpressionSegment"),
        ),
        # An extract-like or substring-like function
        # https://www.postgresql.org/docs/current/functions-string.html
        Sequence(
            OneOf(Ref("DatetimeUnitSegment"), Ref("ExpressionSegment")),
            AnySetOf(
                Sequence("FROM", Ref("ExpressionSegment")),
                Sequence("FOR", Ref("ExpressionSegment")),
                optional=True,
            ),
        ),
        Sequence(
            # Allow an optional distinct keyword here.
            Ref.keyword("DISTINCT", optional=True),
            OneOf(
                # Most functions will be using the delimited route
                # but for COUNT(*) or similar we allow the star segment
                # here.
                Ref("StarSegment"),
                Delimited(Ref("FunctionContentsExpressionGrammar")),
            ),
        ),
        Ref(
            "AggregateOrderByClause"
        ),  # used by string_agg (postgres), group_concat (exasol),listagg (snowflake)..
        Sequence(Ref.keyword("SEPARATOR"), Ref("LiteralGrammar")),
        # like a function call: POSITION ( 'QL' IN 'SQL')
        Sequence(
            OneOf(
                Ref("QuotedLiteralSegment"),
                Ref("SingleIdentifierGrammar"),
                Ref("ColumnReferenceSegment"),
                Ref("ExpressionSegment"),
            ),
            "IN",
            OneOf(
                Ref("QuotedLiteralSegment"),
                Ref("SingleIdentifierGrammar"),
                Ref("ColumnReferenceSegment"),
                Ref("ExpressionSegment"),
            ),
        ),
        Ref("IgnoreRespectNullsGrammar"),
        Ref("IndexColumnDefinitionSegment"),
        Ref("EmptyStructLiteralSegment"),
    ),
    QuotedLiteralSegment=OneOf(
        # Postgres allows newline-concatenated string literals (#1488).
        # Since these string literals can have comments between them,
        # we use grammar to handle this.
        # Note we CANNOT use Delimited as it's greedy and swallows the
        # last Newline - see #2495
        Sequence(
            OneOf(
                TypedParser(
                    "single_quote",
                    LiteralSegment,
                    type="quoted_literal",
                ),
                TypedParser(
                    "escaped_single_quote",
                    LiteralSegment,
                    type="quoted_literal",
                ),
            ),
            AnyNumberOf(
                Ref("MultilineConcatenateDelimiterGrammar"),
                TypedParser(
                    "single_quote",
                    LiteralSegment,
                    type="quoted_literal",
                ),
            ),
        ),
        Sequence(
            TypedParser(
                "bit_string_literal",
                LiteralSegment,
                type="quoted_literal",
            ),
            AnyNumberOf(
                Ref("MultilineConcatenateDelimiterGrammar"),
                RegexParser(
                    r"(?i)'[0-9a-f]*'",
                    LiteralSegment,
                    type="quoted_literal",
                ),
            ),
        ),
        Sequence(
            TypedParser(
                "unicode_single_quote",
                LiteralSegment,
                type="quoted_literal",
            ),
            AnyNumberOf(
                Ref("MultilineConcatenateDelimiterGrammar"),
                RegexParser(
                    r"'([^']|'')*'",
                    LiteralSegment,
                    type="quoted_literal",
                ),
            ),
            Sequence(
                "UESCAPE",
                RegexParser(
                    r"'[^0-9A-Fa-f'+\-\s)]'", CodeSegment, "unicode_escape_value"
                ),
                optional=True,
            ),
        ),
        Delimited(
            TypedParser(
                "dollar_quote",
                LiteralSegment,
                type="quoted_literal",
            ),
            AnyNumberOf(
                Ref("MultilineConcatenateDelimiterGrammar"),
                TypedParser(
                    "dollar_quote",
                    LiteralSegment,
                    type="quoted_literal",
                ),
            ),
        ),
    ),
    QuotedIdentifierSegment=OneOf(
        TypedParser("double_quote", IdentifierSegment, type="quoted_identifier"),
        TypedParser(
            "unicode_double_quote", IdentifierSegment, type="quoted_identifier"
        ),
    ),
    PostFunctionGrammar=AnyNumberOf(
        Ref("WithinGroupClauseSegment"),
        Ref("OverClauseSegment"),
        # Filter clause supported by both Postgres and SQLite
        Ref("FilterClauseGrammar"),
    ),
    BinaryOperatorGrammar=OneOf(
        Ref("ArithmeticBinaryOperatorGrammar"),
        Ref("StringBinaryOperatorGrammar"),
        Ref("BooleanBinaryOperatorGrammar"),
        Ref("ComparisonOperatorGrammar"),
        # Add JSON operators
        Ref("JsonOperatorSegment"),
    ),
    FunctionParameterGrammar=Sequence(
        OneOf("IN", "OUT", "INOUT", "VARIADIC", optional=True),
        OneOf(
            Ref("DatatypeSegment"),
            Sequence(
                Ref("ParameterNameSegment"),
                OneOf("IN", "OUT", "INOUT", "VARIADIC", optional=True),
                OneOf(Ref("DatatypeSegment"), Ref("ColumnTypeReferenceSegment")),
            ),
        ),
        Sequence(
            OneOf("DEFAULT", Ref("EqualsSegment"), Ref("WalrusOperatorSegment")),
            Ref("ExpressionSegment"),
            optional=True,
        ),
    ),
    FrameClauseUnitGrammar=OneOf("RANGE", "ROWS", "GROUPS"),
    # Postgres supports the non-standard ISNULL and NONNULL comparison operators. See
    # https://www.postgresql.org/docs/14/functions-comparison.html
    IsNullGrammar=Ref.keyword("ISNULL"),
    NotNullGrammar=Ref.keyword("NOTNULL"),
    PreTableFunctionKeywordsGrammar=OneOf("LATERAL"),
    ConditionalCrossJoinKeywordsGrammar=Nothing(),
    UnconditionalCrossJoinKeywordsGrammar=Ref.keyword("CROSS"),
    SelectClauseTerminatorGrammar=OneOf(
        "INTO",
        "FROM",
        "WHERE",
        Sequence("ORDER", "BY"),
        "LIMIT",
        Ref("CommaSegment"),
        Ref("SetOperatorSegment"),
    ),
    LiteralGrammar=ansi_dialect.get_grammar("LiteralGrammar").copy(
        insert=[
            Ref("DollarNumericLiteralSegment"),
            Ref("PsqlVariableGrammar"),
        ],
        before=Ref("ArrayLiteralSegment"),
    ),
    FromClauseTerminatorGrammar=ansi_dialect.get_grammar(
        "FromClauseTerminatorGrammar"
    ).copy(
        insert=[Ref("ForClauseSegment")],
    ),
    WhereClauseTerminatorGrammar=OneOf(
        "LIMIT",
        Sequence("GROUP", "BY"),
        Sequence("ORDER", "BY"),
        "HAVING",
        "QUALIFY",
        "WINDOW",
        "OVERLAPS",
        "RETURNING",
        Sequence("ON", "CONFLICT"),
        Ref("ForClauseSegment"),
    ),
    OrderByClauseTerminators=OneOf(
        "LIMIT",
        "HAVING",
        "QUALIFY",
        # For window functions
        "WINDOW",
        Ref("FrameClauseUnitGrammar"),
        "SEPARATOR",
        Sequence("WITH", "DATA"),
        Ref("ForClauseSegment"),
    ),
    AccessorGrammar=AnyNumberOf(
        Ref("ArrayAccessorSegment"),
        # Add in semi structured expressions
        Ref("SemiStructuredAccessorSegment"),
    ),
    # PostgreSQL supports the non-standard "RETURNING" keyword, and therefore the
    # INSERT/UPDATE/DELETE statements can also be used in subqueries.
    NonWithSelectableGrammar=OneOf(
        Ref("SetExpressionSegment"),
        OptionallyBracketed(Ref("SelectStatementSegment")),
        Ref("NonSetSelectableGrammar"),
        # moved from NonWithNonSelectableGrammar:
        Ref("UpdateStatementSegment"),
        Ref("InsertStatementSegment"),
        Ref("DeleteStatementSegment"),
    ),
    NonWithNonSelectableGrammar=OneOf(),
    # https://www.postgresql.org/docs/current/functions-datetime.html
    DateTimeLiteralGrammar=Sequence(
        OneOf("DATE", "TIME", "TIMESTAMP", "INTERVAL"),
        TypedParser("single_quote", LiteralSegment, type="date_constructor_literal"),
        Sequence(
            Ref("IntervalUnitsGrammar"),
            Sequence("TO", Ref("IntervalUnitsGrammar"), optional=True),
        ),
    ),
    BracketedSetExpressionGrammar=Bracketed(Ref("SetExpressionSegment")),
    ReferentialActionGrammar=OneOf(
        "CASCADE",
        Sequence(
            "SET",
            OneOf("DEFAULT", "NULL"),
            Bracketed(
                Delimited(Ref("ColumnReferenceSegment")),
                optional=True,
            ),
        ),
        "RESTRICT",
        Sequence("NO", "ACTION"),
    ),
    UnknownLiteralSegment=StringParser(
        "UNKNOWN", LiteralKeywordSegment, type="null_literal"
    ),
    NormalizedGrammar=Sequence(
        OneOf("NFC", "NFD", "NFKC", "NFKD", optional=True),
        "NORMALIZED",
    ),
)


class OverlapSegment(CompositeComparisonOperatorSegment):
    """Overlaps range operator."""

    match_grammar = Sequence(
        Ref("AmpersandSegment"), Ref("AmpersandSegment"), allow_gaps=False
    )


class NotExtendRightSegment(CompositeComparisonOperatorSegment):
    """Not extend right range operator."""

    match_grammar = Sequence(
        Ref("AmpersandSegment"), Ref("RawGreaterThanSegment"), allow_gaps=False
    )


class NotExtendLeftSegment(CompositeComparisonOperatorSegment):
    """Not extend left range operator."""

    match_grammar = Sequence(
        Ref("AmpersandSegment"), Ref("RawLessThanSegment"), allow_gaps=False
    )


class AdjacentSegment(CompositeComparisonOperatorSegment):
    """Adjacent range operator."""

    match_grammar = Sequence(
        Ref("MinusSegment"), Ref("PipeSegment"), Ref("MinusSegment"), allow_gaps=False
    )


class PsqlVariableGrammar(BaseSegment):
    """PSQl Variables :thing, :'thing', :"thing"."""

    type = "psql_variable"

    match_grammar = Sequence(
        OptionallyBracketed(
            Ref("ColonSegment"),
            OneOf(
                Ref("ParameterNameSegment"),
                Ref("QuotedLiteralSegment"),
            ),
        )
    )


class ArrayAccessorSegment(ansi.ArrayAccessorSegment):
    """Overwrites Array Accessor in ANSI to allow n many consecutive brackets.

    Postgres can also have array access like python [:2] or [2:] so
    numbers on either side of the slice segment are optional.
    """

    match_grammar = Bracketed(
        OneOf(
            # These three are for a single element access: [n]
            Ref("QualifiedNumericLiteralSegment"),
            Ref("NumericLiteralSegment"),
            Ref("ExpressionSegment"),
            # This is for slice access: [n:m], [:m], [n:], and [:]
            Sequence(
                OneOf(
                    Ref("QualifiedNumericLiteralSegment"),
                    Ref("NumericLiteralSegment"),
                    Ref("ExpressionSegment"),
                    optional=True,
                ),
                Ref("SliceSegment"),
                OneOf(
                    Ref("QualifiedNumericLiteralSegment"),
                    Ref("NumericLiteralSegment"),
                    Ref("ExpressionSegment"),
                    optional=True,
                ),
            ),
        ),
        bracket_type="square",
    )


class DateTimeTypeIdentifier(BaseSegment):
    """Date Time Type."""

    type = "datetime_type_identifier"
    match_grammar = OneOf(
        "DATE",
        Ref("TimeWithTZGrammar"),
        Sequence(
            OneOf("INTERVAL", "TIMETZ", "TIMESTAMPTZ"),
            Bracketed(Ref("NumericLiteralSegment"), optional=True),
        ),
    )


class DateTimeLiteralGrammar(BaseSegment):
    """Literal Date Time."""

    type = "datetime_literal"
    match_grammar = Sequence(
        Ref("DateTimeTypeIdentifier", optional=True),
        Ref("QuotedLiteralSegment"),
    )


class DatatypeSegment(ansi.DatatypeSegment):
    """A data type segment.

    Supports timestamp with(out) time zone. Doesn't currently support intervals.
    """

    match_grammar = Sequence(
        # Some dialects allow optional qualification of data types with schemas
        Sequence(
            Ref("SingleIdentifierGrammar"),
            Ref("DotSegment"),
            allow_gaps=False,
            optional=True,
        ),
        OneOf(
            Ref("WellKnownTextGeometrySegment"),
            Ref("DateTimeTypeIdentifier"),
            Ref("StructTypeSegment"),
            Ref("MapTypeSegment"),
            Sequence(
                OneOf(
                    # numeric types
                    "SMALLINT",
                    "INTEGER",
                    "INT",
                    "INT2",
                    "INT4",
                    "INT8",
                    "BIGINT",
                    "FLOAT4",
                    "FLOAT8",
                    "REAL",
                    Sequence("DOUBLE", "PRECISION"),
                    "SMALLSERIAL",
                    "SERIAL",
                    "SERIAL2",
                    "SERIAL4",
                    "SERIAL8",
                    "BIGSERIAL",
                    # numeric types [(precision)]
                    Sequence(
                        OneOf("FLOAT"),
                        Ref("BracketedArguments", optional=True),
                    ),
                    # numeric types [precision ["," scale])]
                    Sequence(
                        OneOf("DECIMAL", "NUMERIC"),
                        Ref("BracketedArguments", optional=True),
                    ),
                    # monetary type
                    "MONEY",
                    # character types
                    OneOf(
                        Sequence(
                            OneOf(
                                "BPCHAR",
                                "CHAR",
                                # CHAR VARYING is not documented, but it's
                                # in the real grammar:
                                # https://github.com/postgres/postgres/blob/4380c2509d51febad34e1fac0cfaeb98aaa716c5/src/backend/parser/gram.y#L14262
                                Sequence("CHAR", "VARYING"),
                                "CHARACTER",
                                Sequence("CHARACTER", "VARYING"),
                                "VARCHAR",
                            ),
                            Ref("BracketedArguments", optional=True),
                        ),
                        "TEXT",
                    ),
                    # binary type
                    "BYTEA",
                    # boolean types
                    OneOf("BOOLEAN", "BOOL"),
                    # geometric types
                    OneOf("POINT", "LINE", "LSEG", "BOX", "PATH", "POLYGON", "CIRCLE"),
                    # network address types
                    OneOf("CIDR", "INET", "MACADDR", "MACADDR8"),
                    # text search types
                    OneOf("TSVECTOR", "TSQUERY"),
                    # bit string types
                    Sequence(
                        "BIT",
                        OneOf("VARYING", optional=True),
                        Ref("BracketedArguments", optional=True),
                    ),
                    # uuid type
                    "UUID",
                    # xml type
                    "XML",
                    # json types
                    OneOf("JSON", "JSONB"),
                    # range types
                    "INT4RANGE",
                    "INT8RANGE",
                    "NUMRANGE",
                    "TSRANGE",
                    "TSTZRANGE",
                    "DATERANGE",
                    # pg_lsn type
                    "PG_LSN",
                    # pgvector types
                    Sequence(
                        "VECTOR",
                        Ref("BracketedArguments", optional=True),
                    ),
                ),
            ),
            # user defined data types
            Ref("DatatypeIdentifierSegment"),
        ),
        # array types
        OneOf(
            AnyNumberOf(
                Bracketed(
                    Ref("ExpressionSegment", optional=True), bracket_type="square"
                )
            ),
            Ref("ArrayTypeSegment"),
            Ref("SizedArrayTypeSegment"),
            optional=True,
        ),
    )


class ArrayTypeSegment(ansi.ArrayTypeSegment):
    """Prefix for array literals specifying the type."""

    type = "array_type"
    match_grammar = Ref.keyword("ARRAY")


class IndexAccessMethodSegment(BaseSegment):
    """Index access method (e.g. `USING gist`)."""

    type = "index_access_method"
    match_grammar = Ref("SingleIdentifierGrammar")


class OperatorClassReferenceSegment(ansi.ObjectReferenceSegment):
    """A reference to an operator class."""

    type = "operator_class_reference"


class DefinitionParameterSegment(BaseSegment):
    """A single definition parameter.

    https://github.com/postgres/postgres/blob/4380c2509d51febad34e1fac0cfaeb98aaa716c5/src/backend/parser/gram.y#L6320
    """

    type = "definition_parameter"
    match_grammar: Matchable = Sequence(
        Ref("PropertiesNakedIdentifierSegment"),
        Sequence(
            Ref("EqualsSegment"),
            # could also contain ParameterNameSegment:
            Ref("DefinitionArgumentValueGrammar"),
            optional=True,
        ),
    )


class DefinitionParametersSegment(BaseSegment):
    """List of definition parameters.

    https://github.com/postgres/postgres/blob/4380c2509d51febad34e1fac0cfaeb98aaa716c5/src/backend/parser/gram.y#L6313
    """

    type = "definition_parameters"
    match_grammar: Matchable = Bracketed(
        Delimited(
            Ref("DefinitionParameterSegment"),
        )
    )


class CreateCastStatementSegment(ansi.CreateCastStatementSegment):
    """A `CREATE CAST` statement.

    https://www.postgresql.org/docs/15/sql-createcast.html
    https://github.com/postgres/postgres/blob/4380c2509d51febad34e1fac0cfaeb98aaa716c5/src/backend/parser/gram.y#L8951
    """

    match_grammar: Matchable = Sequence(
        "CREATE",
        "CAST",
        Bracketed(
            Ref("DatatypeSegment"),
            "AS",
            Ref("DatatypeSegment"),
        ),
        OneOf(
            Sequence(
                "WITH",
                "FUNCTION",
                Ref("FunctionNameSegment"),
                Ref("FunctionParameterListGrammar", optional=True),
            ),
            Sequence("WITHOUT", "FUNCTION"),
            Sequence("WITH", "INOUT"),
        ),
        OneOf(
            Sequence("AS", "ASSIGNMENT", optional=True),
            Sequence("AS", "IMPLICIT", optional=True),
            optional=True,
        ),
    )


class DropCastStatementSegment(ansi.DropCastStatementSegment):
    """A `DROP CAST` statement.

    https://www.postgresql.org/docs/15/sql-dropcast.html
    https://github.com/postgres/postgres/blob/4380c2509d51febad34e1fac0cfaeb98aaa716c5/src/backend/parser/gram.y#L8995
    """

    match_grammar: Matchable = Sequence(
        "DROP",
        "CAST",
        Ref("IfExistsGrammar", optional=True),
        Bracketed(
            Ref("DatatypeSegment"),
            "AS",
            Ref("DatatypeSegment"),
        ),
        Ref("DropBehaviorGrammar", optional=True),
    )


class DropAggregateStatementSegment(BaseSegment):
    """A `DROP AGGREGATE` statement.

    https://www.postgresql.org/docs/15/sql-dropaggregate.html
    """

    type = "drop_aggregate_statement"
    match_grammar: Matchable = Sequence(
        "DROP",
        "AGGREGATE",
        Ref("IfExistsGrammar", optional=True),
        Delimited(
            Sequence(
                Ref("ObjectReferenceSegment"),
                OneOf(
                    Ref("FunctionParameterListGrammar"),
                    # TODO: Is this too permissive?
                    Anything(),
                    Ref("StarSegment"),
                ),
            ),
        ),
        Ref("DropBehaviorGrammar", optional=True),
    )


class CreateAggregateStatementSegment(BaseSegment):
    """A `CREATE AGGREGATE` statement.

    https://www.postgresql.org/docs/16/sql-createaggregate.html
    """

    type = "create_aggregate_statement"
    match_grammar: Matchable = Sequence(
        "CREATE",
        Ref("OrReplaceGrammar", optional=True),
        "AGGREGATE",
        Ref("ObjectReferenceSegment"),
        Bracketed(
            # TODO: Is this too permissive?
            Anything(),
        ),
        Ref("FunctionParameterListGrammar"),
    )


class AlterAggregateStatementSegment(BaseSegment):
    """A `ALTER AGGREGATE` statement.

    https://www.postgresql.org/docs/current/sql-alteraggregate.html
    """

    type = "alter_aggregate_statement"
    match_grammar: Matchable = Sequence(
        "ALTER",
        "AGGREGATE",
        Ref("ObjectReferenceSegment"),
        Bracketed(
            OneOf(
                Ref("FunctionParameterListGrammar"),
                Anything(),
                Ref("StarSegment"),
            )
        ),
        OneOf(
            Sequence(
                "RENAME",
                "TO",
                Ref("FunctionNameSegment"),
            ),
            Sequence(
                "OWNER",
                "TO",
                OneOf(
                    "CURRENT_ROLE",
                    "CURRENT_USER",
                    "SESSION_USER",
                    Ref("RoleReferenceSegment"),
                ),
            ),
            Sequence(
                "SET",
                "SCHEMA",
                Ref("SchemaReferenceSegment"),
            ),
        ),
    )


class RelationOptionSegment(BaseSegment):
    """Relation option element from reloptions.

    It is very similar to DefinitionParameterSegment except that it allows qualified
    names (e.g. namespace.attr = 5).

    https://github.com/postgres/postgres/blob/4380c2509d51febad34e1fac0cfaeb98aaa716c5/src/backend/parser/gram.y#L3016-L3035
    """

    type = "relation_option"
    match_grammar: Matchable = Sequence(
        Ref("PropertiesNakedIdentifierSegment"),
        Sequence(
            Ref("DotSegment"),
            Ref("PropertiesNakedIdentifierSegment"),
            optional=True,
        ),
        Sequence(
            Ref("EqualsSegment"),
            # could also contain ParameterNameSegment:
            Ref("DefinitionArgumentValueGrammar"),
            optional=True,
        ),
    )


class RelationOptionsSegment(BaseSegment):
    """List of relation options.

    https://github.com/postgres/postgres/blob/4380c2509d51febad34e1fac0cfaeb98aaa716c5/src/backend/parser/gram.y#L3003-L3014
    """

    type = "relation_options"
    match_grammar: Matchable = Bracketed(
        Delimited(
            Ref("RelationOptionSegment"),
        )
    )


class CreateFunctionStatementSegment(ansi.CreateFunctionStatementSegment):
    """A `CREATE FUNCTION` statement.

    This version in the ANSI dialect should be a "common subset" of the
    structure of the code for those dialects.
    postgres: https://www.postgresql.org/docs/13/sql-createfunction.html
    """

    match_grammar = Sequence(
        "CREATE",
        Ref("OrReplaceGrammar", optional=True),
        Ref("TemporaryGrammar", optional=True),
        "FUNCTION",
        Ref("IfNotExistsGrammar", optional=True),
        Ref("FunctionNameSegment"),
        Ref("FunctionParameterListGrammar"),
        Sequence(  # Optional function return type
            "RETURNS",
            OneOf(
                Sequence(
                    "TABLE",
                    Bracketed(
                        Delimited(
                            OneOf(
                                Ref("DatatypeSegment"),
                                Sequence(
                                    Ref("ColumnReferenceSegment"),
                                    Ref("DatatypeSegment"),
                                ),
                            ),
                        )
                    ),
                    optional=True,
                ),
                Sequence(
                    "SETOF",
                    Ref("DatatypeSegment"),
                ),
                Ref("DatatypeSegment"),
            ),
            optional=True,
        ),
        Ref("FunctionDefinitionGrammar"),
    )


class DropFunctionStatementSegment(BaseSegment):
    """A `DROP FUNCTION` statement.

    As per the specification: https://www.postgresql.org/docs/14/sql-dropfunction.html
    """

    type = "drop_function_statement"

    match_grammar = Sequence(
        "DROP",
        "FUNCTION",
        Ref("IfExistsGrammar", optional=True),
        Delimited(
            Sequence(
                Ref("ObjectReferenceSegment"),
                Ref("FunctionParameterListGrammar", optional=True),
            )
        ),
        Ref("DropBehaviorGrammar", optional=True),
    )


class AlterFunctionStatementSegment(BaseSegment):
    """A `ALTER FUNCTION` statement.

    As per the specification: https://www.postgresql.org/docs/14/sql-alterfunction.html
    """

    type = "alter_function_statement"

    match_grammar = Sequence(
        "ALTER",
        "FUNCTION",
        Delimited(
            Sequence(
                Ref("FunctionNameSegment"),
                Ref("FunctionParameterListGrammar", optional=True),
            )
        ),
        OneOf(
            Ref("AlterFunctionActionSegment", optional=True),
            Sequence("RENAME", "TO", Ref("FunctionNameSegment")),
            Sequence("SET", "SCHEMA", Ref("SchemaReferenceSegment")),
            Sequence(
                "OWNER",
                "TO",
                OneOf(
                    OneOf(Ref("ParameterNameSegment"), Ref("QuotedIdentifierSegment")),
                    "CURRENT_ROLE",
                    "CURRENT_USER",
                    "SESSION_USER",
                ),
            ),
            Sequence(
                Ref.keyword("NO", optional=True),
                "DEPENDS",
                "ON",
                "EXTENSION",
                Ref("ExtensionReferenceSegment"),
            ),
        ),
    )


class AlterFunctionActionSegment(BaseSegment):
    """Alter Function Action Segment.

    https://www.postgresql.org/docs/14/sql-alterfunction.html
    """

    type = "alter_function_action_segment"

    match_grammar = Sequence(
        OneOf(
            OneOf(
                Sequence("CALLED", "ON", "NULL", "INPUT"),
                Sequence("RETURNS", "NULL", "ON", "NULL", "INPUT"),
                "STRICT",
            ),
            OneOf("IMMUTABLE", "STABLE", "VOLATILE"),
            Sequence(Ref.keyword("NOT", optional=True), "LEAKPROOF"),
            Sequence(
                Ref.keyword("EXTERNAL", optional=True),
                "SECURITY",
                OneOf("DEFINER", "INVOKER"),
            ),
            Sequence("PARALLEL", OneOf("UNSAFE", "RESTRICTED", "SAFE")),
            Sequence("COST", Ref("NumericLiteralSegment")),
            Sequence("ROWS", Ref("NumericLiteralSegment")),
            Sequence("SUPPORT", Ref("ParameterNameSegment")),
            Sequence(
                "SET",
                Ref("ParameterNameSegment"),
                OneOf(
                    Sequence(
                        OneOf("TO", Ref("EqualsSegment")),
                        OneOf(
                            Ref("LiteralGrammar"),
                            Ref("NakedIdentifierSegment"),
                            "DEFAULT",
                        ),
                    ),
                    Sequence("FROM", "CURRENT"),
                ),
            ),
            Sequence("RESET", OneOf("ALL", Ref("ParameterNameSegment"))),
        ),
        Ref.keyword("RESTRICT", optional=True),
    )


class AlterProcedureActionSegment(BaseSegment):
    """Alter Procedure Action Segment.

    https://www.postgresql.org/docs/14/sql-alterprocedure.html
    """

    type = "alter_procedure_action_segment"

    match_grammar = Sequence(
        OneOf(
            Sequence(
                Ref.keyword("EXTERNAL", optional=True),
                "SECURITY",
                OneOf("DEFINER", "INVOKER"),
            ),
            Sequence(
                "SET",
                Ref("ParameterNameSegment"),
                OneOf(
                    Sequence(
                        OneOf("TO", Ref("EqualsSegment")),
                        OneOf(
                            Ref("LiteralGrammar"),
                            Ref("NakedIdentifierSegment"),
                            "DEFAULT",
                        ),
                    ),
                    Sequence("FROM", "CURRENT"),
                ),
            ),
            Sequence("RESET", OneOf("ALL", Ref("ParameterNameSegment"))),
        ),
        Ref.keyword("RESTRICT", optional=True),
    )


class AlterProcedureStatementSegment(BaseSegment):
    """An `ALTER PROCEDURE` statement.

    https://www.postgresql.org/docs/14/sql-alterprocedure.html
    """

    type = "alter_procedure_statement"

    match_grammar = Sequence(
        "ALTER",
        "PROCEDURE",
        Delimited(
            Sequence(
                Ref("FunctionNameSegment"),
                Ref("FunctionParameterListGrammar", optional=True),
            )
        ),
        OneOf(
            Ref("AlterProcedureActionSegment", optional=True),
            Sequence("RENAME", "TO", Ref("FunctionNameSegment")),
            Sequence("SET", "SCHEMA", Ref("SchemaReferenceSegment")),
            Sequence(
                "SET",
                Ref("ParameterNameSegment"),
                OneOf(
                    Sequence(
                        OneOf("TO", Ref("EqualsSegment")),
                        Delimited(
                            OneOf(
                                Ref("ParameterNameSegment"),
                                Ref("LiteralGrammar"),
                            ),
                        ),
                    ),
                    Sequence("FROM", "CURRENT"),
                ),
            ),
            Sequence(
                "OWNER",
                "TO",
                OneOf(
                    OneOf(Ref("ParameterNameSegment"), Ref("QuotedIdentifierSegment")),
                    "CURRENT_ROLE",
                    "CURRENT_USER",
                    "SESSION_USER",
                ),
            ),
            Sequence(
                Ref.keyword("NO", optional=True),
                "DEPENDS",
                "ON",
                "EXTENSION",
                Ref("ExtensionReferenceSegment"),
            ),
        ),
    )


class CreateProcedureStatementSegment(BaseSegment):
    """A `CREATE PROCEDURE` statement.

    https://www.postgresql.org/docs/14/sql-createprocedure.html

    TODO: Just a basic statement for now, without full syntax.
    based on CreateFunctionStatementSegment without a return type.
    """

    type = "create_procedure_statement"

    match_grammar = Sequence(
        "CREATE",
        Ref("OrReplaceGrammar", optional=True),
        "PROCEDURE",
        Ref("FunctionNameSegment"),
        Ref("FunctionParameterListGrammar"),
        Ref("FunctionDefinitionGrammar"),
    )


class DropProcedureStatementSegment(BaseSegment):
    """A `DROP PROCEDURE` statement.

    https://www.postgresql.org/docs/11/sql-dropprocedure.html
    """

    type = "drop_procedure_statement"

    match_grammar = Sequence(
        "DROP",
        "PROCEDURE",
        Ref("IfExistsGrammar", optional=True),
        Delimited(
            Sequence(
                Ref("FunctionNameSegment"),
                Ref("FunctionParameterListGrammar", optional=True),
            ),
        ),
        OneOf(
            "CASCADE",
            "RESTRICT",
            optional=True,
        ),
    )


class WellKnownTextGeometrySegment(BaseSegment):
    """A Data Type Segment to identify Well Known Text Geometric Data Types.

    As specified in https://postgis.net/stuff/postgis-3.1.pdf

    This approach is to maximise 'accepted code' for the parser, rather than be overly
    restrictive.
    """

    type = "wkt_geometry_type"

    _geometry_type_keywords = [x[0] for x in postgres_postgis_datatype_keywords]

    match_grammar = OneOf(
        Sequence(
            OneOf(*_geometry_type_keywords),
            Bracketed(
                Delimited(
                    OptionallyBracketed(Delimited(Ref("SimpleGeometryGrammar"))),
                    # 2D Arrays of coordinates - to specify surfaces
                    Bracketed(
                        Delimited(Bracketed(Delimited(Ref("SimpleGeometryGrammar"))))
                    ),
                    Ref("WellKnownTextGeometrySegment"),
                )
            ),
        ),
        Sequence(
            OneOf("GEOMETRY", "GEOGRAPHY"),
            Bracketed(
                Sequence(
                    OneOf(*_geometry_type_keywords, "GEOMETRY", "GEOGRAPHY"),
                    Ref("CommaSegment"),
                    Ref("NumericLiteralSegment"),
                )
            ),
        ),
    )


class SemiStructuredAccessorSegment(BaseSegment):
    """A semi-structured data accessor segment."""

    type = "semi_structured_expression"
    match_grammar = Sequence(
        Ref("DotSegment"),
        Ref("SingleIdentifierGrammar"),
        Ref("ArrayAccessorSegment", optional=True),
        AnyNumberOf(
            Sequence(
                Ref("DotSegment"),
                Ref("SingleIdentifierGrammar"),
                allow_gaps=True,
            ),
            Ref("ArrayAccessorSegment", optional=True),
            allow_gaps=True,
        ),
        allow_gaps=True,
    )


class FunctionDefinitionGrammar(ansi.FunctionDefinitionGrammar):
    """This is the body of a `CREATE FUNCTION AS` statement.

    https://www.postgresql.org/docs/13/sql-createfunction.html
    """

    match_grammar = Sequence(
        AnyNumberOf(
            Ref("LanguageClauseSegment"),
            Sequence("TRANSFORM", "FOR", "TYPE", Ref("ParameterNameSegment")),
            Ref.keyword("WINDOW"),
            OneOf("IMMUTABLE", "STABLE", "VOLATILE"),
            Sequence(Ref.keyword("NOT", optional=True), "LEAKPROOF"),
            OneOf(
                Sequence("CALLED", "ON", "NULL", "INPUT"),
                Sequence("RETURNS", "NULL", "ON", "NULL", "INPUT"),
                "STRICT",
            ),
            Sequence(
                Ref.keyword("EXTERNAL", optional=True),
                "SECURITY",
                OneOf("INVOKER", "DEFINER"),
            ),
            Sequence("PARALLEL", OneOf("UNSAFE", "RESTRICTED", "SAFE")),
            Sequence("COST", Ref("NumericLiteralSegment")),
            Sequence("ROWS", Ref("NumericLiteralSegment")),
            Sequence("SUPPORT", Ref("ParameterNameSegment")),
            Sequence(
                "SET",
                Ref("ParameterNameSegment"),
                OneOf(
                    Sequence(
                        OneOf("TO", Ref("EqualsSegment")),
                        Delimited(
                            OneOf(
                                Ref("ParameterNameSegment"),
                                Ref("LiteralGrammar"),
                            ),
                        ),
                    ),
                    Sequence("FROM", "CURRENT"),
                ),
            ),
            Sequence(
                "AS",
                OneOf(
                    Ref("QuotedLiteralSegment"),
                    Sequence(
                        Ref("QuotedLiteralSegment"),
                        Ref("CommaSegment"),
                        Ref("QuotedLiteralSegment"),
                    ),
                ),
            ),
            Sequence(
                "RETURN",
                Ref("ExpressionSegment"),
            ),
            Sequence(
                "BEGIN",
                "ATOMIC",
                AnyNumberOf(
                    Sequence(
                        Ref("InsertStatementSegment"),
                        Ref("SemicolonSegment"),
                    ),
                    Sequence(
                        Ref("UpdateStatementSegment"),
                        Ref("SemicolonSegment"),
                    ),
                    Sequence(
                        Ref("SelectStatementSegment"),
                        Ref("SemicolonSegment"),
                    ),
                    Sequence(
                        "RETURN",
                        Ref("ExpressionSegment"),
                        Ref("SemicolonSegment"),
                    ),
                ),
                "END",
            ),
        ),
        Sequence(
            "WITH",
            Bracketed(Delimited(Ref("ParameterNameSegment"))),
            optional=True,
        ),
    )


class IntoClauseSegment(BaseSegment):
    """Into Clause Segment.

    As specified in https://www.postgresql.org/docs/14/sql-selectinto.html
    """

    type = "into_clause"

    match_grammar = Sequence(
        "INTO",
        OneOf("TEMPORARY", "TEMP", "UNLOGGED", optional=True),
        Ref.keyword("TABLE", optional=True),
        Ref("TableReferenceSegment"),
    )


class ForClauseSegment(BaseSegment):
    """`FOR ...` clause in `SELECT` statements.

    As specified in
    https://www.postgresql.org/docs/current/sql-select.html#SQL-FOR-UPDATE-SHARE.
    """

    type = "for_clause"

    match_grammar = Sequence(
        "FOR",
        OneOf(
            "UPDATE",
            Sequence("NO", "KEY", "UPDATE"),
            "SHARE",
            Sequence("KEY", "SHARE"),
        ),
        Sequence(
            "OF",
            Delimited(
                Ref("TableReferenceSegment"),
            ),
            optional=True,
        ),
        OneOf(
            "NOWAIT",
            Sequence("SKIP", "LOCKED"),
            optional=True,
        ),
    )


class FetchClauseSegment(ansi.FetchClauseSegment):
    """A `FETCH` clause like in `SELECT."""

    type = "fetch_clause"
    match_grammar: Matchable = Sequence(
        "FETCH",
        OneOf(
            "FIRST",
            "NEXT",
        ),
        OneOf(
            Ref("NumericLiteralSegment"),
            Ref("ExpressionSegment", exclude=Ref.keyword("ROW")),
            optional=True,
        ),
        OneOf("ROW", "ROWS"),
        OneOf("ONLY", Sequence("WITH", "TIES")),
    )


class UnorderedSelectStatementSegment(ansi.UnorderedSelectStatementSegment):
    """Overrides ANSI Statement, to allow for SELECT INTO statements."""

    match_grammar = ansi.UnorderedSelectStatementSegment.match_grammar.copy(
        insert=[
            Ref("IntoClauseSegment", optional=True),
        ],
        before=Ref("FromClauseSegment", optional=True),
        terminators=[
            Sequence("WITH", Ref.keyword("NO", optional=True), "DATA"),
            Sequence("ON", "CONFLICT"),
            Ref.keyword("RETURNING"),
            Ref("WithCheckOptionSegment"),
        ],
    )


class SelectStatementSegment(ansi.SelectStatementSegment):
    """Overrides ANSI as the parse grammar copy needs to be reapplied.

    As per https://www.postgresql.org/docs/current/sql-select.html
    """

    # Inherit most of the parse grammar from the unordered version.
    match_grammar: Matchable = UnorderedSelectStatementSegment.match_grammar.copy(
        insert=[
            Ref("NamedWindowSegment", optional=True),
            Ref("OrderByClauseSegment", optional=True),
            Ref("LimitClauseSegment", optional=True),
            Ref("FetchClauseSegment", optional=True),
            Ref("ForClauseSegment", optional=True),
        ],
        replace_terminators=True,
        terminators=[
            Ref("SetOperatorSegment"),
            Ref("WithNoSchemaBindingClauseSegment"),
            Ref("WithDataClauseSegment"),
            Sequence("ON", "CONFLICT"),
            Ref.keyword("RETURNING"),
            Ref("WithCheckOptionSegment"),
        ],
    )


class SelectClauseSegment(ansi.SelectClauseSegment):
    """Overrides ANSI to allow INTO as a terminator."""

    match_grammar = Sequence(
        "SELECT",
        Ref("SelectClauseModifierSegment", optional=True),
        Indent,
        Delimited(
            Ref("SelectClauseElementSegment"),
            # In Postgres you don't need an element so make it optional
            optional=True,
            allow_trailing=True,
        ),
        Dedent,
        terminators=[
            "INTO",
            "FROM",
            "WHERE",
            Sequence("ORDER", "BY"),
            "LIMIT",
            "OVERLAPS",
            Ref("SetOperatorSegment"),
            Sequence("WITH", Ref.keyword("NO", optional=True), "DATA"),
            Ref("WithCheckOptionSegment"),
        ],
        parse_mode=ParseMode.GREEDY_ONCE_STARTED,
    )


class SelectClauseModifierSegment(ansi.SelectClauseModifierSegment):
    """Things that come after SELECT but before the columns."""

    match_grammar = OneOf(
        Sequence(
            "DISTINCT",
            Sequence(
                "ON",
                Bracketed(Delimited(Ref("ExpressionSegment"))),
                optional=True,
            ),
        ),
        "ALL",
    )


class WithinGroupClauseSegment(BaseSegment):
    """An WITHIN GROUP clause for window functions.

    https://www.postgresql.org/docs/current/functions-aggregate.html.
    """

    type = "withingroup_clause"
    match_grammar = Sequence(
        "WITHIN",
        "GROUP",
        Bracketed(Ref("OrderByClauseSegment", optional=True)),
    )


class GroupByClauseSegment(BaseSegment):
    """A `GROUP BY` clause like in `SELECT`."""

    type = "groupby_clause"
    match_grammar = Sequence(
        "GROUP",
        "BY",
        Indent,
        Delimited(
            OneOf(
                Ref("ColumnReferenceSegment"),
                # Can `GROUP BY 1`
                Ref("NumericLiteralSegment"),
                Ref("CubeRollupClauseSegment"),
                Ref("GroupingSetsClauseSegment"),
                # Can `GROUP BY coalesce(col, 1)`
                Ref("ExpressionSegment"),
                Bracketed(),  # Allows empty parentheses
            ),
            terminators=[
                Sequence("ORDER", "BY"),
                "LIMIT",
                "HAVING",
                "QUALIFY",
                "WINDOW",
                Ref("SetOperatorSegment"),
            ],
        ),
        Dedent,
    )


class CreateRoleStatementSegment(ansi.CreateRoleStatementSegment):
    """A `CREATE ROLE` statement.

    As per:
    https://www.postgresql.org/docs/current/sql-createrole.html
    """

    type = "create_role_statement"

    match_grammar = Sequence(
        "CREATE",
        OneOf("ROLE", "USER"),
        Ref("RoleReferenceSegment"),
        Sequence(
            Ref.keyword("WITH", optional=True),
            AnySetOf(
                OneOf("SUPERUSER", "NOSUPERUSER"),
                OneOf("CREATEDB", "NOCREATEDB"),
                OneOf("CREATEROLE", "NOCREATEROLE"),
                OneOf("INHERIT", "NOINHERIT"),
                OneOf("LOGIN", "NOLOGIN"),
                OneOf("REPLICATION", "NOREPLICATION"),
                OneOf("BYPASSRLS", "NOBYPASSRLS"),
                Sequence("CONNECTION", "LIMIT", Ref("NumericLiteralSegment")),
                Sequence(
                    Ref.keyword("ENCRYPTED", optional=True),
                    "PASSWORD",
                    OneOf(Ref("QuotedLiteralSegment"), "NULL"),
                ),
                Sequence("VALID", "UNTIL", Ref("QuotedLiteralSegment")),
                Sequence("IN", "ROLE", Ref("RoleReferenceSegment")),
                Sequence("IN", "GROUP", Ref("RoleReferenceSegment")),
                Sequence("ROLE", Ref("RoleReferenceSegment")),
                Sequence("ADMIN", Ref("RoleReferenceSegment")),
                Sequence("USER", Ref("RoleReferenceSegment")),
                Sequence("SYSID", Ref("NumericLiteralSegment")),
            ),
            optional=True,
        ),
    )


class AlterRoleStatementSegment(BaseSegment):
    """An `ALTER ROLE` statement.

    As per:
    https://www.postgresql.org/docs/current/sql-alterrole.html
    """

    type = "alter_role_statement"

    match_grammar = Sequence(
        "ALTER",
        OneOf("ROLE", "USER"),
        OneOf(
            # role_specification
            Sequence(
                OneOf(
                    "CURRENT_ROLE",
                    "CURRENT_USER",
                    "SESSION_USER",
                    Ref("RoleReferenceSegment"),
                ),
                Ref.keyword("WITH", optional=True),
                AnySetOf(
                    OneOf("SUPERUSER", "NOSUPERUSER"),
                    OneOf("CREATEDB", "NOCREATEDB"),
                    OneOf("CREATEROLE", "NOCREATEROLE"),
                    OneOf("INHERIT", "NOINHERIT"),
                    OneOf("LOGIN", "NOLOGIN"),
                    OneOf("REPLICATION", "NOREPLICATION"),
                    OneOf("BYPASSRLS", "NOBYPASSRLS"),
                    Sequence("CONNECTION", "LIMIT", Ref("NumericLiteralSegment")),
                    Sequence(
                        Ref.keyword("ENCRYPTED", optional=True),
                        "PASSWORD",
                        OneOf(Ref("QuotedLiteralSegment"), "NULL"),
                    ),
                    Sequence("VALID", "UNTIL", Ref("QuotedLiteralSegment")),
                ),
            ),
            # name only
            Sequence(
                Ref("RoleReferenceSegment"),
                Sequence("RENAME", "TO", Ref("RoleReferenceSegment")),
            ),
            # role_specification | all
            Sequence(
                OneOf(
                    "CURRENT_ROLE",
                    "CURRENT_USER",
                    "SESSION_USER",
                    "ALL",
                    Ref("RoleReferenceSegment"),
                ),
                Sequence(
                    "IN",
                    "DATABASE",
                    Ref("DatabaseReferenceSegment"),
                    optional=True,
                ),
                OneOf(
                    Sequence(
                        "SET",
                        Ref("ParameterNameSegment"),
                        OneOf(
                            Sequence(
                                OneOf("TO", Ref("EqualsSegment")),
                                OneOf(
                                    "DEFAULT",
                                    Delimited(
                                        Ref("LiteralGrammar"),
                                        Ref("NakedIdentifierSegment"),
                                        # https://github.com/postgres/postgres/blob/4380c2509d51febad34e1fac0cfaeb98aaa716c5/src/backend/parser/gram.y#L1810-L1815
                                        Ref("OnKeywordAsIdentifierSegment"),
                                    ),
                                ),
                            ),
                            Sequence(
                                "FROM",
                                "CURRENT",
                            ),
                        ),
                    ),
                    Sequence("RESET", OneOf(Ref("ParameterNameSegment"), "ALL")),
                ),
            ),
        ),
    )


class ExplainStatementSegment(ansi.ExplainStatementSegment):
    """An `Explain` statement.

    EXPLAIN [ ( option [, ...] ) ] statement
    EXPLAIN [ ANALYZE ] [ VERBOSE ] statement

    https://www.postgresql.org/docs/14/sql-explain.html
    """

    match_grammar = Sequence(
        "EXPLAIN",
        OneOf(
            Sequence(
                OneOf(
                    "ANALYZE",
                    "ANALYSE",
                    optional=True,
                ),
                Ref.keyword("VERBOSE", optional=True),
            ),
            Bracketed(Delimited(Ref("ExplainOptionSegment"))),
            optional=True,
        ),
        ansi.ExplainStatementSegment.explainable_stmt,
    )


class ExplainOptionSegment(BaseSegment):
    """An `Explain` statement option.

    ANALYZE [ boolean ]
    VERBOSE [ boolean ]
    COSTS [ boolean ]
    SETTINGS [ boolean ]
    BUFFERS [ boolean ]
    WAL [ boolean ]
    TIMING [ boolean ]
    SUMMARY [ boolean ]
    FORMAT { TEXT | XML | JSON | YAML }

    https://www.postgresql.org/docs/14/sql-explain.html
    """

    type = "explain_option"

    match_grammar = OneOf(
        Sequence(
            OneOf(
                "ANALYZE",
                "ANALYSE",
                "VERBOSE",
                "COSTS",
                "SETTINGS",
                "BUFFERS",
                "WAL",
                "TIMING",
                "SUMMARY",
            ),
            Ref("BooleanLiteralGrammar", optional=True),
        ),
        Sequence(
            "FORMAT",
            OneOf("TEXT", "XML", "JSON", "YAML"),
        ),
    )


class CreateSchemaStatementSegment(ansi.CreateSchemaStatementSegment):
    """A `CREATE SCHEMA` statement.

    https://www.postgresql.org/docs/15/sql-createschema.html
    https://github.com/postgres/postgres/blob/4380c2509d51febad34e1fac0cfaeb98aaa716c5/src/backend/parser/gram.y#L1493
    """

    match_grammar: Matchable = Sequence(
        "CREATE",
        "SCHEMA",
        Ref("IfNotExistsGrammar", optional=True),
        OneOf(
            Sequence(
                # schema name defaults to role if not provided
                Ref("SchemaReferenceSegment", optional=True),
                "AUTHORIZATION",
                Ref("RoleReferenceSegment"),
            ),
            Ref("SchemaReferenceSegment"),
        ),
    )


class CreateTableStatementSegment(ansi.CreateTableStatementSegment):
    """A `CREATE TABLE` statement.

    As specified in https://www.postgresql.org/docs/13/sql-createtable.html
    """

    match_grammar = Sequence(
        "CREATE",
        OneOf(
            Sequence(
                OneOf("GLOBAL", "LOCAL", optional=True),
                Ref("TemporaryGrammar", optional=True),
            ),
            "UNLOGGED",
            optional=True,
        ),
        "TABLE",
        Ref("IfNotExistsGrammar", optional=True),
        Ref("TableReferenceSegment"),
        OneOf(
            # Columns and comment syntax:
            Sequence(
                Bracketed(
                    Delimited(
                        OneOf(
                            Sequence(
                                Ref("ColumnReferenceSegment"),
                                Ref("DatatypeSegment"),
                                AnyNumberOf(
                                    # A single COLLATE segment can come before or
                                    # after constraint segments
                                    OneOf(
                                        Ref("ColumnConstraintSegment"),
                                        Sequence(
                                            "COLLATE",
                                            Ref("CollationReferenceSegment"),
                                        ),
                                    ),
                                ),
                            ),
                            Ref("TableConstraintSegment"),
                            Sequence(
                                "LIKE",
                                Ref("TableReferenceSegment"),
                                AnyNumberOf(Ref("LikeOptionSegment"), optional=True),
                            ),
                        ),
                        optional=True,
                    )
                ),
                Sequence(
                    "INHERITS",
                    Bracketed(Delimited(Ref("TableReferenceSegment"))),
                    optional=True,
                ),
            ),
            # Create OF syntax:
            Sequence(
                "OF",
                Ref("ParameterNameSegment"),
                Bracketed(
                    Delimited(
                        Sequence(
                            Ref("ColumnReferenceSegment"),
                            Sequence("WITH", "OPTIONS", optional=True),
                            AnyNumberOf(Ref("ColumnConstraintSegment")),
                        ),
                        Ref("TableConstraintSegment"),
                    ),
                    optional=True,
                ),
            ),
            # Create PARTITION OF syntax
            Sequence(
                "PARTITION",
                "OF",
                Ref("TableReferenceSegment"),
                Bracketed(
                    Delimited(
                        Sequence(
                            Ref("ColumnReferenceSegment"),
                            Sequence("WITH", "OPTIONS", optional=True),
                            AnyNumberOf(Ref("ColumnConstraintSegment")),
                        ),
                        Ref("TableConstraintSegment"),
                    ),
                    optional=True,
                ),
                OneOf(
                    Sequence("FOR", "VALUES", Ref("PartitionBoundSpecSegment")),
                    "DEFAULT",
                ),
            ),
        ),
        AnyNumberOf(
            Sequence(
                "PARTITION",
                "BY",
                OneOf("RANGE", "LIST", "HASH"),
                Bracketed(
                    AnyNumberOf(
                        Delimited(
                            Sequence(
                                OneOf(
                                    Ref("ColumnReferenceSegment"),
                                    Ref("FunctionSegment"),
                                ),
                                AnyNumberOf(
                                    Sequence(
                                        "COLLATE",
                                        Ref("CollationReferenceSegment"),
                                        optional=True,
                                    ),
                                    Ref("ParameterNameSegment", optional=True),
                                ),
                            ),
                        )
                    )
                ),
            ),
            Sequence("USING", Ref("ParameterNameSegment")),
            OneOf(
                Sequence("WITH", Ref("RelationOptionsSegment")),
                Sequence("WITHOUT", "OIDS"),
            ),
            Sequence(
                "ON",
                "COMMIT",
                OneOf(Sequence("PRESERVE", "ROWS"), Sequence("DELETE", "ROWS"), "DROP"),
            ),
            Sequence("TABLESPACE", Ref("TablespaceReferenceSegment")),
        ),
    )


class CreateTableAsStatementSegment(BaseSegment):
    """A `CREATE TABLE AS` statement.

    As specified in https://www.postgresql.org/docs/13/sql-createtableas.html
    """

    type = "create_table_as_statement"

    match_grammar = Sequence(
        "CREATE",
        OneOf(
            Sequence(
                OneOf("GLOBAL", "LOCAL", optional=True),
                Ref("TemporaryGrammar"),
            ),
            "UNLOGGED",
            optional=True,
        ),
        "TABLE",
        Ref("IfNotExistsGrammar", optional=True),
        Ref("TableReferenceSegment"),
        AnyNumberOf(
            Bracketed(
                Delimited(Ref("ColumnReferenceSegment")),
                optional=True,
            ),
            Sequence("USING", Ref("ParameterNameSegment"), optional=True),
            OneOf(
                Sequence(
                    "WITH",
                    Bracketed(
                        Delimited(
                            Sequence(
                                Ref("ParameterNameSegment"),
                                Sequence(
                                    Ref("EqualsSegment"),
                                    OneOf(
                                        Ref("LiteralGrammar"),
                                        Ref("NakedIdentifierSegment"),
                                    ),
                                    optional=True,
                                ),
                            )
                        )
                    ),
                ),
                Sequence("WITHOUT", "OIDS"),
                optional=True,
            ),
            Sequence(
                "ON",
                "COMMIT",
                OneOf(Sequence("PRESERVE", "ROWS"), Sequence("DELETE", "ROWS"), "DROP"),
                optional=True,
            ),
            Sequence("TABLESPACE", Ref("TablespaceReferenceSegment"), optional=True),
        ),
        "AS",
        OneOf(
            OptionallyBracketed(Ref("SelectableGrammar")),
            OptionallyBracketed(Sequence("TABLE", Ref("TableReferenceSegment"))),
            Ref("ValuesClauseSegment"),
            OptionallyBracketed(Sequence("EXECUTE", Ref("FunctionSegment"))),
        ),
        Ref("WithDataClauseSegment", optional=True),
    )


class AlterTableStatementSegment(ansi.AlterTableStatementSegment):
    """An `ALTER TABLE` statement.

    Matches the definition in https://www.postgresql.org/docs/13/sql-altertable.html
    """

    match_grammar = Sequence(
        "ALTER",
        "TABLE",
        OneOf(
            Sequence(
                Ref("IfExistsGrammar", optional=True),
                Ref.keyword("ONLY", optional=True),
                Ref("TableReferenceSegment"),
                Ref("StarSegment", optional=True),
                OneOf(
                    Delimited(Ref("AlterTableActionSegment")),
                    Sequence(
                        "RENAME",
                        Ref.keyword("COLUMN", optional=True),
                        Ref("ColumnReferenceSegment"),
                        "TO",
                        Ref("ColumnReferenceSegment"),
                    ),
                    Sequence(
                        "RENAME",
                        "CONSTRAINT",
                        Ref("ParameterNameSegment"),
                        "TO",
                        Ref("ParameterNameSegment"),
                    ),
                ),
            ),
            Sequence(
                Ref("IfExistsGrammar", optional=True),
                Ref("TableReferenceSegment"),
                OneOf(
                    Sequence("RENAME", "TO", Ref("TableReferenceSegment")),
                    Sequence("SET", "SCHEMA", Ref("SchemaReferenceSegment")),
                    Sequence(
                        "ATTACH",
                        "PARTITION",
                        Ref("ParameterNameSegment"),
                        OneOf(
                            Sequence("FOR", "VALUES", Ref("PartitionBoundSpecSegment")),
                            "DEFAULT",
                        ),
                    ),
                    Sequence(
                        "DETACH",
                        "PARTITION",
                        Ref("ParameterNameSegment"),
                        Ref.keyword("CONCURRENTLY", optional=True),
                        Ref.keyword("FINALIZE", optional=True),
                    ),
                ),
            ),
            Sequence(
                "ALL",
                "IN",
                "TABLESPACE",
                Ref("TablespaceReferenceSegment"),
                Sequence(
                    "OWNED",
                    "BY",
                    Delimited(Ref("ObjectReferenceSegment")),
                    optional=True,
                ),
                "SET",
                "TABLESPACE",
                Ref("TablespaceReferenceSegment"),
                Ref.keyword("NOWAIT", optional=True),
            ),
        ),
    )


class AlterTableActionSegment(BaseSegment):
    """Alter Table Action Segment.

    https://www.postgresql.org/docs/13/sql-altertable.html
    """

    type = "alter_table_action_segment"

    match_grammar = OneOf(
        Sequence(
            "ADD",
            Ref.keyword("COLUMN", optional=True),
            Ref("IfNotExistsGrammar", optional=True),
            Ref("ColumnReferenceSegment"),
            Ref("DatatypeSegment"),
            Sequence("COLLATE", Ref("CollationReferenceSegment"), optional=True),
            AnyNumberOf(Ref("ColumnConstraintSegment")),
        ),
        Sequence(
            "DROP",
            Ref.keyword("COLUMN", optional=True),
            Ref("IfExistsGrammar", optional=True),
            Ref("ColumnReferenceSegment"),
            Ref("DropBehaviorGrammar", optional=True),
        ),
        Sequence(
            "ALTER",
            Ref.keyword("COLUMN", optional=True),
            Ref("ColumnReferenceSegment"),
            OneOf(
                Sequence(
                    Sequence("SET", "DATA", optional=True),
                    "TYPE",
                    Ref("DatatypeSegment"),
                    Sequence(
                        "COLLATE", Ref("CollationReferenceSegment"), optional=True
                    ),
                    Sequence("USING", OneOf(Ref("ExpressionSegment")), optional=True),
                ),
                Sequence(
                    "SET",
                    "DEFAULT",
                    OneOf(
                        OneOf(
                            Ref("LiteralGrammar"),
                            Ref("FunctionSegment"),
                            Ref("BareFunctionSegment"),
                            Ref("ExpressionSegment"),
                        )
                    ),
                ),
                Sequence("DROP", "DEFAULT"),
                Sequence(OneOf("SET", "DROP", optional=True), "NOT", "NULL"),
                Sequence("DROP", "EXPRESSION", Ref("IfExistsGrammar", optional=True)),
                Sequence(
                    "ADD",
                    "GENERATED",
                    OneOf("ALWAYS", Sequence("BY", "DEFAULT")),
                    "AS",
                    "IDENTITY",
                    Bracketed(
                        AnyNumberOf(Ref("AlterSequenceOptionsSegment")), optional=True
                    ),
                ),
                Sequence(
                    OneOf(
                        Sequence(
                            "SET",
                            "GENERATED",
                            OneOf("ALWAYS", Sequence("BY", "DEFAULT")),
                        ),
                        Sequence("SET", Ref("AlterSequenceOptionsSegment")),
                        Sequence(
                            "RESTART", Sequence("WITH", Ref("NumericLiteralSegment"))
                        ),
                    )
                ),
                Sequence(
                    "DROP",
                    "IDENTITY",
                    Ref("IfExistsGrammar", optional=True),
                ),
                Sequence("SET", "STATISTICS", Ref("NumericLiteralSegment")),
                Sequence("SET", Ref("RelationOptionsSegment")),
                # Documentation says you can only provide keys in RESET options, but the
                # actual grammar lets you pass in values too.
                Sequence("RESET", Ref("RelationOptionsSegment")),
                Sequence(
                    "SET", "STORAGE", OneOf("PLAIN", "EXTERNAL", "EXTENDED", "MAIN")
                ),
            ),
        ),
        Sequence("ADD", Ref("TableConstraintSegment")),
        Sequence("ADD", Ref("TableConstraintUsingIndexSegment")),
        Sequence(
            "ALTER",
            "CONSTRAINT",
            Ref("ParameterNameSegment"),
            OneOf("DEFERRABLE", Sequence("NOT", "DEFERRABLE"), optional=True),
            OneOf(
                Sequence("INITIALLY", "DEFERRED"),
                Sequence("INITIALLY", "IMMEDIATE"),
                optional=True,
            ),
        ),
        Sequence("VALIDATE", "CONSTRAINT", Ref("ParameterNameSegment")),
        Sequence(
            "DROP",
            "CONSTRAINT",
            Ref("IfExistsGrammar", optional=True),
            Ref("ParameterNameSegment"),
            Ref("DropBehaviorGrammar", optional=True),
        ),
        Sequence(
            OneOf("ENABLE", "DISABLE"),
            "TRIGGER",
            OneOf(Ref("ParameterNameSegment"), "ALL", "USER"),
        ),
        Sequence(
            "ENABLE", OneOf("REPLICA", "ALWAYS"), "TRIGGER", Ref("ParameterNameSegment")
        ),
        Sequence(
            OneOf(
                "ENABLE",
                "DISABLE",
                Sequence("ENABLE", "REPLICA"),
                Sequence("ENABLE", "RULE"),
            ),
            "RULE",
            Ref("ParameterNameSegment"),
        ),
        Sequence(
            OneOf("DISABLE", "ENABLE", "FORCE", Sequence("NO", "FORCE")),
            "ROW",
            "LEVEL",
            "SECURITY",
        ),
        Sequence("CLUSTER", "ON", Ref("ParameterNameSegment")),
        Sequence("SET", "WITHOUT", OneOf("CLUSTER", "OIDS")),
        Sequence("SET", "TABLESPACE", Ref("TablespaceReferenceSegment")),
        Sequence("SET", OneOf("LOGGED", "UNLOGGED")),
        Sequence("SET", Ref("RelationOptionsSegment")),
        # Documentation says you can only provide keys in RESET options, but the
        # actual grammar lets you pass in values too.
        Sequence("RESET", Ref("RelationOptionsSegment")),
        Sequence(
            Ref.keyword("NO", optional=True), "INHERIT", Ref("TableReferenceSegment")
        ),
        Sequence("OF", Ref("ParameterNameSegment")),
        Sequence("NOT", "OF"),
        Sequence(
            "OWNER",
            "TO",
            OneOf(
                Ref("ParameterNameSegment"),
                "CURRENT_ROLE",
                "CURRENT_USER",
                "SESSION_USER",
            ),
        ),
        Sequence(
            "REPLICA",
            "IDENTITY",
            OneOf(
                "DEFAULT",
                Sequence("USING", "INDEX", Ref("IndexReferenceSegment")),
                "FULL",
                "NOTHING",
            ),
        ),
    )


class VersionIdentifierSegment(BaseSegment):
    """A reference to an version."""

    type = "version_identifier"
    # match grammar (don't allow whitespace)
    match_grammar: Matchable = OneOf(
        Ref("QuotedLiteralSegment"),
        Ref("NakedIdentifierSegment"),
    )


class CreateExtensionStatementSegment(BaseSegment):
    """A `CREATE EXTENSION` statement.

    https://www.postgresql.org/docs/9.1/sql-createextension.html
    """

    type = "create_extension_statement"
    match_grammar: Matchable = Sequence(
        "CREATE",
        "EXTENSION",
        Ref("IfNotExistsGrammar", optional=True),
        Ref("ExtensionReferenceSegment"),
        Ref.keyword("WITH", optional=True),
        Sequence("SCHEMA", Ref("SchemaReferenceSegment"), optional=True),
        Sequence("VERSION", Ref("VersionIdentifierSegment"), optional=True),
        Sequence("FROM", Ref("VersionIdentifierSegment"), optional=True),
        Ref.keyword("CASCADE", optional=True),
    )


class DropExtensionStatementSegment(BaseSegment):
    """A `DROP EXTENSION` statement.

    https://www.postgresql.org/docs/14/sql-dropextension.html
    """

    type = "drop_extension_statement"
    match_grammar: Matchable = Sequence(
        "DROP",
        "EXTENSION",
        Ref("IfExistsGrammar", optional=True),
        Ref("ExtensionReferenceSegment"),
        Ref("DropBehaviorGrammar", optional=True),
    )


class AlterExtensionStatementSegment(BaseSegment):
    """An `ALTER EXTENSION` statement.

    https://www.postgresql.org/docs/16/sql-alterextension.html
    """

    type = "alter_extension_statement"
    match_grammar: Matchable = Sequence(
        "ALTER",
        "EXTENSION",
        Ref("ExtensionReferenceSegment"),
        OneOf(
            Sequence(
                "UPDATE",
                Sequence(
                    "TO",
                    Ref("LiteralGrammar"),
                    optional=True,
                ),
            ),
            Sequence(
                "SET",
                "SCHEMA",
                OneOf(Ref("SchemaReferenceSegment"), "CURRENT_SCHEMA"),
            ),
            Sequence(
                OneOf(
                    "ADD",
                    "DROP",
                ),
                OneOf(
                    Sequence(
                        OneOf(
                            Sequence("ACCESS", "METHOD"),
                            "COLLATION",
                            "CONVERSION",
                            "DOMAIN",
                            Sequence("EVENT", "TRIGGER"),
                            Sequence("FOREIGN", "DATA", "WRAPPER"),
                            Sequence("FOREIGN", "TABLE"),
                            Sequence(
                                Ref.keyword("PROCEDURAL", optional=True),
                                "LANGUAGE",
                            ),
                            "SCHEMA",
                            "SEQUENCE",
                            "SERVER",
                            Sequence(
                                "TEXT",
                                "SEARCH",
                                OneOf(
                                    "CONFIGURATION",
                                    "DICTIONARY",
                                    "PARSER",
                                    "TEMPLATE",
                                ),
                            ),
                            "TYPE",
                        ),
                        Ref("ObjectReferenceSegment"),
                    ),
                    Sequence(
                        OneOf(
                            Sequence("MATERIALIZED", "VIEW"),
                            "TABLE",
                            "VIEW",
                        ),
                        Ref("TableReferenceSegment"),
                    ),
                    Sequence(
                        "AGGREGATE",
                        Ref("ObjectReferenceSegment"),
                        Bracketed(
                            Sequence(
                                # TODO: Is this too permissive?
                                Anything(),
                                optional=True,
                            ),
                            optional=True,
                        ),
                    ),
                    Sequence(
                        "CAST",
                        Bracketed(
                            Sequence(
                                Ref("ObjectReferenceSegment"),
                                "AS",
                                Ref("ObjectReferenceSegment"),
                            ),
                        ),
                    ),
                    Sequence(
                        OneOf(
                            "FUNCTION",
                            "PROCEDURE",
                            "ROUTINE",
                        ),
                        Delimited(
                            Sequence(
                                Ref("FunctionNameSegment"),
                                Ref("FunctionParameterListGrammar", optional=True),
                            ),
                        ),
                    ),
                    Sequence(
                        "OPERATOR",
                        OneOf(
                            Sequence(
                                Ref("ObjectReferenceSegment"),
                                Bracketed(
                                    Delimited(
                                        Ref("DatatypeSegment"),
                                        Ref("CommaSegment"),
                                        Ref("DatatypeSegment"),
                                    ),
                                ),
                            ),
                            Sequence(
                                OneOf("CLASS", "FAMILY"),
                                Ref("ObjectReferenceSegment"),
                                "USING",
                                Ref("IndexAccessMethodSegment"),
                            ),
                        ),
                    ),
                    Sequence("TRANSFORM", "FOR", "TYPE", Ref("ParameterNameSegment")),
                ),
            ),
        ),
    )


class CreateForeignDataWrapperStatementSegment(BaseSegment):
    """A CREATE FOREIGN DATA WRAPPER Statement.

    Docs: https://fdw.dev/catalog/
    """

    type = "create_foreign_data_wrapper"
    match_grammar: Matchable = Sequence(
        "CREATE",
        Ref("ForeignDataWrapperGrammar"),
        Ref("SingleIdentifierGrammar"),
        Indent,
        "HANDLER",
        Ref("SingleIdentifierGrammar"),
        Dedent,
        Indent,
        "VALIDATOR",
        Ref("SingleIdentifierGrammar"),
        Dedent,
    )


class SubscriptionReferenceSegment(ansi.ObjectReferenceSegment):
    """A subscription reference."""

    type = "subscription_reference"


class PublicationReferenceSegment(ansi.ObjectReferenceSegment):
    """A reference to a publication."""

    type = "publication_reference"
    match_grammar: Matchable = Ref("SingleIdentifierGrammar")


class PublicationTableSegment(BaseSegment):
    """Specification for a single table object in a publication."""

    type = "publication_table"
    match_grammar: Matchable = Sequence(
        Ref("ExtendedTableReferenceGrammar"),
        Ref("BracketedColumnReferenceListGrammar", optional=True),
        Sequence("WHERE", Bracketed(Ref("ExpressionSegment")), optional=True),
    )


class PublicationObjectsSegment(BaseSegment):
    """Specification for one or more objects in a publication.

    Unlike the underlying PG grammar which has one object per PublicationObjSpec and
    so requires one to track the previous object type if it's a "continuation object
    type", this grammar groups together the continuation objects, e.g.
    "TABLE a, b, TABLE c, d" results in two segments: one containing references
    "a, b", and the other containing "c, d".

    https://www.postgresql.org/docs/15/sql-createpublication.html
    https://github.com/postgres/postgres/blob/4380c2509d51febad34e1fac0cfaeb98aaa716c5/src/backend/parser/gram.y#L10435-L10530
    """

    type = "publication_objects"
    match_grammar: Matchable = OneOf(
        Sequence(
            "TABLE",
            Delimited(
                Ref("PublicationTableSegment"),
                terminators=[Sequence(Ref("CommaSegment"), OneOf("TABLE", "TABLES"))],
            ),
        ),
        Sequence(
            "TABLES",
            "IN",
            "SCHEMA",
            Delimited(
                OneOf(Ref("SchemaReferenceSegment"), "CURRENT_SCHEMA"),
                terminators=[Sequence(Ref("CommaSegment"), OneOf("TABLE", "TABLES"))],
            ),
        ),
    )


class CreatePublicationStatementSegment(BaseSegment):
    """A `CREATE PUBLICATION` statement.

    https://www.postgresql.org/docs/15/sql-createpublication.html
    https://github.com/postgres/postgres/blob/4380c2509d51febad34e1fac0cfaeb98aaa716c5/src/backend/parser/gram.y#L10390-L10530
    """

    type = "create_publication_statement"
    match_grammar: Matchable = Sequence(
        "CREATE",
        "PUBLICATION",
        Ref("PublicationReferenceSegment"),
        OneOf(
            Sequence("FOR", "ALL", "TABLES"),
            Sequence("FOR", Delimited(Ref("PublicationObjectsSegment"))),
            optional=True,
        ),
        Sequence(
            "WITH",
            Ref("DefinitionParametersSegment"),
            optional=True,
        ),
    )


class AlterPublicationStatementSegment(BaseSegment):
    """A `ALTER PUBLICATION` statement.

    https://www.postgresql.org/docs/15/sql-alterpublication.html
    https://github.com/postgres/postgres/blob/4380c2509d51febad34e1fac0cfaeb98aaa716c5/src/backend/parser/gram.y#L10549
    """

    type = "alter_publication_statement"
    match_grammar: Matchable = Sequence(
        "ALTER",
        "PUBLICATION",
        Ref("PublicationReferenceSegment"),
        OneOf(
            Sequence("SET", Ref("DefinitionParametersSegment")),
            Sequence("ADD", Delimited(Ref("PublicationObjectsSegment"))),
            Sequence("SET", Delimited(Ref("PublicationObjectsSegment"))),
            Sequence("DROP", Delimited(Ref("PublicationObjectsSegment"))),
            Sequence("RENAME", "TO", Ref("PublicationReferenceSegment")),
            Sequence(
                "OWNER",
                "TO",
                OneOf(
                    "CURRENT_ROLE",
                    "CURRENT_USER",
                    "SESSION_USER",
                    # must come last; CURRENT_USER isn't reserved:
                    Ref("RoleReferenceSegment"),
                ),
            ),
        ),
    )


class DropPublicationStatementSegment(BaseSegment):
    """A `DROP PUBLICATION` statement.

    https://www.postgresql.org/docs/15/sql-droppublication.html
    """

    type = "drop_publication_statement"
    match_grammar: Matchable = Sequence(
        "DROP",
        "PUBLICATION",
        Ref("IfExistsGrammar", optional=True),
        Delimited(Ref("PublicationReferenceSegment")),
        Ref("DropBehaviorGrammar", optional=True),
    )


class CreateMaterializedViewStatementSegment(BaseSegment):
    """A `CREATE MATERIALIZED VIEW` statement.

    As specified in https://www.postgresql.org/docs/14/sql-creatematerializedview.html
    """

    type = "create_materialized_view_statement"

    match_grammar = Sequence(
        "CREATE",
        Ref("OrReplaceGrammar", optional=True),
        "MATERIALIZED",
        "VIEW",
        Ref("IfNotExistsGrammar", optional=True),
        Ref("TableReferenceSegment"),
        Ref("BracketedColumnReferenceListGrammar", optional=True),
        Sequence("USING", Ref("ParameterNameSegment"), optional=True),
        Sequence("WITH", Ref("RelationOptionsSegment"), optional=True),
        Sequence("TABLESPACE", Ref("TablespaceReferenceSegment"), optional=True),
        "AS",
        OneOf(
            OptionallyBracketed(Ref("SelectableGrammar")),
            OptionallyBracketed(Sequence("TABLE", Ref("TableReferenceSegment"))),
            Ref("ValuesClauseSegment"),
            OptionallyBracketed(Sequence("EXECUTE", Ref("FunctionSegment"))),
        ),
        Ref("WithDataClauseSegment", optional=True),
    )


class AlterMaterializedViewStatementSegment(BaseSegment):
    """A `ALTER MATERIALIZED VIEW` statement.

    As specified in https://www.postgresql.org/docs/14/sql-altermaterializedview.html
    """

    type = "alter_materialized_view_statement"

    match_grammar = Sequence(
        "ALTER",
        "MATERIALIZED",
        "VIEW",
        OneOf(
            Sequence(
                Ref("IfExistsGrammar", optional=True),
                Ref("TableReferenceSegment"),
                OneOf(
                    Delimited(Ref("AlterMaterializedViewActionSegment")),
                    Sequence(
                        "RENAME",
                        Sequence("COLUMN", optional=True),
                        Ref("ColumnReferenceSegment"),
                        "TO",
                        Ref("ColumnReferenceSegment"),
                    ),
                    Sequence("RENAME", "TO", Ref("TableReferenceSegment")),
                    Sequence("SET", "SCHEMA", Ref("SchemaReferenceSegment")),
                ),
            ),
            Sequence(
                Ref("TableReferenceSegment"),
                Ref.keyword("NO", optional=True),
                "DEPENDS",
                "ON",
                "EXTENSION",
                Ref("ExtensionReferenceSegment"),
            ),
            Sequence(
                "ALL",
                "IN",
                "TABLESPACE",
                Ref("TablespaceReferenceSegment"),
                Sequence(
                    "OWNED",
                    "BY",
                    Delimited(Ref("ObjectReferenceSegment")),
                    optional=True,
                ),
                "SET",
                "TABLESPACE",
                Ref("TablespaceReferenceSegment"),
                Sequence("NOWAIT", optional=True),
            ),
        ),
    )


class AlterMaterializedViewActionSegment(BaseSegment):
    """Alter Materialized View Action Segment.

    https://www.postgresql.org/docs/14/sql-altermaterializedview.html
    """

    type = "alter_materialized_view_action_segment"

    match_grammar = OneOf(
        Sequence(
            "ALTER",
            Ref.keyword("COLUMN", optional=True),
            Ref("ColumnReferenceSegment"),
            OneOf(
                Sequence("SET", "STATISTICS", Ref("NumericLiteralSegment")),
                Sequence(
                    "SET",
                    Bracketed(
                        Delimited(
                            Sequence(
                                Ref("ParameterNameSegment"),
                                Ref("EqualsSegment"),
                                Ref("LiteralGrammar"),
                            ),
                        )
                    ),
                ),
                Sequence(
                    "RESET",
                    Bracketed(Delimited(Ref("ParameterNameSegment"))),
                ),
                Sequence(
                    "SET", "STORAGE", OneOf("PLAIN", "EXTERNAL", "EXTENDED", "MAIN")
                ),
                Sequence("SET", "COMPRESSION", Ref("ParameterNameSegment")),
            ),
        ),
        Sequence("CLUSTER", "ON", Ref("ParameterNameSegment")),
        Sequence("SET", "WITHOUT", "CLUSTER"),
        Sequence(
            "SET",
            Bracketed(
                Delimited(
                    Sequence(
                        Ref("ParameterNameSegment"),
                        Sequence(
                            Ref("EqualsSegment"), Ref("LiteralGrammar"), optional=True
                        ),
                    )
                )
            ),
        ),
        Sequence(
            "RESET",
            Bracketed(Delimited(Ref("ParameterNameSegment"))),
        ),
        Sequence(
            "OWNER",
            "TO",
            OneOf(
                Ref("ObjectReferenceSegment"),
                "CURRENT_ROLE",
                "CURRENT_USER",
                "SESSION_USER",
            ),
        ),
    )


class RefreshMaterializedViewStatementSegment(BaseSegment):
    """A `REFRESH MATERIALIZED VIEW` statement.

    As specified in https://www.postgresql.org/docs/14/sql-refreshmaterializedview.html
    """

    type = "refresh_materialized_view_statement"

    match_grammar = Sequence(
        "REFRESH",
        "MATERIALIZED",
        "VIEW",
        Ref.keyword("CONCURRENTLY", optional=True),
        Ref("TableReferenceSegment"),
        Ref("WithDataClauseSegment", optional=True),
    )


class DropMaterializedViewStatementSegment(BaseSegment):
    """A `DROP MATERIALIZED VIEW` statement.

    As specified in https://www.postgresql.org/docs/14/sql-dropmaterializedview.html
    """

    type = "drop_materialized_view_statement"

    match_grammar = Sequence(
        "DROP",
        "MATERIALIZED",
        "VIEW",
        Ref("IfExistsGrammar", optional=True),
        Delimited(Ref("TableReferenceSegment")),
        Ref("DropBehaviorGrammar", optional=True),
    )


class WithCheckOptionSegment(BaseSegment):
    """WITH [ CASCADED | LOCAL ] CHECK OPTION for Postgres' CREATE VIEWS.

    https://www.postgresql.org/docs/14/sql-createview.html
    """

    type = "with_check_option"
    match_grammar: Matchable = Sequence(
        "WITH", OneOf("CASCADED", "LOCAL"), "CHECK", "OPTION"
    )


class AlterPolicyStatementSegment(BaseSegment):
    """An ALTER POLICY statement.

    As specified in https://www.postgresql.org/docs/current/sql-alterpolicy.html
    """

    type = "alter_policy_statement"

    match_grammar = Sequence(
        "ALTER",
        "POLICY",
        Ref("ObjectReferenceSegment"),
        "ON",
        Ref("TableReferenceSegment"),
        OneOf(
            Sequence("RENAME", "TO", Ref("ObjectReferenceSegment")),
            AnySetOf(
                Sequence(
                    "TO",
                    Delimited(
                        OneOf(
                            Ref("RoleReferenceSegment"),
                            "PUBLIC",
                            "CURRENT_ROLE",
                            "CURRENT_USER",
                            "SESSION_USER",
                        )
                    ),
                ),
                Sequence("USING", Bracketed(Ref("ExpressionSegment"))),
                Sequence(
                    "WITH",
                    "CHECK",
                    Bracketed(Ref("ExpressionSegment")),
                ),
                min_times=1,
            ),
        ),
    )


class CreateViewStatementSegment(BaseSegment):
    """An `Create VIEW` statement.

    As specified in https://www.postgresql.org/docs/14/sql-createview.html
    """

    type = "create_view_statement"

    match_grammar = Sequence(
        "CREATE",
        Ref("OrReplaceGrammar", optional=True),
        Ref("TemporaryGrammar", optional=True),
        Ref.keyword("RECURSIVE", optional=True),
        "VIEW",
        Ref("TableReferenceSegment"),
        Ref("BracketedColumnReferenceListGrammar", optional=True),
        Sequence("WITH", Ref("RelationOptionsSegment"), optional=True),
        "AS",
        OneOf(
            OptionallyBracketed(Ref("SelectableGrammar")),
            Ref("ValuesClauseSegment"),
        ),
        Ref("WithCheckOptionSegment", optional=True),
    )


class AlterViewStatementSegment(BaseSegment):
    """An `ALTER VIEW` statement.

    As specified in https://www.postgresql.org/docs/14/sql-alterview.html
    """

    type = "alter_view_statement"

    match_grammar = Sequence(
        "ALTER",
        "VIEW",
        Ref("IfExistsGrammar", optional=True),
        Ref("TableReferenceSegment"),
        OneOf(
            Sequence(
                "ALTER",
                Ref.keyword("COLUMN", optional=True),
                Ref("ColumnReferenceSegment"),
                OneOf(
                    Sequence(
                        "SET",
                        "DEFAULT",
                        OneOf(
                            Ref("LiteralGrammar"),
                            Ref("FunctionSegment"),
                            Ref("BareFunctionSegment"),
                            Ref("ExpressionSegment"),
                        ),
                    ),
                    Sequence("DROP", "DEFAULT"),
                ),
            ),
            Sequence(
                "OWNER",
                "TO",
                OneOf(
                    Ref("ObjectReferenceSegment"),
                    "CURRENT_ROLE",
                    "CURRENT_USER",
                    "SESSION_USER",
                ),
            ),
            Sequence(
                "RENAME",
                Ref.keyword("COLUMN", optional=True),
                Ref("ColumnReferenceSegment"),
                "TO",
                Ref("ColumnReferenceSegment"),
            ),
            Sequence("RENAME", "TO", Ref("TableReferenceSegment")),
            Sequence("SET", "SCHEMA", Ref("SchemaReferenceSegment")),
            Sequence(
                "SET",
                Bracketed(
                    Delimited(
                        Sequence(
                            Ref("ParameterNameSegment"),
                            Sequence(
                                Ref("EqualsSegment"),
                                Ref("LiteralGrammar"),
                                optional=True,
                            ),
                        )
                    )
                ),
            ),
            Sequence(
                "RESET",
                Bracketed(Delimited(Ref("ParameterNameSegment"))),
            ),
        ),
    )


class DropViewStatementSegment(ansi.DropViewStatementSegment):
    """A `DROP VIEW` statement.

    https://www.postgresql.org/docs/15/sql-dropview.html
    https://github.com/postgres/postgres/blob/4380c2509d51febad34e1fac0cfaeb98aaa716c5/src/backend/parser/gram.y#L6698-L6719
    """

    match_grammar: Matchable = Sequence(
        "DROP",
        "VIEW",
        Ref("IfExistsGrammar", optional=True),
        Delimited(Ref("TableReferenceSegment")),
        Ref("DropBehaviorGrammar", optional=True),
    )


class CreateDatabaseStatementSegment(ansi.CreateDatabaseStatementSegment):
    """A `CREATE DATABASE` statement.

    As specified in https://www.postgresql.org/docs/14/sql-createdatabase.html
    """

    match_grammar = Sequence(
        "CREATE",
        "DATABASE",
        Ref("DatabaseReferenceSegment"),
        Ref.keyword("WITH", optional=True),
        AnyNumberOf(
            Sequence(
                "OWNER",
                Ref("EqualsSegment", optional=True),
                Ref("ObjectReferenceSegment"),
            ),
            Sequence(
                "TEMPLATE",
                Ref("EqualsSegment", optional=True),
                Ref("ObjectReferenceSegment"),
            ),
            Sequence(
                "ENCODING",
                Ref("EqualsSegment", optional=True),
                OneOf(Ref("QuotedLiteralSegment"), "DEFAULT"),
            ),
            OneOf(
                # LOCALE This is a shortcut for setting LC_COLLATE and LC_CTYPE at once.
                # If you specify this, you cannot specify either of those parameters.
                Sequence(
                    "LOCALE",
                    Ref("EqualsSegment", optional=True),
                    Ref("QuotedLiteralSegment"),
                ),
                AnyNumberOf(
                    Sequence(
                        "LC_COLLATE",
                        Ref("EqualsSegment", optional=True),
                        Ref("QuotedLiteralSegment"),
                    ),
                    Sequence(
                        "LC_CTYPE",
                        Ref("EqualsSegment", optional=True),
                        Ref("QuotedLiteralSegment"),
                    ),
                ),
            ),
            Sequence(
                "TABLESPACE",
                Ref("EqualsSegment", optional=True),
                OneOf(Ref("TablespaceReferenceSegment"), "DEFAULT"),
            ),
            Sequence(
                "ALLOW_CONNECTIONS",
                Ref("EqualsSegment", optional=True),
                Ref("BooleanLiteralGrammar"),
            ),
            Sequence(
                "CONNECTION",
                "LIMIT",
                Ref("EqualsSegment", optional=True),
                Ref("NumericLiteralSegment"),
            ),
            Sequence(
                "IS_TEMPLATE",
                Ref("EqualsSegment", optional=True),
                Ref("BooleanLiteralGrammar"),
            ),
        ),
    )


class AlterDatabaseStatementSegment(BaseSegment):
    """A `ALTER DATABASE` statement.

    As specified in https://www.postgresql.org/docs/14/sql-alterdatabase.html
    """

    type = "alter_database_statement"

    match_grammar = Sequence(
        "ALTER",
        "DATABASE",
        Ref("DatabaseReferenceSegment"),
        OneOf(
            Sequence(
                Ref.keyword("WITH", optional=True),
                AnyNumberOf(
                    Sequence("ALLOW_CONNECTIONS", Ref("BooleanLiteralGrammar")),
                    Sequence(
                        "CONNECTION",
                        "LIMIT",
                        Ref("NumericLiteralSegment"),
                    ),
                    Sequence("IS_TEMPLATE", Ref("BooleanLiteralGrammar")),
                    min_times=1,
                ),
            ),
            Sequence("RENAME", "TO", Ref("DatabaseReferenceSegment")),
            Sequence(
                "OWNER",
                "TO",
                OneOf(
                    Ref("ObjectReferenceSegment"),
                    "CURRENT_ROLE",
                    "CURRENT_USER",
                    "SESSION_USER",
                ),
            ),
            Sequence("SET", "TABLESPACE", Ref("TablespaceReferenceSegment")),
            Sequence(
                "SET",
                Ref("ParameterNameSegment"),
                OneOf(
                    Sequence(
                        OneOf("TO", Ref("EqualsSegment")),
                        OneOf(
                            "DEFAULT",
                            Ref("LiteralGrammar"),
                            Ref("NakedIdentifierSegment"),
                            Ref("QuotedIdentifierSegment"),
                        ),
                    ),
                    Sequence("FROM", "CURRENT"),
                ),
            ),
            Sequence("RESET", OneOf("ALL", Ref("ParameterNameSegment"))),
            optional=True,
        ),
    )


class DropDatabaseStatementSegment(ansi.DropDatabaseStatementSegment):
    """A `DROP DATABASE` statement.

    As specified in https://www.postgresql.org/docs/14/sql-dropdatabase.html
    """

    match_grammar = Sequence(
        "DROP",
        "DATABASE",
        Ref("IfExistsGrammar", optional=True),
        Ref("DatabaseReferenceSegment"),
        Sequence(
            Ref.keyword("WITH", optional=True),
            Bracketed("FORCE"),
            optional=True,
        ),
    )


class CreateSubscriptionStatementSegment(BaseSegment):
    """A `CREATE SUBSCRIPTION` statement.

    https://www.postgresql.org/docs/current/sql-createsubscription.html
    """

    type = "create_subscription"
    match_grammar = Sequence(
        "CREATE",
        "SUBSCRIPTION",
        Ref("SubscriptionReferenceSegment"),
        "CONNECTION",
        Ref("QuotedLiteralSegment"),
        "PUBLICATION",
        Delimited(Ref("PublicationReferenceSegment")),
        Sequence(
            "WITH",
            Ref("DefinitionParametersSegment"),
            optional=True,
        ),
    )


class AlterSubscriptionStatementSegment(BaseSegment):
    """An `ALTER SUBSCRIPTION` statement.

    https://www.postgresql.org/docs/current/sql-altersubscription.html
    """

    type = "alter_subscription"
    match_grammar = Sequence(
        "ALTER",
        "SUBSCRIPTION",
        Ref("SubscriptionReferenceSegment"),
        OneOf(
            Sequence("CONNECTION", Ref("QuotedLiteralSegment")),
            Sequence(
                OneOf(
                    "SET",
                    "ADD",
                    "DROP",
                ),
                "PUBLICATION",
                Delimited(Ref("PublicationReferenceSegment")),
                Sequence(
                    "WITH",
                    Ref("DefinitionParametersSegment"),
                    optional=True,
                ),
            ),
            Sequence(
                "REFRESH",
                "PUBLICATION",
                Sequence(
                    "WITH",
                    Ref("DefinitionParametersSegment"),
                    optional=True,
                ),
            ),
            "ENABLE",
            "DISABLE",
            Sequence(
                "SET",
                Ref("DefinitionParametersSegment"),
            ),
            Sequence(
                "SKIP",
                Bracketed(
                    Ref("ParameterNameSegment"),
                    Ref("RawEqualsSegment"),
                    Ref("ExpressionSegment"),
                ),
            ),
            Sequence(
                "OWNER",
                "TO",
                OneOf(
                    Ref("ObjectReferenceSegment"),
                    "CURRENT_ROLE",
                    "CURRENT_USER",
                    "CURRENT_SESSION",
                ),
            ),
            Sequence("RENAME", "TO", Ref("SubscriptionReferenceSegment")),
        ),
    )


class DropSubscriptionStatementSegment(BaseSegment):
    """An `DROP SUBSCRIPTION` statement.

    https://www.postgresql.org/docs/current/sql-dropsubscription.html
    """

    type = "drop_subscription"
    match_grammar = Sequence(
        "DROP",
        "SUBSCRIPTION",
        Ref("IfExistsGrammar", optional=True),
        Ref("SubscriptionReferenceSegment"),
        OneOf("CASCADE", "RESTRICT", optional=True),
    )


class VacuumStatementSegment(BaseSegment):
    """A `VACUUM` statement.

    https://www.postgresql.org/docs/15/sql-vacuum.html
    https://github.com/postgres/postgres/blob/4380c2509d51febad34e1fac0cfaeb98aaa716c5/src/backend/parser/gram.y#L11658
    """

    type = "vacuum_statement"
    match_grammar = Sequence(
        "VACUUM",
        OneOf(
            Sequence(
                Ref.keyword("FULL", optional=True),
                Ref.keyword("FREEZE", optional=True),
                Ref.keyword("VERBOSE", optional=True),
                OneOf("ANALYZE", "ANALYSE", optional=True),
            ),
            Bracketed(
                Delimited(
                    Sequence(
                        OneOf(
                            "FULL",
                            "FREEZE",
                            "VERBOSE",
                            "ANALYZE",
                            "ANALYSE",
                            "DISABLE_PAGE_SKIPPING",
                            "SKIP_LOCKED",
                            "INDEX_CLEANUP",
                            "PROCESS_TOAST",
                            "TRUNCATE",
                            "PARALLEL",
                        ),
                        OneOf(
                            Ref("LiteralGrammar"),
                            Ref("NakedIdentifierSegment"),
                            # https://github.com/postgres/postgres/blob/4380c2509d51febad34e1fac0cfaeb98aaa716c5/src/backend/parser/gram.y#L1810-L1815
                            Ref("OnKeywordAsIdentifierSegment"),
                            optional=True,
                        ),
                    ),
                ),
            ),
            optional=True,
        ),
        Delimited(
            Sequence(
                Ref("TableReferenceSegment"),
                Ref("BracketedColumnReferenceListGrammar", optional=True),
            ),
            optional=True,
        ),
    )


class LikeOptionSegment(BaseSegment):
    """Like Option Segment.

    As specified in https://www.postgresql.org/docs/13/sql-createtable.html
    """

    type = "like_option_segment"

    match_grammar = Sequence(
        OneOf("INCLUDING", "EXCLUDING"),
        OneOf(
            "COMMENTS",
            "CONSTRAINTS",
            "DEFAULTS",
            "GENERATED",
            "IDENTITY",
            "INDEXES",
            "STATISTICS",
            "STORAGE",
            "ALL",
        ),
    )


class ColumnConstraintSegment(ansi.ColumnConstraintSegment):
    """A column option; each CREATE TABLE column can have 0 or more.

    https://www.postgresql.org/docs/13/sql-altertable.html
    """

    # Column constraint from
    # https://www.postgresql.org/docs/12/sql-createtable.html
    match_grammar = Sequence(
        Sequence(
            "CONSTRAINT",
            Ref("ObjectReferenceSegment"),  # Constraint name
            optional=True,
        ),
        OneOf(
            Sequence(Ref.keyword("NOT", optional=True), "NULL"),  # NOT NULL or NULL
            Sequence(
                "CHECK",
                Bracketed(Ref("ExpressionSegment")),
                Sequence("NO", "INHERIT", optional=True),
            ),
            Sequence(  # DEFAULT <value>
                "DEFAULT",
                OneOf(
                    Ref("ShorthandCastSegment"),
                    Ref("LiteralGrammar"),
                    Ref("FunctionSegment"),
                    Ref("BareFunctionSegment"),
                    Ref("ExpressionSegment"),
                ),
            ),
            Sequence("GENERATED", "ALWAYS", "AS", Ref("ExpressionSegment"), "STORED"),
            Sequence(
                "GENERATED",
                OneOf("ALWAYS", Sequence("BY", "DEFAULT")),
                "AS",
                "IDENTITY",
                Bracketed(
                    AnyNumberOf(Ref("AlterSequenceOptionsSegment")), optional=True
                ),
            ),
            Sequence(
                "UNIQUE",
                Sequence(
                    "NULLS",
                    Ref.keyword("NOT", optional=True),
                    "DISTINCT",
                    optional=True,
                ),
                Sequence("WITH", Ref("DefinitionParametersSegment"), optional=True),
                Sequence(
                    "USING",
                    "INDEX",
                    "TABLESPACE",
                    Ref("TablespaceReferenceSegment"),
                    optional=True,
                ),
            ),
            Sequence(
                "PRIMARY",
                "KEY",
                Sequence("WITH", Ref("DefinitionParametersSegment"), optional=True),
                Sequence(
                    "USING",
                    "INDEX",
                    "TABLESPACE",
                    Ref("TablespaceReferenceSegment"),
                    optional=True,
                ),
            ),
            Ref("ReferenceDefinitionGrammar"),  # REFERENCES reftable [ ( refcolumn) ]
        ),
        OneOf("DEFERRABLE", Sequence("NOT", "DEFERRABLE"), optional=True),
        OneOf(
            Sequence("INITIALLY", "DEFERRED"),
            Sequence("INITIALLY", "IMMEDIATE"),
            optional=True,
        ),
    )


class ForeignTableColumnConstraintSegment(ansi.ColumnConstraintSegment):
    """A column option for a foreign table.

    Each CREATE FOREIGN TABLE column can have 0 or more.

    https://www.postgresql.org/docs/16/sql-createforeigntable.html
    """

    match_grammar = Sequence(
        # [ CONSTRAINT constraint_name ]
        Sequence(
            "CONSTRAINT",
            Ref("ObjectReferenceSegment"),
            optional=True,
        ),
        OneOf(
            # NOT NULL | NULL
            Sequence(Ref.keyword("NOT", optional=True), "NULL"),
            # CHECK ( expression ) [ NO INHERIT ]
            Sequence(
                "CHECK",
                Bracketed(Ref("ExpressionSegment")),
                Sequence("NO", "INHERIT", optional=True),
            ),
            # DEFAULT default_expr
            Sequence(
                "DEFAULT",
                OneOf(
                    Ref("ShorthandCastSegment"),
                    Ref("LiteralGrammar"),
                    Ref("FunctionSegment"),
                    Ref("BareFunctionSegment"),
                    Ref("ExpressionSegment"),
                ),
            ),
            # GENERATED ALWAYS AS ( generation_expr ) STORED
            Sequence("GENERATED", "ALWAYS", "AS", Ref("ExpressionSegment"), "STORED"),
        ),
    )


class PartitionBoundSpecSegment(BaseSegment):
    """Partition bound spec.

    As per https://www.postgresql.org/docs/13/sql-altertable.html.
    """

    type = "partition_bound_spec"
    match_grammar = OneOf(
        Sequence(
            "IN",
            Bracketed(Delimited(Ref("ExpressionSegment"))),
        ),
        Sequence(
            "FROM",
            Bracketed(
                Delimited(
                    OneOf(Ref("ExpressionSegment"), "MINVALUE", "MAXVALUE"),
                )
            ),
            "TO",
            Bracketed(
                Delimited(
                    OneOf(Ref("ExpressionSegment"), "MINVALUE", "MAXVALUE"),
                )
            ),
        ),
        Sequence(
            "WITH",
            Bracketed(
                Sequence(
                    "MODULUS",
                    Ref("NumericLiteralSegment"),
                    Ref("CommaSegment"),
                    "REMAINDER",
                    Ref("NumericLiteralSegment"),
                )
            ),
        ),
    )


class TableConstraintSegment(ansi.TableConstraintSegment):
    """A table constraint, e.g. for CREATE TABLE.

    As specified in https://www.postgresql.org/docs/13/sql-altertable.html
    """

    match_grammar = Sequence(
        Sequence(  # [ CONSTRAINT <Constraint name> ]
            "CONSTRAINT", Ref("ObjectReferenceSegment"), optional=True
        ),
        OneOf(
            Sequence(
                "CHECK",
                Bracketed(Ref("ExpressionSegment")),
                Sequence("NO", "INHERIT", optional=True),
            ),
            Sequence(  # UNIQUE ( column_name [, ... ] )
                "UNIQUE",
                Sequence(
                    "NULLS",
                    Ref.keyword("NOT", optional=True),
                    "DISTINCT",
                    optional=True,
                ),
                Ref("BracketedColumnReferenceListGrammar"),
                Ref("IndexParametersSegment", optional=True),
            ),
            Sequence(  # PRIMARY KEY ( column_name [, ... ] ) index_parameters
                Ref("PrimaryKeyGrammar"),
                # Columns making up PRIMARY KEY constraint
                Ref("BracketedColumnReferenceListGrammar"),
                Ref("IndexParametersSegment", optional=True),
            ),
            Sequence(
                "EXCLUDE",
                Sequence("USING", Ref("IndexAccessMethodSegment"), optional=True),
                Bracketed(Delimited(Ref("ExclusionConstraintElementSegment"))),
                Ref("IndexParametersSegment", optional=True),
                Sequence("WHERE", Bracketed(Ref("ExpressionSegment")), optional=True),
            ),
            Sequence(  # FOREIGN KEY ( column_name [, ... ] )
                # REFERENCES reftable [ ( refcolumn [, ... ] ) ]
                "FOREIGN",
                "KEY",
                # Local columns making up FOREIGN KEY constraint
                Ref("BracketedColumnReferenceListGrammar"),
                Ref(
                    "ReferenceDefinitionGrammar"
                ),  # REFERENCES reftable [ ( refcolumn) ]
            ),
        ),
        AnyNumberOf(
            OneOf("DEFERRABLE", Sequence("NOT", "DEFERRABLE")),
            OneOf(
                Sequence("INITIALLY", "DEFERRED"), Sequence("INITIALLY", "IMMEDIATE")
            ),
            Sequence("NOT", "VALID"),
            Sequence("NO", "INHERIT"),
        ),
    )


class ForeignTableTableConstraintSegment(ansi.TableConstraintSegment):
    """A table constraint on a foreign table, e.g. for CREATE FOREIGN TABLE.

    As specified in https://www.postgresql.org/docs/16/sql-createforeigntable.html
    """

    match_grammar = Sequence(
        # [ CONSTRAINT constraint_name ]
        Sequence(
            "CONSTRAINT",
            Ref("ObjectReferenceSegment"),
            optional=True,
        ),
        # CHECK ( expression ) [ NO INHERIT ]
        Sequence(
            "CHECK",
            Bracketed(Ref("ExpressionSegment")),
            Sequence("NO", "INHERIT", optional=True),
        ),
    )


class TableConstraintUsingIndexSegment(BaseSegment):
    """table_constraint_using_index.

    As specified in: https://www.postgresql.org/docs/13/sql-altertable.html.
    """

    type = "table_constraint"
    match_grammar = Sequence(
        Sequence(  # [ CONSTRAINT <Constraint name> ]
            "CONSTRAINT", Ref("ObjectReferenceSegment"), optional=True
        ),
        Sequence(
            OneOf("UNIQUE", Ref("PrimaryKeyGrammar")),
            "USING",
            "INDEX",
            Ref("IndexReferenceSegment"),
        ),
        OneOf("DEFERRABLE", Sequence("NOT", "DEFERRABLE"), optional=True),
        OneOf(
            Sequence("INITIALLY", "DEFERRED"),
            Sequence("INITIALLY", "IMMEDIATE"),
            optional=True,
        ),
    )


class SetConstraintsStatementSegment(BaseSegment):
    """`SET CONSTRAINTS` statement.

    https://www.postgresql.org/docs/current/sql-set-constraints.html
    """

    type = "set_constraint_statement"
    match_grammar = Sequence(
        "SET",
        "CONSTRAINTS",
        OneOf("ALL", Delimited(Ref("ObjectReferenceSegment"))),
        OneOf("DEFERRED", "IMMEDIATE"),
    )


class IndexParametersSegment(BaseSegment):
    """index_parameters.

    As specified in https://www.postgresql.org/docs/13/sql-altertable.html.
    """

    type = "index_parameters"

    match_grammar = Sequence(
        Sequence("INCLUDE", Ref("BracketedColumnReferenceListGrammar"), optional=True),
        Sequence("WITH", Ref("DefinitionParametersSegment"), optional=True),
        Sequence(
            "USING",
            "INDEX",
            "TABLESPACE",
            Ref("TablespaceReferenceSegment"),
            optional=True,
        ),
    )


class IndexElementOptionsSegment(BaseSegment):
    """Index element options segment.

    https://github.com/postgres/postgres/blob/4380c2509d51febad34e1fac0cfaeb98aaa716c5/src/backend/parser/gram.y#L8057
    """

    type = "index_element_options"

    match_grammar = Sequence(
        Sequence("COLLATE", Ref("CollationReferenceSegment"), optional=True),
        Sequence(
            Ref(
                "OperatorClassReferenceSegment",
                exclude=Sequence("NULLS", OneOf("FIRST", "LAST")),
            ),
            Ref("RelationOptionsSegment", optional=True),  # args for opclass
            optional=True,
        ),
        OneOf("ASC", "DESC", optional=True),
        Sequence("NULLS", OneOf("FIRST", "LAST"), optional=True),
    )


class IndexElementSegment(BaseSegment):
    """Index element segment.

    As found in https://www.postgresql.org/docs/15/sql-altertable.html.
    https://github.com/postgres/postgres/blob/4380c2509d51febad34e1fac0cfaeb98aaa716c5/src/backend/parser/gram.y#L8089
    """

    type = "index_element"
    match_grammar = Sequence(
        OneOf(
            Ref("ColumnReferenceSegment"),
            # TODO: This is still not perfect.  This corresponds to
            # func_expr_windowless in the grammar and we don't currently
            # implement everything it provides.
            Ref("FunctionSegment"),
            Bracketed(Ref("ExpressionSegment")),
        ),
        Ref("IndexElementOptionsSegment", optional=True),
    )


class ExclusionConstraintElementSegment(BaseSegment):
    """Exclusion constraint element segment.

    As found in https://www.postgresql.org/docs/15/sql-altertable.html.
    https://github.com/postgres/postgres/blob/4380c2509d51febad34e1fac0cfaeb98aaa716c5/src/backend/parser/gram.y#L4277
    """

    type = "exclusion_constraint_element"
    match_grammar = Sequence(
        Ref("IndexElementSegment"),
        "WITH",
        Ref("ComparisonOperatorGrammar"),
    )


class AlterDefaultPrivilegesStatementSegment(BaseSegment):
    """`ALTER DEFAULT PRIVILEGES` statement.

    ```
    ALTER DEFAULT PRIVILEGES
    [ FOR { ROLE | USER } target_role [, ...] ]
    [ IN SCHEMA schema_name [, ...] ]
    abbreviated_grant_or_revoke
    ```

    https://www.postgresql.org/docs/13/sql-alterdefaultprivileges.html
    """

    type = "alter_default_privileges_statement"
    match_grammar = Sequence(
        "ALTER",
        "DEFAULT",
        "PRIVILEGES",
        Sequence(
            "FOR",
            OneOf("ROLE", "USER"),
            Delimited(
                Ref("ObjectReferenceSegment"),
                terminators=["IN", "GRANT", "REVOKE"],
            ),
            optional=True,
        ),
        Sequence(
            "IN",
            "SCHEMA",
            Delimited(
                Ref("SchemaReferenceSegment"),
                terminators=["GRANT", "REVOKE"],
            ),
            optional=True,
        ),
        OneOf(
            Ref("AlterDefaultPrivilegesGrantSegment"),
            Ref("AlterDefaultPrivilegesRevokeSegment"),
        ),
    )


class AlterDefaultPrivilegesObjectPrivilegesSegment(BaseSegment):
    """`ALTER DEFAULT PRIVILEGES` object privileges.

    https://www.postgresql.org/docs/13/sql-alterdefaultprivileges.html
    """

    type = "alter_default_privileges_object_privilege"
    match_grammar = OneOf(
        Sequence("ALL", Ref.keyword("PRIVILEGES", optional=True)),
        Delimited(
            "CREATE",
            "DELETE",
            "EXECUTE",
            "INSERT",
            "REFERENCES",
            "SELECT",
            "TRIGGER",
            "TRUNCATE",
            "UPDATE",
            "USAGE",
            terminators=["ON"],
        ),
    )


class AlterDefaultPrivilegesSchemaObjectsSegment(BaseSegment):
    """`ALTER DEFAULT PRIVILEGES` schema object types.

    https://www.postgresql.org/docs/13/sql-alterdefaultprivileges.html
    """

    type = "alter_default_privileges_schema_object"
    match_grammar = OneOf(
        "TABLES",
        "FUNCTIONS",
        "ROUTINES",
        "SEQUENCES",
        "TYPES",
        "SCHEMAS",
    )


class AlterDefaultPrivilegesToFromRolesSegment(BaseSegment):
    """The segment after `TO` / `FROM`  in `ALTER DEFAULT PRIVILEGES`.

    `{ [ GROUP ] role_name | PUBLIC } [, ...]`

    https://www.postgresql.org/docs/13/sql-alterdefaultprivileges.html
    """

    type = "alter_default_privileges_to_from_roles"
    match_grammar = OneOf(
        Sequence(
            Ref.keyword("GROUP", optional=True),
            Ref("RoleReferenceSegment"),
        ),
        "PUBLIC",
    )


class AlterDefaultPrivilegesGrantSegment(BaseSegment):
    """`GRANT` for `ALTER DEFAULT PRIVILEGES`.

    https://www.postgresql.org/docs/13/sql-alterdefaultprivileges.html
    """

    type = "alter_default_privileges_grant"
    match_grammar = Sequence(
        "GRANT",
        Ref("AlterDefaultPrivilegesObjectPrivilegesSegment"),
        "ON",
        Ref("AlterDefaultPrivilegesSchemaObjectsSegment"),
        "TO",
        Delimited(
            Ref("AlterDefaultPrivilegesToFromRolesSegment"),
            terminators=["WITH"],
        ),
        Sequence("WITH", "GRANT", "OPTION", optional=True),
    )


class AlterDefaultPrivilegesRevokeSegment(BaseSegment):
    """`REVOKE` for `ALTER DEFAULT PRIVILEGES`.

    https://www.postgresql.org/docs/13/sql-alterdefaultprivileges.html
    """

    type = "alter_default_privileges_revoke"
    match_grammar = Sequence(
        "REVOKE",
        Sequence("GRANT", "OPTION", "FOR", optional=True),
        Ref("AlterDefaultPrivilegesObjectPrivilegesSegment"),
        "ON",
        Ref("AlterDefaultPrivilegesSchemaObjectsSegment"),
        "FROM",
        Delimited(
            Ref("AlterDefaultPrivilegesToFromRolesSegment"),
            terminators=["RESTRICT", "CASCADE"],
        ),
        Ref("DropBehaviorGrammar", optional=True),
    )


class DropOwnedStatementSegment(BaseSegment):
    """A `DROP OWNED` statement.

    https://www.postgresql.org/docs/15/sql-drop-owned.html
    https://github.com/postgres/postgres/blob/4380c2509d51febad34e1fac0cfaeb98aaa716c5/src/backend/parser/gram.y#L6667
    """

    type = "drop_owned_statement"

    match_grammar = Sequence(
        "DROP",
        "OWNED",
        "BY",
        Delimited(
            OneOf(
                "CURRENT_ROLE",
                "CURRENT_USER",
                "SESSION_USER",
                # must come last; CURRENT_USER isn't reserved:
                Ref("RoleReferenceSegment"),
            ),
        ),
        Ref("DropBehaviorGrammar", optional=True),
    )


class ReassignOwnedStatementSegment(BaseSegment):
    """A `REASSIGN OWNED` statement.

    https://www.postgresql.org/docs/15/sql-reassign-owned.html
    https://github.com/postgres/postgres/blob/4380c2509d51febad34e1fac0cfaeb98aaa716c5/src/backend/parser/gram.y#L6678
    """

    type = "reassign_owned_statement"

    match_grammar = Sequence(
        "REASSIGN",
        "OWNED",
        "BY",
        Delimited(
            OneOf(
                "CURRENT_ROLE",
                "CURRENT_USER",
                "SESSION_USER",
                # must come last; CURRENT_USER isn't reserved:
                Ref("RoleReferenceSegment"),
            ),
        ),
        "TO",
        OneOf(
            "CURRENT_ROLE",
            "CURRENT_USER",
            "SESSION_USER",
            # must come last; CURRENT_USER isn't reserved:
            Ref("RoleReferenceSegment"),
        ),
    )


class CommentOnStatementSegment(BaseSegment):
    """`COMMENT ON` statement.

    https://www.postgresql.org/docs/13/sql-comment.html
    """

    type = "comment_clause"

    match_grammar = Sequence(
        "COMMENT",
        "ON",
        Sequence(
            OneOf(
                Sequence(
                    OneOf(
                        "TABLE",
                        # TODO: Create a ViewReferenceSegment
                        "VIEW",
                    ),
                    Ref("TableReferenceSegment"),
                ),
                Sequence(
                    "CAST",
                    Bracketed(
                        Sequence(
                            Ref("ObjectReferenceSegment"),
                            "AS",
                            Ref("ObjectReferenceSegment"),
                        ),
                    ),
                ),
                Sequence(
                    "COLUMN",
                    # TODO: Does this correctly emit a Table Reference?
                    Ref("ColumnReferenceSegment"),
                ),
                Sequence(
                    "CONSTRAINT",
                    Ref("ObjectReferenceSegment"),
                    Sequence(
                        "ON",
                        Ref.keyword("DOMAIN", optional=True),
                        Ref("ObjectReferenceSegment"),
                    ),
                ),
                Sequence(
                    "DATABASE",
                    Ref("DatabaseReferenceSegment"),
                ),
                Sequence(
                    "EXTENSION",
                    Ref("ExtensionReferenceSegment"),
                ),
                Sequence(
                    "FUNCTION",
                    Ref("FunctionNameSegment"),
                    Sequence(Ref("FunctionParameterListGrammar"), optional=True),
                ),
                Sequence(
                    "INDEX",
                    Ref("IndexReferenceSegment"),
                ),
                Sequence(
                    "SCHEMA",
                    Ref("SchemaReferenceSegment"),
                ),
                # TODO: Split out individual items if they have references
                Sequence(
                    OneOf(
                        "COLLATION",
                        "CONVERSION",
                        "DOMAIN",
                        "LANGUAGE",
                        "POLICY",
                        "PUBLICATION",
                        "ROLE",
                        "RULE",
                        "SEQUENCE",
                        "SERVER",
                        "STATISTICS",
                        "SUBSCRIPTION",
                        "TABLESPACE",
                        "TRIGGER",
                        "TYPE",
                        Sequence("ACCESS", "METHOD"),
                        Sequence("EVENT", "TRIGGER"),
                        Sequence("FOREIGN", "DATA", "WRAPPER"),
                        Sequence("FOREIGN", "TABLE"),
                        Sequence("MATERIALIZED", "VIEW"),
                        Sequence("TEXT", "SEARCH", "CONFIGURATION"),
                        Sequence("TEXT", "SEARCH", "DICTIONARY"),
                        Sequence("TEXT", "SEARCH", "PARSER"),
                        Sequence("TEXT", "SEARCH", "TEMPLATE"),
                    ),
                    Ref("ObjectReferenceSegment"),
                    Sequence("ON", Ref("ObjectReferenceSegment"), optional=True),
                ),
                Sequence(
                    OneOf(
                        "AGGREGATE",
                        "PROCEDURE",
                        "ROUTINE",
                    ),
                    Ref("ObjectReferenceSegment"),
                    Bracketed(
                        Sequence(
                            # TODO: Is this too permissive?
                            Anything(),
                            optional=True,
                        ),
                        optional=True,
                    ),
                ),
            ),
            Sequence("IS", OneOf(Ref("QuotedLiteralSegment"), "NULL")),
        ),
    )


class CreateIndexStatementSegment(ansi.CreateIndexStatementSegment):
    """A `CREATE INDEX` statement.

    As specified in https://www.postgresql.org/docs/13/sql-createindex.html
    """

    match_grammar = Sequence(
        "CREATE",
        Ref.keyword("UNIQUE", optional=True),
        "INDEX",
        Ref.keyword("CONCURRENTLY", optional=True),
        Sequence(
            Ref("IfNotExistsGrammar", optional=True),
            Ref("IndexReferenceSegment"),
            optional=True,
        ),
        "ON",
        Ref.keyword("ONLY", optional=True),
        Ref("TableReferenceSegment"),
        Sequence("USING", Ref("IndexAccessMethodSegment"), optional=True),
        Bracketed(Delimited(Ref("IndexElementSegment"))),
        Sequence(
            "INCLUDE", Bracketed(Delimited(Ref("IndexElementSegment"))), optional=True
        ),
        Sequence("NULLS", Ref.keyword("NOT", optional=True), "DISTINCT", optional=True),
        Sequence("WITH", Ref("RelationOptionsSegment"), optional=True),
        Sequence("TABLESPACE", Ref("TablespaceReferenceSegment"), optional=True),
        Sequence("WHERE", Ref("ExpressionSegment"), optional=True),
    )


class AlterIndexStatementSegment(BaseSegment):
    """An ALTER INDEX segment.

    As per https://www.postgresql.org/docs/14/sql-alterindex.html
    """

    type = "alter_index_statement"

    match_grammar = Sequence(
        "ALTER",
        "INDEX",
        OneOf(
            Sequence(
                Ref("IfExistsGrammar", optional=True),
                Ref("IndexReferenceSegment"),
                OneOf(
                    Sequence("RENAME", "TO", Ref("IndexReferenceSegment")),
                    Sequence("SET", "TABLESPACE", Ref("TablespaceReferenceSegment")),
                    Sequence("ATTACH", "PARTITION", Ref("IndexReferenceSegment")),
                    Sequence(
                        Ref.keyword("NO", optional=True),
                        "DEPENDS",
                        "ON",
                        "EXTENSION",
                        Ref("ExtensionReferenceSegment"),
                    ),
                    Sequence(
                        "SET",
                        Bracketed(
                            Delimited(
                                Sequence(
                                    Ref("ParameterNameSegment"),
                                    Sequence(
                                        Ref("EqualsSegment"),
                                        Ref("LiteralGrammar"),
                                        optional=True,
                                    ),
                                )
                            )
                        ),
                    ),
                    Sequence(
                        "RESET", Bracketed(Delimited(Ref("ParameterNameSegment")))
                    ),
                    Sequence(
                        "ALTER",
                        Ref.keyword("COLUMN", optional=True),
                        Ref("NumericLiteralSegment"),
                        "SET",
                        "STATISTICS",
                        Ref("NumericLiteralSegment"),
                    ),
                ),
            ),
            Sequence(
                "ALL",
                "IN",
                "TABLESPACE",
                Ref("TablespaceReferenceSegment"),
                Sequence(
                    "OWNED", "BY", Delimited(Ref("RoleReferenceSegment")), optional=True
                ),
                "SET",
                "TABLESPACE",
                Ref("TablespaceReferenceSegment"),
                Ref.keyword("NOWAIT", optional=True),
            ),
        ),
    )


class ReindexStatementSegment(BaseSegment):
    """A Reindex Statement Segment.

    As per https://www.postgresql.org/docs/14/sql-reindex.html
    """

    type = "reindex_statement_segment"

    match_grammar = Sequence(
        "REINDEX",
        Bracketed(
            Delimited(
                Sequence("CONCURRENTLY", Ref("BooleanLiteralGrammar", optional=True)),
                Sequence(
                    "TABLESPACE",
                    Ref("TablespaceReferenceSegment"),
                ),
                Sequence("VERBOSE", Ref("BooleanLiteralGrammar", optional=True)),
            ),
            optional=True,
        ),
        OneOf(
            Sequence(
                "INDEX",
                Ref.keyword("CONCURRENTLY", optional=True),
                Ref("IndexReferenceSegment"),
            ),
            Sequence(
                "TABLE",
                Ref.keyword("CONCURRENTLY", optional=True),
                Ref("TableReferenceSegment"),
            ),
            Sequence(
                "SCHEMA",
                Ref.keyword("CONCURRENTLY", optional=True),
                Ref("SchemaReferenceSegment"),
            ),
            Sequence(
                OneOf("DATABASE", "SYSTEM"),
                Ref.keyword("CONCURRENTLY", optional=True),
                Ref("DatabaseReferenceSegment"),
            ),
        ),
    )


class DropIndexStatementSegment(ansi.DropIndexStatementSegment):
    """A `DROP INDEX` statement.

    https://www.postgresql.org/docs/15/sql-dropindex.html
    https://github.com/postgres/postgres/blob/4380c2509d51febad34e1fac0cfaeb98aaa716c5/src/backend/parser/gram.y#L6698-L6719
    https://github.com/postgres/postgres/blob/4380c2509d51febad34e1fac0cfaeb98aaa716c5/src/backend/parser/gram.y#L6808-L6829
    """

    match_grammar: Matchable = Sequence(
        "DROP",
        "INDEX",
        Ref.keyword("CONCURRENTLY", optional=True),
        Ref("IfExistsGrammar", optional=True),
        Delimited(Ref("IndexReferenceSegment")),
        Ref("DropBehaviorGrammar", optional=True),
    )


class FrameClauseSegment(ansi.FrameClauseSegment):
    """A frame clause for window functions.

    As specified in https://www.postgresql.org/docs/13/sql-expressions.html
    """

    _frame_extent = ansi.FrameClauseSegment._frame_extent

    _frame_exclusion = Sequence(
        "EXCLUDE",
        OneOf(Sequence("CURRENT", "ROW"), "GROUP", "TIES", Sequence("NO", "OTHERS")),
        optional=True,
    )

    match_grammar = Sequence(
        Ref("FrameClauseUnitGrammar"),
        OneOf(_frame_extent, Sequence("BETWEEN", _frame_extent, "AND", _frame_extent)),
        _frame_exclusion,
    )


class CreateSequenceOptionsSegment(ansi.CreateSequenceOptionsSegment):
    """Options for Create Sequence statement.

    As specified in https://www.postgresql.org/docs/13/sql-createsequence.html
    """

    match_grammar = OneOf(
        Sequence("AS", Ref("DatatypeSegment")),
        Sequence(
            "INCREMENT",
            Ref.keyword("BY", optional=True),
            Ref("SignedSegmentGrammar", optional=True),
            Ref("NumericLiteralSegment"),
        ),
        OneOf(
            Sequence(
                "MINVALUE",
                Ref("SignedSegmentGrammar", optional=True),
                Ref("NumericLiteralSegment"),
            ),
            Sequence("NO", "MINVALUE"),
        ),
        OneOf(
            Sequence(
                "MAXVALUE",
                Ref("SignedSegmentGrammar", optional=True),
                Ref("NumericLiteralSegment"),
            ),
            Sequence("NO", "MAXVALUE"),
        ),
        Sequence(
            "START",
            Ref.keyword("WITH", optional=True),
            Ref("SignedSegmentGrammar", optional=True),
            Ref("NumericLiteralSegment"),
        ),
        Sequence("CACHE", Ref("NumericLiteralSegment")),
        OneOf("CYCLE", Sequence("NO", "CYCLE")),
        Sequence("OWNED", "BY", OneOf("NONE", Ref("ColumnReferenceSegment"))),
    )


class CreateSequenceStatementSegment(BaseSegment):
    """Create Sequence Statement.

    As specified in https://www.postgresql.org/docs/13/sql-createsequence.html
    """

    type = "create_sequence_statement"

    match_grammar = Sequence(
        "CREATE",
        Ref("TemporaryGrammar", optional=True),
        "SEQUENCE",
        Ref("IfNotExistsGrammar", optional=True),
        Ref("SequenceReferenceSegment"),
        AnyNumberOf(Ref("CreateSequenceOptionsSegment"), optional=True),
    )


class AlterSequenceOptionsSegment(ansi.AlterSequenceOptionsSegment):
    """Dialect-specific options for ALTER SEQUENCE statement.

    As specified in https://www.postgresql.org/docs/13/sql-altersequence.html
    """

    match_grammar = OneOf(
        Sequence("AS", Ref("DatatypeSegment")),
        Sequence(
            "INCREMENT",
            Ref.keyword("BY", optional=True),
            Ref("SignedSegmentGrammar", optional=True),
            Ref("NumericLiteralSegment"),
        ),
        OneOf(
            Sequence(
                "MINVALUE",
                Ref("SignedSegmentGrammar", optional=True),
                Ref("NumericLiteralSegment"),
            ),
            Sequence("NO", "MINVALUE"),
        ),
        OneOf(
            Sequence(
                "MAXVALUE",
                Ref("SignedSegmentGrammar", optional=True),
                Ref("NumericLiteralSegment"),
            ),
            Sequence("NO", "MAXVALUE"),
        ),
        # N.B. The SEQUENCE NAME keywords are undocumented but are produced
        # by the pg_dump utility. See discussion in issue #1857.
        Sequence("SEQUENCE", "NAME", Ref("SequenceReferenceSegment")),
        Sequence(
            "START",
            Ref.keyword("WITH", optional=True),
            Ref("SignedSegmentGrammar", optional=True),
            Ref("NumericLiteralSegment"),
        ),
        Sequence(
            "RESTART",
            Ref.keyword("WITH", optional=True),
            Ref("SignedSegmentGrammar", optional=True),
            Ref("NumericLiteralSegment"),
        ),
        Sequence("CACHE", Ref("NumericLiteralSegment")),
        Sequence(Ref.keyword("NO", optional=True), "CYCLE"),
        Sequence("OWNED", "BY", OneOf("NONE", Ref("ColumnReferenceSegment"))),
    )


class AlterSequenceStatementSegment(ansi.AlterSequenceStatementSegment):
    """Alter Sequence Statement.

    As specified in https://www.postgresql.org/docs/13/sql-altersequence.html
    """

    match_grammar = Sequence(
        "ALTER",
        "SEQUENCE",
        Ref("IfExistsGrammar", optional=True),
        Ref("SequenceReferenceSegment"),
        OneOf(
            AnyNumberOf(Ref("AlterSequenceOptionsSegment", optional=True)),
            Sequence(
                "OWNER",
                "TO",
                OneOf(Ref("ParameterNameSegment"), "CURRENT_USER", "SESSION_USER"),
            ),
            Sequence("RENAME", "TO", Ref("SequenceReferenceSegment")),
            Sequence("SET", "SCHEMA", Ref("SchemaReferenceSegment")),
        ),
    )


class DropSequenceStatementSegment(ansi.DropSequenceStatementSegment):
    """Drop Sequence Statement.

    As specified in https://www.postgresql.org/docs/13/sql-dropsequence.html
    """

    match_grammar = Sequence(
        "DROP",
        "SEQUENCE",
        Ref("IfExistsGrammar", optional=True),
        Delimited(Ref("SequenceReferenceSegment")),
        Ref("DropBehaviorGrammar", optional=True),
    )


class StatisticsReferenceSegment(ansi.ObjectReferenceSegment):
    """Statistics Reference."""

    type = "statistics_reference"


class CreateStatisticsStatementSegment(BaseSegment):
    """Create Statistics Segment.

    As specified in https://www.postgresql.org/docs/16/sql-createstatistics.html
    """

    type = "create_statistics_statement"

    match_grammar = Sequence(
        "CREATE",
        "STATISTICS",
        Sequence(
            Ref("IfNotExistsGrammar", optional=True),
            Ref("StatisticsReferenceSegment"),
            optional=True,
        ),
        Bracketed(
            Delimited(
                "DEPENDENCIES",
                "MCV",
                "NDISTINCT",
            ),
            optional=True,
        ),
        "ON",
        Delimited(
            Ref("ColumnReferenceSegment"),
            Ref("ExpressionSegment"),
        ),
        "FROM",
        Ref("TableReferenceSegment"),
    )


class AlterStatisticsStatementSegment(BaseSegment):
    """Alter Statistics Segment.

    As specified in https://www.postgresql.org/docs/16/sql-alterstatistics.html
    """

    type = "alter_statistics_statement"

    match_grammar = Sequence(
        "ALTER",
        "STATISTICS",
        Ref("StatisticsReferenceSegment"),
        OneOf(
            Sequence(
                "OWNER",
                "TO",
                OneOf(
                    OneOf(Ref("ParameterNameSegment"), Ref("QuotedIdentifierSegment")),
                    "CURRENT_ROLE",
                    "CURRENT_USER",
                    "SESSION_USER",
                ),
            ),
            Sequence(
                "RENAME",
                "TO",
                Ref("StatisticsReferenceSegment"),
            ),
            Sequence(
                "SET",
                OneOf(
                    Sequence(
                        "SCHEMA",
                        Ref("SchemaReferenceSegment"),
                    ),
                    Sequence(
                        "STATISTICS",
                        Ref("NumericLiteralSegment"),
                    ),
                ),
            ),
        ),
    )


class DropStatisticsStatementSegment(BaseSegment):
    """Alter Statistics Segment.

    As specified in https://www.postgresql.org/docs/16/sql-dropstatistics.html
    """

    type = "drop_statistics_statement"

    match_grammar = Sequence(
        "DROP",
        "STATISTICS",
        Ref("IfExistsGrammar", optional=True),
        Delimited(Ref("StatisticsReferenceSegment")),
        OneOf(
            "CASCADE",
            "RESTRICT",
            optional=True,
        ),
    )


class AnalyzeStatementSegment(BaseSegment):
    """Analyze Statement Segment.

    As specified in https://www.postgresql.org/docs/13/sql-analyze.html
    """

    type = "analyze_statement"

    _option = Sequence(
        OneOf("VERBOSE", "SKIP_LOCKED"), Ref("BooleanLiteralGrammar", optional=True)
    )

    _tables_and_columns = Sequence(
        Ref("TableReferenceSegment"),
        Bracketed(Delimited(Ref("ColumnReferenceSegment")), optional=True),
    )

    match_grammar = Sequence(
        OneOf("ANALYZE", "ANALYSE"),
        OneOf(Bracketed(Delimited(_option)), "VERBOSE", optional=True),
        Delimited(_tables_and_columns, optional=True),
    )


# Adding PostgreSQL specific statements
class StatementSegment(ansi.StatementSegment):
    """A generic segment, to any of its child subsegments."""

    match_grammar = ansi.StatementSegment.match_grammar.copy(
        insert=[
            Ref("AlterDefaultPrivilegesStatementSegment"),
            Ref("DropOwnedStatementSegment"),
            Ref("ReassignOwnedStatementSegment"),
            Ref("CommentOnStatementSegment"),
            Ref("AnalyzeStatementSegment"),
            Ref("CreateTableAsStatementSegment"),
            Ref("AlterTriggerStatementSegment"),
            Ref("SetStatementSegment"),
            Ref("AlterPolicyStatementSegment"),
            Ref("CreatePolicyStatementSegment"),
            Ref("DropPolicyStatementSegment"),
            Ref("CreateDomainStatementSegment"),
            Ref("AlterDomainStatementSegment"),
            Ref("DropDomainStatementSegment"),
            Ref("CreateMaterializedViewStatementSegment"),
            Ref("AlterMaterializedViewStatementSegment"),
            Ref("DropMaterializedViewStatementSegment"),
            Ref("RefreshMaterializedViewStatementSegment"),
            Ref("AlterDatabaseStatementSegment"),
            Ref("DropDatabaseStatementSegment"),
            Ref("VacuumStatementSegment"),
            Ref("AlterFunctionStatementSegment"),
            Ref("CreateViewStatementSegment"),
            Ref("AlterViewStatementSegment"),
            Ref("ListenStatementSegment"),
            Ref("NotifyStatementSegment"),
            Ref("UnlistenStatementSegment"),
            Ref("LoadStatementSegment"),
            Ref("ResetStatementSegment"),
            Ref("DiscardStatementSegment"),
            Ref("AlterProcedureStatementSegment"),
            Ref("CreateProcedureStatementSegment"),
            Ref("DropProcedureStatementSegment"),
            Ref("CopyStatementSegment"),
            Ref("DoStatementSegment"),
            Ref("AlterIndexStatementSegment"),
            Ref("ReindexStatementSegment"),
            Ref("AlterRoleStatementSegment"),
            Ref("CreateExtensionStatementSegment"),
            Ref("DropExtensionStatementSegment"),
            Ref("AlterExtensionStatementSegment"),
            Ref("CreateSubscriptionStatementSegment"),
            Ref("AlterSubscriptionStatementSegment"),
            Ref("DropSubscriptionStatementSegment"),
            Ref("CreatePublicationStatementSegment"),
            Ref("AlterPublicationStatementSegment"),
            Ref("DropPublicationStatementSegment"),
            Ref("CreateTypeStatementSegment"),
            Ref("AlterTypeStatementSegment"),
            Ref("AlterSchemaStatementSegment"),
            Ref("LockTableStatementSegment"),
            Ref("ClusterStatementSegment"),
            Ref("CreateCollationStatementSegment"),
            Ref("CallStoredProcedureSegment"),
            Ref("CreateServerStatementSegment"),
            Ref("CreateUserMappingStatementSegment"),
            Ref("ImportForeignSchemaStatementSegment"),
            Ref("CreateForeignTableStatementSegment"),
            Ref("DropAggregateStatementSegment"),
            Ref("CreateAggregateStatementSegment"),
            Ref("AlterAggregateStatementSegment"),
            Ref("CreateStatisticsStatementSegment"),
            Ref("AlterStatisticsStatementSegment"),
            Ref("DropStatisticsStatementSegment"),
            Ref("ShowStatementSegment"),
            Ref("SetConstraintsStatementSegment"),
            Ref("CreateForeignDataWrapperStatementSegment"),
            Ref("DropForeignTableStatement"),
        ],
    )


class CreateTriggerStatementSegment(ansi.CreateTriggerStatementSegment):
    """Create Trigger Statement.

    As Specified in https://www.postgresql.org/docs/14/sql-createtrigger.html
    """

    match_grammar = Sequence(
        "CREATE",
        Ref("OrReplaceGrammar", optional=True),
        Ref.keyword("CONSTRAINT", optional=True),
        "TRIGGER",
        Ref("TriggerReferenceSegment"),
        OneOf("BEFORE", "AFTER", Sequence("INSTEAD", "OF")),
        Delimited(
            "INSERT",
            "DELETE",
            "TRUNCATE",
            Sequence(
                "UPDATE",
                Sequence(
                    "OF",
                    Delimited(
                        Ref("ColumnReferenceSegment"),
                        terminators=["OR", "ON"],
                    ),
                    optional=True,
                ),
            ),
            delimiter="OR",
        ),
        "ON",
        Ref("TableReferenceSegment"),
        AnyNumberOf(
            Sequence("FROM", Ref("TableReferenceSegment")),
            OneOf(
                Sequence("NOT", "DEFERRABLE"),
                Sequence(
                    Ref.keyword("DEFERRABLE", optional=True),
                    OneOf(
                        Sequence("INITIALLY", "IMMEDIATE"),
                        Sequence("INITIALLY", "DEFERRED"),
                    ),
                ),
            ),
            Sequence(
                "REFERENCING",
                OneOf("OLD", "NEW"),
                "TABLE",
                "AS",
                Ref("TableReferenceSegment"),
                Sequence(
                    OneOf("OLD", "NEW"),
                    "TABLE",
                    "AS",
                    Ref("TableReferenceSegment"),
                    optional=True,
                ),
            ),
            Sequence(
                "FOR", Ref.keyword("EACH", optional=True), OneOf("ROW", "STATEMENT")
            ),
            Sequence("WHEN", Bracketed(Ref("ExpressionSegment"))),
        ),
        Sequence(
            "EXECUTE",
            OneOf("FUNCTION", "PROCEDURE"),
            Ref("FunctionSegment"),
        ),
    )


class AlterTriggerStatementSegment(BaseSegment):
    """Alter Trigger Statement.

    As Specified in https://www.postgresql.org/docs/14/sql-altertrigger.html
    """

    type = "alter_trigger"

    match_grammar = Sequence(
        "ALTER",
        "TRIGGER",
        Ref("TriggerReferenceSegment"),
        "ON",
        Ref("TableReferenceSegment"),
        OneOf(
            Sequence("RENAME", "TO", Ref("TriggerReferenceSegment")),
            Sequence(
                Ref.keyword("NO", optional=True),
                "DEPENDS",
                "ON",
                "EXTENSION",
                Ref("ExtensionReferenceSegment"),
            ),
        ),
    )


class DropTriggerStatementSegment(ansi.DropTriggerStatementSegment):
    """Drop Trigger Statement.

    As Specified in https://www.postgresql.org/docs/14/sql-droptrigger.html
    """

    match_grammar = Sequence(
        "DROP",
        "TRIGGER",
        Ref("IfExistsGrammar", optional=True),
        Ref("TriggerReferenceSegment"),
        "ON",
        Ref("TableReferenceSegment"),
        Ref("DropBehaviorGrammar", optional=True),
    )


class AliasExpressionSegment(ansi.AliasExpressionSegment):
    """A reference to an object with an `AS` clause.

    The optional AS keyword allows both implicit and explicit aliasing.
    """

    match_grammar = Sequence(
        Ref.keyword("AS", optional=True),
        OneOf(
            Sequence(
                Ref("SingleIdentifierGrammar"),
                Bracketed(Ref("SingleIdentifierListSegment"), optional=True),
            ),
            Sequence(
                Ref("SingleIdentifierGrammar", optional=True),
                Bracketed(
                    Delimited(
                        Sequence(Ref("ParameterNameSegment"), Ref("DatatypeSegment"))
                    )
                ),
            ),
        ),
    )


class AsAliasExpressionSegment(BaseSegment):
    """A reference to an object with an `AS` clause.

    This is used in `InsertStatementSegment` in Postgres
    since the `AS` is not optional in this context.

    N.B. We keep as a separate segment since the `alias_expression`
    type is required for rules to interpret the alias.
    """

    type = "alias_expression"
    match_grammar = Sequence(
        Indent,
        "AS",
        Ref("SingleIdentifierGrammar"),
        Dedent,
    )


class OperationClassReferenceSegment(ansi.ObjectReferenceSegment):
    """A reference to an operation class."""

    type = "operation_class_reference"


class ConflictActionSegment(BaseSegment):
    """A Conflict Action Statement used within an INSERT statement.

    As specified in https://www.postgresql.org/docs/14/sql-insert.html
    """

    type = "conflict_action"

    match_grammar = Sequence(
        "DO",
        OneOf(
            "NOTHING",
            Sequence(
                "UPDATE",
                "SET",
                Delimited(
                    OneOf(
                        Sequence(
                            Ref("ColumnReferenceSegment"),
                            Ref("EqualsSegment"),
                            OneOf(Ref("ExpressionSegment"), "DEFAULT"),
                        ),
                        Sequence(
                            Bracketed(Delimited(Ref("ColumnReferenceSegment"))),
                            Ref("EqualsSegment"),
                            Ref.keyword("ROW", optional=True),
                            Bracketed(
                                Delimited(OneOf(Ref("ExpressionSegment"), "DEFAULT"))
                            ),
                        ),
                        Sequence(
                            Bracketed(Delimited(Ref("ColumnReferenceSegment"))),
                            Ref("EqualsSegment"),
                            Bracketed(Ref("SelectableGrammar")),
                        ),
                    )
                ),
                Sequence("WHERE", Ref("ExpressionSegment"), optional=True),
            ),
        ),
    )


class ConflictTargetSegment(BaseSegment):
    """A Conflict Target Statement used within an INSERT statement.

    As specified in https://www.postgresql.org/docs/14/sql-insert.html
    """

    type = "conflict_target"

    match_grammar = OneOf(
        Sequence(
            Bracketed(
                Delimited(
                    Sequence(
                        OneOf(
                            Ref("ColumnReferenceSegment"),
                            Bracketed(Ref("ExpressionSegment")),
                            Ref("FunctionSegment"),
                        ),
                        Sequence(
                            "COLLATE",
                            Ref("CollationReferenceSegment"),
                            optional=True,
                        ),
                        Ref("OperationClassReferenceSegment", optional=True),
                    )
                )
            ),
            Sequence("WHERE", Ref("ExpressionSegment"), optional=True),
        ),
        Sequence("ON", "CONSTRAINT", Ref("ParameterNameSegment")),
    )


class InsertStatementSegment(ansi.InsertStatementSegment):
    """An `INSERT` statement.

    https://www.postgresql.org/docs/14/sql-insert.html
    """

    match_grammar = Sequence(
        "INSERT",
        "INTO",
        Ref("TableReferenceSegment"),
        Ref("AsAliasExpressionSegment", optional=True),
        Ref("BracketedColumnReferenceListGrammar", optional=True),
        Sequence("OVERRIDING", OneOf("SYSTEM", "USER"), "VALUE", optional=True),
        OneOf(
            Sequence("DEFAULT", "VALUES"),
            Ref("SelectableGrammar"),
        ),
        Sequence(
            "ON",
            "CONFLICT",
            Ref("ConflictTargetSegment", optional=True),
            Ref("ConflictActionSegment"),
            optional=True,
        ),
        Sequence(
            "RETURNING",
            Indent,
            OneOf(
                Ref("StarSegment"),
                Delimited(
                    Sequence(
                        Ref("ExpressionSegment"),
                        Ref("AsAliasExpressionSegment", optional=True),
                    ),
                ),
            ),
            Dedent,
            optional=True,
        ),
    )


class DropTypeStatementSegment(ansi.DropTypeStatementSegment):
    """Drop Type Statement.

    As specified in https://www.postgresql.org/docs/14/sql-droptype.html
    """

    match_grammar = Sequence(
        "DROP",
        "TYPE",
        Ref("IfExistsGrammar", optional=True),
        Delimited(Ref("DatatypeSegment")),
        Ref("DropBehaviorGrammar", optional=True),
    )


class SetStatementSegment(BaseSegment):
    """Set Statement.

    As specified in https://www.postgresql.org/docs/14/sql-set.html
    Also: https://www.postgresql.org/docs/15/sql-set-role.html (still a VariableSetStmt)
    https://github.com/postgres/postgres/blob/4380c2509d51febad34e1fac0cfaeb98aaa716c5/src/backend/parser/gram.y#L1584
    """

    type = "set_statement"

    match_grammar = Sequence(
        "SET",
        OneOf("SESSION", "LOCAL", optional=True),
        OneOf(
            Sequence(
                Ref("ParameterNameSegment"),
                OneOf("TO", Ref("EqualsSegment")),
                OneOf(
                    "DEFAULT",
                    Delimited(
                        Ref("LiteralGrammar"),
                        Ref("NakedIdentifierSegment"),
                        Ref("QuotedIdentifierSegment"),
                        # https://github.com/postgres/postgres/blob/4380c2509d51febad34e1fac0cfaeb98aaa716c5/src/backend/parser/gram.y#L1810-L1815
                        Ref("OnKeywordAsIdentifierSegment"),
                    ),
                ),
            ),
            Sequence(
                "TIME", "ZONE", OneOf(Ref("QuotedLiteralSegment"), "LOCAL", "DEFAULT")
            ),
            Sequence("SCHEMA", Ref("QuotedLiteralSegment")),
            Sequence("ROLE", OneOf("NONE", Ref("RoleReferenceSegment"))),
        ),
    )


class CreatePolicyStatementSegment(BaseSegment):
    """A `CREATE POLICY` statement.

    As Specified in https://www.postgresql.org/docs/14/sql-createpolicy.html
    """

    type = "create_policy_statement"
    match_grammar = Sequence(
        "CREATE",
        "POLICY",
        Ref("ObjectReferenceSegment"),
        "ON",
        Ref("TableReferenceSegment"),
        Sequence("AS", OneOf("PERMISSIVE", "RESTRICTIVE"), optional=True),
        Sequence(
            "FOR", OneOf("ALL", "SELECT", "INSERT", "UPDATE", "DELETE"), optional=True
        ),
        Sequence(
            "TO",
            Delimited(
                OneOf(
                    Ref("ObjectReferenceSegment"),
                    "PUBLIC",
                    "CURRENT_ROLE",
                    "CURRENT_USER",
                    "SESSION_USER",
                )
            ),
            optional=True,
        ),
        Sequence("USING", Bracketed(Ref("ExpressionSegment")), optional=True),
        Sequence("WITH", "CHECK", Bracketed(Ref("ExpressionSegment")), optional=True),
    )


class CallStoredProcedureSegment(BaseSegment):
    """This is a CALL statement used to execute a stored procedure.

    https://www.postgresql.org/docs/14/sql-call.html
    """

    type = "call_statement"

    match_grammar = Sequence(
        "CALL",
        Ref("FunctionSegment"),
    )


class CreateDomainStatementSegment(BaseSegment):
    """A `CREATE Domain` statement.

    As Specified in https://www.postgresql.org/docs/current/sql-createdomain.html
    """

    type = "create_domain_statement"
    match_grammar = Sequence(
        "CREATE",
        "DOMAIN",
        Ref("ObjectReferenceSegment"),
        Sequence("AS", optional=True),
        Ref("DatatypeSegment"),
        Sequence("COLLATE", Ref("CollationReferenceSegment"), optional=True),
        Sequence("DEFAULT", Ref("ExpressionSegment"), optional=True),
        AnyNumberOf(
            Sequence(
                Sequence(
                    "CONSTRAINT",
                    Ref("ObjectReferenceSegment"),
                    optional=True,
                ),
                OneOf(
                    Sequence(Ref.keyword("NOT", optional=True), "NULL"),
                    Sequence("CHECK", Ref("ExpressionSegment")),
                ),
            ),
        ),
    )


class AlterDomainStatementSegment(BaseSegment):
    """An `ALTER DOMAIN` statement.

    As Specified in https://www.postgresql.org/docs/current/sql-alterdomain.html
    """

    type = "alter_domain_statement"
    match_grammar: Matchable = Sequence(
        "ALTER",
        "DOMAIN",
        Ref("ObjectReferenceSegment"),
        OneOf(
            Sequence(
                "SET",
                "DEFAULT",
                Ref("ExpressionSegment"),
            ),
            Sequence(
                "DROP",
                "DEFAULT",
            ),
            Sequence(OneOf("SET", "DROP"), "NOT", "NULL"),
            Sequence(
                "ADD",
                Sequence(
                    "CONSTRAINT",
                    Ref("ObjectReferenceSegment"),
                    optional=True,
                ),
                OneOf(
                    Sequence(Ref.keyword("NOT", optional=True), "NULL"),
                    Sequence("CHECK", Ref("ExpressionSegment")),
                ),
                Sequence("NOT", "VALID", optional=True),
            ),
            Sequence(
                "DROP",
                "CONSTRAINT",
                Ref("IfExistsGrammar", optional=True),
                Ref("ObjectReferenceSegment"),
                OneOf("RESTRICT", "CASCADE", optional=True),
            ),
            Sequence(
                "RENAME",
                "CONSTRAINT",
                Ref("ObjectReferenceSegment"),
                "TO",
                Ref("ObjectReferenceSegment"),
            ),
            Sequence(
                "VALIDATE",
                "CONSTRAINT",
                Ref("ObjectReferenceSegment"),
            ),
            Sequence(
                "OWNER",
                "TO",
                OneOf(
                    Ref("ObjectReferenceSegment"),
                    "CURRENT_ROLE",
                    "CURRENT_USER",
                    "SESSION_USER",
                ),
            ),
            Sequence(
                "RENAME",
                "TO",
                Ref("ObjectReferenceSegment"),
            ),
            Sequence(
                "SET",
                "SCHEMA",
                Ref("ObjectReferenceSegment"),
            ),
        ),
    )


class DropDomainStatementSegment(BaseSegment):
    """Drop Domain Statement.

    As Specified in https://www.postgresql.org/docs/current/sql-dropdomain.html
    """

    type = "drop_domain_statement"
    match_grammar = Sequence(
        "DROP",
        "DOMAIN",
        Ref("IfExistsGrammar", optional=True),
        Delimited(Ref("ObjectReferenceSegment")),
        Ref("DropBehaviorGrammar", optional=True),
    )


class DropPolicyStatementSegment(BaseSegment):
    """A `DROP POLICY` statement.

    As Specified in https://www.postgresql.org/docs/14/sql-droppolicy.html
    """

    type = "drop_policy_statement"
    match_grammar = Sequence(
        "DROP",
        "POLICY",
        Ref("IfExistsGrammar", optional=True),
        Ref("ObjectReferenceSegment"),
        "ON",
        Ref("TableReferenceSegment"),
        Ref("DropBehaviorGrammar", optional=True),
    )


class LoadStatementSegment(BaseSegment):
    """A `LOAD` statement.

    As Specified in https://www.postgresql.org/docs/14/sql-load.html
    """

    type = "load_statement"
    match_grammar = Sequence(
        "LOAD",
        Ref("QuotedLiteralSegment"),
    )


class ResetStatementSegment(BaseSegment):
    """A `RESET` statement.

    As Specified in https://www.postgresql.org/docs/14/sql-reset.html
    Also, RESET ROLE from: https://www.postgresql.org/docs/15/sql-set-role.html
    """

    type = "reset_statement"
    match_grammar = Sequence(
        "RESET",
        OneOf("ALL", "ROLE", Ref("ParameterNameSegment")),
    )


class DiscardStatementSegment(BaseSegment):
    """A `DISCARD` statement.

    As Specified in https://www.postgresql.org/docs/14/sql-discard.html
    """

    type = "discard_statement"
    match_grammar = Sequence(
        "DISCARD",
        OneOf(
            "ALL",
            "PLANS",
            "SEQUENCES",
            "TEMPORARY",
            "TEMP",
        ),
    )


class ListenStatementSegment(BaseSegment):
    """A `LISTEN` statement.

    As Specified in https://www.postgresql.org/docs/14/sql-listen.html
    """

    type = "listen_statement"
    match_grammar = Sequence("LISTEN", Ref("SingleIdentifierGrammar"))


class NotifyStatementSegment(BaseSegment):
    """A `NOTIFY` statement.

    As Specified in https://www.postgresql.org/docs/14/sql-notify.html
    """

    type = "notify_statement"
    match_grammar = Sequence(
        "NOTIFY",
        Ref("SingleIdentifierGrammar"),
        Sequence(
            Ref("CommaSegment"),
            Ref("QuotedLiteralSegment"),
            optional=True,
        ),
    )


class UnlistenStatementSegment(BaseSegment):
    """A `UNLISTEN` statement.

    As Specified in https://www.postgresql.org/docs/14/sql-unlisten.html
    """

    type = "unlisten_statement"
    match_grammar = Sequence(
        "UNLISTEN",
        OneOf(
            Ref("SingleIdentifierGrammar"),
            Ref("StarSegment"),
        ),
    )


class TruncateStatementSegment(ansi.TruncateStatementSegment):
    """`TRUNCATE TABLE` statement.

    https://www.postgresql.org/docs/14/sql-truncate.html
    """

    match_grammar = Sequence(
        "TRUNCATE",
        Ref.keyword("TABLE", optional=True),
        Delimited(
            OneOf(
                Sequence(
                    Ref.keyword("ONLY", optional=True),
                    Ref("TableReferenceSegment"),
                ),
                Sequence(
                    Ref("TableReferenceSegment"),
                    Ref("StarSegment", optional=True),
                ),
            ),
        ),
        Sequence(
            OneOf("RESTART", "CONTINUE"),
            "IDENTITY",
            optional=True,
        ),
        Ref(
            "DropBehaviorGrammar",
            optional=True,
        ),
    )


class CopyStatementSegment(BaseSegment):
    """A `COPY` statement.

    As Specified in https://www.postgresql.org/docs/14/sql-copy.html
    """

    type = "copy_statement"

    _target_subset = OneOf(
        Ref("QuotedLiteralSegment"), Sequence("PROGRAM", Ref("QuotedLiteralSegment"))
    )

    _table_definition = Sequence(
        Ref("TableReferenceSegment"),
        Bracketed(Delimited(Ref("ColumnReferenceSegment")), optional=True),
    )

    _option = Sequence(
        Ref.keyword("WITH", optional=True),
        Bracketed(
            Delimited(
                AnySetOf(
                    Sequence("FORMAT", Ref("SingleIdentifierGrammar")),
                    Sequence("FREEZE", Ref("BooleanLiteralGrammar", optional=True)),
                    Sequence("DELIMITER", Ref("QuotedLiteralSegment")),
                    Sequence("NULL", Ref("QuotedLiteralSegment")),
                    Sequence("HEADER", Ref("BooleanLiteralGrammar", optional=True)),
                    Sequence("QUOTE", Ref("QuotedLiteralSegment")),
                    Sequence("ESCAPE", Ref("QuotedLiteralSegment")),
                    Sequence(
                        "FORCE_QUOTE",
                        OneOf(
                            Bracketed(Delimited(Ref("ColumnReferenceSegment"))),
                            Ref("StarSegment"),
                        ),
                    ),
                    Sequence(
                        "FORCE_NOT_NULL",
                        Bracketed(Delimited(Ref("ColumnReferenceSegment"))),
                    ),
                    Sequence(
                        "FORCE_NULL",
                        Bracketed(Delimited(Ref("ColumnReferenceSegment"))),
                    ),
                    Sequence("ENCODING", Ref("QuotedLiteralSegment")),
                )
            )
        ),
        optional=True,
    )

    _postgres9_compatible_stdin_options = Sequence(
        Ref.keyword("WITH", optional=True),
        AnySetOf(
            Sequence("BINARY"),
            Sequence(
                "DELIMITER",
                Ref.keyword("AS", optional=True),
                Ref("QuotedLiteralSegment"),
            ),
            Sequence(
                "NULL", Ref.keyword("AS", optional=True), Ref("QuotedLiteralSegment")
            ),
            Sequence(
                "CSV",
                OneOf(
                    "HEADER",
                    Sequence(
                        "QUOTE",
                        Ref.keyword("AS", optional=True),
                        Ref("QuotedLiteralSegment"),
                    ),
                    Sequence(
                        "ESCAPE",
                        Ref.keyword("AS", optional=True),
                        Ref("QuotedLiteralSegment"),
                    ),
                    Sequence(
                        "FORCE",
                        "NOT",
                        "NULL",
                        Delimited(Ref("ColumnReferenceSegment")),
                    ),
                    optional=True,
                ),
            ),
            optional=True,
        ),
        optional=True,
    )

    _postgres9_compatible_stdout_options = Sequence(
        Ref.keyword("WITH", optional=True),
        AnySetOf(
            Sequence("BINARY"),
            Sequence(
                "DELIMITER",
                Ref.keyword("AS", optional=True),
                Ref("QuotedLiteralSegment"),
            ),
            Sequence(
                "NULL", Ref.keyword("AS", optional=True), Ref("QuotedLiteralSegment")
            ),
            Sequence(
                "CSV",
                OneOf(
                    "HEADER",
                    Sequence(
                        "QUOTE",
                        Ref.keyword("AS", optional=True),
                        Ref("QuotedLiteralSegment"),
                    ),
                    Sequence(
                        "ESCAPE",
                        Ref.keyword("AS", optional=True),
                        Ref("QuotedLiteralSegment"),
                    ),
                    Sequence(
                        "FORCE",
                        "QUOTE",
                        OneOf(
                            Bracketed(Delimited(Ref("ColumnReferenceSegment"))),
                            Ref("StarSegment"),
                        ),
                    ),
                    optional=True,
                ),
            ),
            optional=True,
        ),
        optional=True,
    )

    match_grammar = Sequence(
        "COPY",
        OneOf(
            Sequence(
                _table_definition,
                "FROM",
                OneOf(
                    _target_subset,
                    Sequence("STDIN"),
                ),
                _option,
                Sequence("WHERE", Ref("ExpressionSegment"), optional=True),
            ),
            Sequence(
                _table_definition,
                "FROM",
                OneOf(
                    Ref("QuotedLiteralSegment"),
                    Sequence("STDIN"),
                ),
                _postgres9_compatible_stdin_options,
            ),
            Sequence(
                OneOf(
                    _table_definition, Bracketed(Ref("UnorderedSelectStatementSegment"))
                ),
                "TO",
                OneOf(
                    _target_subset,
                    Sequence("STDOUT"),
                ),
                _option,
            ),
            Sequence(
                OneOf(
                    _table_definition, Bracketed(Ref("UnorderedSelectStatementSegment"))
                ),
                "TO",
                OneOf(
                    Ref("QuotedLiteralSegment"),
                    Sequence("STDOUT"),
                ),
                _postgres9_compatible_stdout_options,
            ),
        ),
    )


class LanguageClauseSegment(BaseSegment):
    """Clause specifying language used for executing anonymous code blocks."""

    type = "language_clause"

    match_grammar = Sequence(
        "LANGUAGE",
        OneOf(Ref("NakedIdentifierSegment"), Ref("SingleQuotedIdentifierSegment")),
    )


class DoStatementSegment(BaseSegment):
    """A `DO` statement for executing anonymous code blocks.

    As specified in https://www.postgresql.org/docs/14/sql-do.html
    """

    type = "do_statement"

    match_grammar = Sequence(
        "DO",
        OneOf(
            Sequence(
                Ref("LanguageClauseSegment", optional=True),
                Ref("QuotedLiteralSegment"),
            ),
            Sequence(
                Ref("QuotedLiteralSegment"),
                Ref("LanguageClauseSegment", optional=True),
            ),
        ),
    )


class CTEDefinitionSegment(ansi.CTEDefinitionSegment):
    """A CTE Definition from a WITH statement.

    https://www.postgresql.org/docs/14/queries-with.html

    TODO: Data-Modifying Statements (INSERT, UPDATE, DELETE) in WITH
    """

    match_grammar = Sequence(
        Ref("SingleIdentifierGrammar"),
        Ref("CTEColumnList", optional=True),
        "AS",
        Sequence(Ref.keyword("NOT", optional=True), "MATERIALIZED", optional=True),
        Bracketed(
            Ref("SelectableGrammar"),
            parse_mode=ParseMode.GREEDY,
        ),
        OneOf(
            Sequence(
                "SEARCH",
                OneOf(
                    "BREADTH",
                    "DEPTH",
                ),
                "FIRST",
                "BY",
                Ref("ColumnReferenceSegment"),
                "SET",
                Ref("ColumnReferenceSegment"),
            ),
            Sequence(
                "CYCLE",
                Ref("ColumnReferenceSegment"),
                "SET",
                Ref("ColumnReferenceSegment"),
                "USING",
                Ref("ColumnReferenceSegment"),
            ),
            optional=True,
        ),
    )


class ValuesClauseSegment(ansi.ValuesClauseSegment):
    """A `VALUES` clause within in `WITH` or `SELECT`."""

    match_grammar = Sequence(
        "VALUES",
        Delimited(
            Bracketed(
                Delimited(
                    Ref("ExpressionSegment"),
                    # DEFAULT keyword used in
                    # INSERT INTO statement.
                    "DEFAULT",
                ),
                parse_mode=ParseMode.GREEDY,
            ),
        ),
        Ref("AliasExpressionSegment", optional=True),
        Ref("OrderByClauseSegment", optional=True),
        Ref("LimitClauseSegment", optional=True),
    )


class DeleteStatementSegment(ansi.DeleteStatementSegment):
    """A `DELETE` statement.

    https://www.postgresql.org/docs/14/sql-delete.html
    """

    match_grammar = Sequence(
        "DELETE",
        "FROM",
        Ref.keyword("ONLY", optional=True),
        Ref("TableReferenceSegment"),
        Ref("StarSegment", optional=True),
        Ref("AliasExpressionSegment", optional=True),
        Sequence(
            "USING",
            Indent,
            Delimited(
                Sequence(
                    Ref("TableExpressionSegment"),
                    Ref("AliasExpressionSegment", optional=True),
                ),
            ),
            Dedent,
            optional=True,
        ),
        OneOf(
            Sequence("WHERE", "CURRENT", "OF", Ref("ObjectReferenceSegment")),
            Ref("WhereClauseSegment"),
            optional=True,
        ),
        Sequence(
            "RETURNING",
            Indent,
            OneOf(
                Ref("StarSegment"),
                Delimited(
                    Sequence(
                        Ref("ExpressionSegment"),
                        Ref("AliasExpressionSegment", optional=True),
                    ),
                ),
            ),
            Dedent,
            optional=True,
        ),
    )


class SetClauseSegment(BaseSegment):
    """SQL 1992 set clause.

    <set clause> ::=
              <object column> <equals operator> <update source>

         <update source> ::=
                <value expression>
              | <null specification>
              | DEFAULT

         <object column> ::= <column name>
    """

    type = "set_clause"

    match_grammar: Matchable = Sequence(
        OneOf(
            Sequence(
                Ref("ColumnReferenceSegment"),
                Ref("ArrayAccessorSegment", optional=True),
                Ref("EqualsSegment"),
                OneOf(
                    Ref("LiteralGrammar"),
                    Ref("BareFunctionSegment"),
                    Ref("FunctionSegment"),
                    Ref("ColumnReferenceSegment"),
                    Ref("ExpressionSegment"),
                    "DEFAULT",
                ),
                AnyNumberOf(Ref("ShorthandCastSegment")),
            ),
            Sequence(
                Bracketed(
                    Delimited(
                        Ref("ColumnReferenceSegment"),
                    ),
                ),
                Ref("EqualsSegment"),
                Bracketed(
                    OneOf(
                        # Potentially a bracketed SELECT
                        Ref("SelectableGrammar"),
                        # Or a delimited list of literals
                        Delimited(
                            Sequence(
                                OneOf(
                                    Ref("LiteralGrammar"),
                                    Ref("BareFunctionSegment"),
                                    Ref("FunctionSegment"),
                                    Ref("ColumnReferenceSegment"),
                                    Ref("ExpressionSegment"),
                                    "DEFAULT",
                                ),
                                AnyNumberOf(Ref("ShorthandCastSegment")),
                            ),
                        ),
                    ),
                ),
            ),
        ),
    )


class UpdateStatementSegment(BaseSegment):
    """An `Update` statement.

    https://www.postgresql.org/docs/current/sql-update.html
    """

    type = "update_statement"
    match_grammar: Matchable = Sequence(
        # TODO add [ WITH [ RECURSIVE ] with_query [, ...] ]
        "UPDATE",
        Ref.keyword("ONLY", optional=True),
        Indent,
        Ref("TableReferenceSegment"),
        # SET is not a reserved word in all dialects (e.g. RedShift)
        # So specifically exclude as an allowed implicit alias to avoid parsing errors
        Ref("AliasExpressionSegment", exclude=Ref.keyword("SET"), optional=True),
        Dedent,
        Ref("SetClauseListSegment"),
        Ref("FromClauseSegment", optional=True),
        OneOf(
            Sequence("WHERE", "CURRENT", "OF", Ref("ObjectReferenceSegment")),
            Ref("WhereClauseSegment"),
            optional=True,
        ),
        Sequence(
            "RETURNING",
            Indent,
            OneOf(
                Ref("StarSegment"),
                Delimited(
                    Sequence(
                        Ref("ExpressionSegment"),
                        Ref("AliasExpressionSegment", optional=True),
                    ),
                ),
            ),
            Dedent,
            optional=True,
        ),
    )


class CreateTypeStatementSegment(BaseSegment):
    """A `CREATE TYPE` statement.

    https://www.postgresql.org/docs/current/sql-createtype.html
    """

    type = "create_type_statement"
    match_grammar: Matchable = Sequence(
        "CREATE",
        "TYPE",
        Ref("ObjectReferenceSegment"),
        Sequence("AS", OneOf("ENUM", "RANGE", optional=True), optional=True),
        Bracketed(Delimited(Anything(), optional=True), optional=True),
    )


class AlterTypeStatementSegment(BaseSegment):
    """An `ALTER TYPE` statement.

    https://www.postgresql.org/docs/current/sql-altertype.html
    """

    type = "alter_type_statement"
    match_grammar: Matchable = Sequence(
        "ALTER",
        "TYPE",
        Ref("ObjectReferenceSegment"),
        OneOf(
            Sequence(
                "OWNER",
                "TO",
                OneOf(
                    "CURRENT_USER",
                    "SESSION_USER",
                    "CURRENT_ROLE",
                    Ref("ObjectReferenceSegment"),
                ),
            ),
            Sequence(
                "RENAME",
                "VALUE",
                Ref("QuotedLiteralSegment"),
                "TO",
                Ref("QuotedLiteralSegment"),
            ),
            Sequence(
                "RENAME",
                "TO",
                Ref("ObjectReferenceSegment"),
            ),
            Sequence(
                "SET",
                "SCHEMA",
                Ref("SchemaReferenceSegment"),
            ),
            Delimited(
                Sequence(
                    "ADD",
                    "ATTRIBUTE",
                    Ref("ColumnReferenceSegment"),
                    Ref("DatatypeSegment"),
                    Sequence(
                        "COLLATE",
                        Ref("CollationReferenceSegment"),
                        optional=True,
                    ),
                    Ref("CascadeRestrictGrammar", optional=True),
                ),
                Sequence(
                    "ALTER",
                    "ATTRIBUTE",
                    Ref("ColumnReferenceSegment"),
                    Sequence("SET", "DATA", optional=True),
                    "TYPE",
                    Ref("DatatypeSegment"),
                    Sequence(
                        "COLLATE",
                        Ref("CollationReferenceSegment"),
                        optional=True,
                    ),
                    Ref("CascadeRestrictGrammar", optional=True),
                ),
                Sequence(
                    "DROP",
                    "ATTRIBUTE",
                    Ref("IfExistsGrammar", optional=True),
                    Ref("ColumnReferenceSegment"),
                    Ref("CascadeRestrictGrammar", optional=True),
                ),
                Sequence(
                    "RENAME",
                    "ATTRIBUTE",
                    Ref("ColumnReferenceSegment"),
                    "TO",
                    Ref("ColumnReferenceSegment"),
                    Ref("CascadeRestrictGrammar", optional=True),
                ),
            ),
            Sequence(
                "ADD",
                "VALUE",
                Ref("IfNotExistsGrammar", optional=True),
                Ref("QuotedLiteralSegment"),
                Sequence(
                    OneOf("BEFORE", "AFTER"), Ref("QuotedLiteralSegment"), optional=True
                ),
            ),
        ),
    )


class CreateCollationStatementSegment(BaseSegment):
    """A `CREATE COLLATION` statement.

    https://www.postgresql.org/docs/current/sql-createcollation.html
    """

    type = "create_collation_statement"
    match_grammar: Matchable = Sequence(
        "CREATE",
        "COLLATION",
        Ref("IfNotExistsGrammar", optional=True),
        Ref("ObjectReferenceSegment"),
        OneOf(
            Bracketed(
                Delimited(
                    Sequence(
                        "LOCALE",
                        Ref("EqualsSegment"),
                        Ref("QuotedLiteralSegment"),
                    ),
                    Sequence(
                        "LC_COLLATE",
                        Ref("EqualsSegment"),
                        Ref("QuotedLiteralSegment"),
                    ),
                    Sequence(
                        "LC_CTYPE",
                        Ref("EqualsSegment"),
                        Ref("QuotedLiteralSegment"),
                    ),
                    Sequence(
                        "PROVIDER",
                        Ref("EqualsSegment"),
                        OneOf("ICU", "LIBC"),
                    ),
                    Sequence(
                        "DETERMINISTIC",
                        Ref("EqualsSegment"),
                        Ref("BooleanLiteralGrammar"),
                    ),
                    Sequence(
                        "VERSION",
                        Ref("EqualsSegment"),
                        Ref("QuotedLiteralSegment"),
                    ),
                )
            ),
            Sequence(
                "FROM",
                Ref("ObjectReferenceSegment"),
            ),
        ),
    )


class AlterSchemaStatementSegment(BaseSegment):
    """An `ALTER SCHEMA` statement.

    https://www.postgresql.org/docs/current/sql-alterschema.html
    """

    type = "alter_schema_statement"
    match_grammar = Sequence(
        "ALTER",
        "SCHEMA",
        Ref("SchemaReferenceSegment"),
        OneOf(
            Sequence(
                "RENAME",
                "TO",
                Ref("SchemaReferenceSegment"),
            ),
            Sequence(
                "OWNER",
                "TO",
                Ref("RoleReferenceSegment"),
            ),
        ),
    )


class LockTableStatementSegment(BaseSegment):
    """An `LOCK TABLE` statement.

    https://www.postgresql.org/docs/14/sql-lock.html
    """

    type = "lock_table_statement"
    match_grammar: Matchable = Sequence(
        "LOCK",
        Ref.keyword("TABLE", optional=True),
        Ref.keyword("ONLY", optional=True),
        OneOf(
            Delimited(
                Ref("TableReferenceSegment"),
            ),
            Ref("StarSegment"),
        ),
        Sequence(
            "IN",
            OneOf(
                Sequence("ACCESS", "SHARE"),
                Sequence("ROW", "SHARE"),
                Sequence("ROW", "EXCLUSIVE"),
                Sequence("SHARE", "UPDATE", "EXCLUSIVE"),
                "SHARE",
                Sequence("SHARE", "ROW", "EXCLUSIVE"),
                "EXCLUSIVE",
                Sequence("ACCESS", "EXCLUSIVE"),
            ),
            "MODE",
            optional=True,
        ),
        Ref.keyword("NOWAIT", optional=True),
    )


class ClusterStatementSegment(BaseSegment):
    """A `CLUSTER` statement.

    https://www.postgresql.org/docs/current/sql-cluster.html
    """

    type = "cluster_statement"
    match_grammar = Sequence(
        "CLUSTER",
        Ref.keyword("VERBOSE", optional=True),
        OneOf(
            Sequence(
                Ref("TableReferenceSegment"),
                Sequence("USING", Ref("IndexReferenceSegment"), optional=True),
            ),
            Sequence(Ref("IndexReferenceSegment"), "ON", Ref("TableReferenceSegment")),
            optional=True,
        ),
    )


class ColumnReferenceSegment(ansi.ObjectReferenceSegment):
    """A reference to column, field or alias.

    We override this for Postgres to allow keywords in fully qualified column
    names (using Full segments), similar to how this is done in BigQuery.
    """

    type = "column_reference"
    match_grammar: Matchable = Sequence(
        Ref("SingleIdentifierGrammar"),
        Sequence(
            OneOf(Ref("DotSegment"), Sequence(Ref("DotSegment"), Ref("DotSegment"))),
            Delimited(
                Ref("SingleIdentifierFullGrammar"),
                delimiter=OneOf(
                    Ref("DotSegment"), Sequence(Ref("DotSegment"), Ref("DotSegment"))
                ),
                terminators=[
                    "ON",
                    "AS",
                    "USING",
                    Ref("CommaSegment"),
                    Ref("CastOperatorSegment"),
                    Ref("StartSquareBracketSegment"),
                    Ref("StartBracketSegment"),
                    Ref("BinaryOperatorGrammar"),
                    Ref("ColonSegment"),
                    Ref("DelimiterGrammar"),
                    Ref("JoinLikeClauseGrammar"),
                    BracketedSegment,
                ],
                allow_gaps=False,
            ),
            allow_gaps=False,
            optional=True,
        ),
        allow_gaps=False,
    )


class NamedArgumentSegment(BaseSegment):
    """Named argument to a function.

    https://www.postgresql.org/docs/current/sql-syntax-calling-funcs.html#SQL-SYNTAX-CALLING-FUNCS-NAMED
    """

    type = "named_argument"
    match_grammar = Sequence(
        Ref("NakedIdentifierSegment"),
        OneOf(Ref("RightArrowSegment"), Ref("WalrusOperatorSegment")),
        Ref("ExpressionSegment"),
    )


class TableExpressionSegment(ansi.TableExpressionSegment):
    """The main table expression e.g. within a FROM clause.

    Override from ANSI to allow optional WITH ORDINALITY clause
    """

    match_grammar: Matchable = OneOf(
        Ref("ValuesClauseSegment"),
        Ref("BareFunctionSegment"),
        Sequence(
            Ref("FunctionSegment"),
            Sequence("WITH", "ORDINALITY", optional=True),
        ),
        Ref("TableReferenceSegment"),
        # Nested Selects
        Bracketed(Ref("SelectableGrammar")),
        Bracketed(Ref("MergeStatementSegment")),
    )


class ServerReferenceSegment(ansi.ObjectReferenceSegment):
    """A reference to a server."""

    type = "server_reference"


class CreateServerStatementSegment(BaseSegment):
    """Create server statement.

    https://www.postgresql.org/docs/15/sql-createserver.html
    """

    type = "create_server_statement"

    match_grammar: Matchable = Sequence(
        "CREATE",
        "SERVER",
        Ref("IfNotExistsGrammar", optional=True),
        Ref("ServerReferenceSegment"),
        Sequence("TYPE", Ref("QuotedLiteralSegment"), optional=True),
        Sequence("VERSION", Ref("VersionIdentifierSegment"), optional=True),
        Ref("ForeignDataWrapperGrammar"),
        Ref("ObjectReferenceSegment"),
        Ref("OptionsGrammar", optional=True),
    )


class CreateUserMappingStatementSegment(BaseSegment):
    """Create user mapping statement.

    https://www.postgresql.org/docs/15/sql-createusermapping.html
    """

    type = "create_user_mapping_statement"

    match_grammar: Matchable = Sequence(
        Ref("CreateUserMappingGrammar"),
        Ref("IfNotExistsGrammar", optional=True),
        "FOR",
        OneOf(
            Ref("SingleIdentifierGrammar"),
            Ref("SessionInformationUserFunctionsGrammar"),
            "PUBLIC",
        ),
        "SERVER",
        Ref("ServerReferenceSegment"),
        Ref("OptionsGrammar", optional=True),
    )


class ImportForeignSchemaStatementSegment(BaseSegment):
    """Import foreign schema statement.

    https://www.postgresql.org/docs/15/sql-importforeignschema.html
    """

    type = "import_foreign_schema_statement"

    match_grammar: Matchable = Sequence(
        Ref("ImportForeignSchemaGrammar"),
        Ref("SchemaReferenceSegment"),
        Sequence(
            OneOf(Sequence("LIMIT", "TO"), "EXCEPT"),
            Bracketed(Delimited(Ref("NakedIdentifierFullSegment"))),
            optional=True,
        ),
        "FROM",
        "SERVER",
        Ref("ServerReferenceSegment"),
        "INTO",
        Ref("SchemaReferenceSegment"),
        Ref("OptionsGrammar", optional=True),
    )


class CreateForeignTableStatementSegment(BaseSegment):
    """Create foreign table statement.

    https://www.postgresql.org/docs/current/sql-createforeigntable.html
    """

    type = "create_foreign_table_statement"

    match_grammar: Matchable = OneOf(
        Sequence(
            Ref("CreateForeignTableGrammar"),
            Ref("IfNotExistsGrammar", optional=True),
            Ref("TableReferenceSegment"),
            Bracketed(
                Delimited(
                    OneOf(
                        Sequence(
                            Ref("ColumnReferenceSegment"),
                            Ref("DatatypeSegment"),
                            Ref("OptionsGrammar", optional=True),
                            Sequence(
                                "COLLATE",
                                Ref("CollationReferenceSegment"),
                                optional=True,
                            ),
                            AnyNumberOf(Ref("ForeignTableColumnConstraintSegment")),
                        ),
                        Ref("ForeignTableTableConstraintSegment"),
                    ),
                ),
                optional=True,
            ),
            Sequence(
                "INHERITS",
                Bracketed(Delimited(Ref("TableReferenceSegment"))),
                optional=True,
            ),
            Sequence(
                "SERVER",
                Ref("ServerReferenceSegment"),
            ),
            Ref("OptionsGrammar", optional=True),
        ),
        Sequence(
            Ref("CreateForeignTableGrammar"),
            Ref("IfNotExistsGrammar", optional=True),
            Ref("TableReferenceSegment"),
            Sequence(
                "PARTITION",
                "OF",
                Ref("TableReferenceSegment"),
                Bracketed(
                    Delimited(
                        OneOf(
                            Sequence(
                                Ref("ColumnReferenceSegment"),
                                Sequence("WITH", "OPTIONS", optional=True),
                                AnyNumberOf(Ref("ForeignTableColumnConstraintSegment")),
                            ),
                            Ref("ForeignTableTableConstraintSegment"),
                        )
                    ),
                    optional=True,
                ),
                OneOf(
                    Sequence("FOR", "VALUES", Ref("PartitionBoundSpecSegment")),
                    "DEFAULT",
                ),
            ),
            Sequence(
                "SERVER",
                Ref("ServerReferenceSegment"),
            ),
            Ref("OptionsGrammar", optional=True),
        ),
    )


class OverlapsClauseSegment(ansi.OverlapsClauseSegment):
    """An `OVERLAPS` clause.

    https://www.postgresql.org/docs/current/functions-datetime.html
    """

    match_grammar: Matchable = Sequence(
        OneOf(
            Sequence(
                Bracketed(
                    OneOf(
                        Ref("ColumnReferenceSegment"),
                        Ref("DateTimeLiteralGrammar"),
                        Ref("ShorthandCastSegment"),
                    ),
                    Ref("CommaSegment"),
                    OneOf(
                        Ref("ColumnReferenceSegment"),
                        Ref("DateTimeLiteralGrammar"),
                        Ref("ShorthandCastSegment"),
                    ),
                )
            ),
            Ref("ColumnReferenceSegment"),
        ),
        "OVERLAPS",
        OneOf(
            Sequence(
                Bracketed(
                    OneOf(
                        Ref("ColumnReferenceSegment"),
                        Ref("DateTimeLiteralGrammar"),
                        Ref("ShorthandCastSegment"),
                    ),
                    Ref("CommaSegment"),
                    OneOf(
                        Ref("ColumnReferenceSegment"),
                        Ref("DateTimeLiteralGrammar"),
                        Ref("ShorthandCastSegment"),
                    ),
                )
            ),
            Ref("ColumnReferenceSegment"),
        ),
    )


class ShowStatementSegment(BaseSegment):
    """A SHOW Statement.

    As per https://www.postgresql.org/docs/16/sql-show.html
    """

    type = "show_statement"

    match_grammar = Sequence(
        "SHOW",
        OneOf(
            "ALL",
            "IS_SUPERUSER",
            "LC_COLLATE",
            "LC_CTYPE",
            "SERVER_ENCODING",
            "SERVER_VERSION",
            Ref("ParameterNameSegment"),
        ),
    )


<<<<<<< HEAD
class DropForeignTableStatement(BaseSegment):
    """A `DROP FOREIGN TABLE` Statement.

    https://www.postgresql.org/docs/current/sql-dropforeigntable.html
    """

    type = "drop_foreign_table_statement"

    match_grammar = Sequence(
        "DROP",
        "FOREIGN",
        "TABLE",
        Ref("IfExistsGrammar", optional=True),
        Delimited(
            Ref("TableReferenceSegment"),
        ),
        Ref("CascadeRestrictGrammar", optional=True),
=======
class ColumnTypeReferenceSegment(BaseSegment):
    """A column type reference segment (e.g. `table_name.column_name%type`).

    https://www.postgresql.org/docs/current/sql-createfunction.html
    """

    type = "column_type_reference"

    match_grammar = Sequence(
        Ref("ColumnReferenceSegment"), Ref("ModuloSegment"), "TYPE"
>>>>>>> 1da78447
    )<|MERGE_RESOLUTION|>--- conflicted
+++ resolved
@@ -6399,7 +6399,6 @@
     )
 
 
-<<<<<<< HEAD
 class DropForeignTableStatement(BaseSegment):
     """A `DROP FOREIGN TABLE` Statement.
 
@@ -6417,7 +6416,8 @@
             Ref("TableReferenceSegment"),
         ),
         Ref("CascadeRestrictGrammar", optional=True),
-=======
+
+
 class ColumnTypeReferenceSegment(BaseSegment):
     """A column type reference segment (e.g. `table_name.column_name%type`).
 
@@ -6428,5 +6428,4 @@
 
     match_grammar = Sequence(
         Ref("ColumnReferenceSegment"), Ref("ModuloSegment"), "TYPE"
->>>>>>> 1da78447
     )