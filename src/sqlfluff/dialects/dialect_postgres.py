"""The PostgreSQL dialect."""

from sqlfluff.core.parser import (
    OneOf,
    AnyNumberOf,
    Ref,
    Sequence,
    Bracketed,
    OptionallyBracketed,
    Anything,
    BaseSegment,
    Delimited,
    RegexLexer,
    RegexParser,
    CodeSegment,
    NamedParser,
    SymbolSegment,
    StartsWith,
    CommentSegment,
    Dedent,
    SegmentGenerator,
)

from sqlfluff.core.dialects import load_raw_dialect
from sqlfluff.dialects.dialect_postgres_keywords import (
    postgres_keywords,
    get_keywords,
    postgres_postgis_datatype_keywords,
)

ansi_dialect = load_raw_dialect("ansi")

postgres_dialect = ansi_dialect.copy_as("postgres")

postgres_dialect.insert_lexer_matchers(
    # JSON Operators: https://www.postgresql.org/docs/9.5/functions-json.html
    [
        # Explanation for the regex
        # - (?s) Switch - .* includes newline characters
        # - U& - must start with U&
        # - (('')+?(?!')|('.*?(?<!')(?:'')*'(?!')))
        #    ('')+?                                 Any non-zero number of pairs of single quotes -
        #          (?!')                            that are not then followed by a single quote
        #               |                           OR
        #                ('.*?(?<!')(?:'')*'(?!'))
        #                 '.*?                      A single quote followed by anything (non-greedy)
        #                     (?<!')(?:'')*         Any even number of single quotes, including zero
        #                                  '(?!')   Followed by a single quote, which is not followed by a single quote
        # - (\s*UESCAPE\s*'[^0-9A-Fa-f'+\-\s)]')?
        #    \s*UESCAPE\s*                          Whitespace, followed by UESCAPE, followed by whitespace
        #                 '[^0-9A-Fa-f'+\-\s)]'     Any character that isn't A-F, a-f, 0-9, +-, or whitespace, in quotes
        #                                       ?   This last block is optional
        RegexLexer(
            "unicode_single_quote",
            r"(?s)U&(('')+?(?!')|('.*?(?<!')(?:'')*'(?!')))(\s*UESCAPE\s*'[^0-9A-Fa-f'+\-\s)]')?",
            CodeSegment,
        ),
        # This is similar to the Unicode regex, the key differences being:
        # - E - must start with E
        # - The final quote character must be preceded by:
        # (?<!\\)(?:\\\\)*(?<!')(?:'')     An even/zero number of \ followed by an even/zero number of '
        # OR
        # (?<!\\)(?:\\\\)*\\(?<!')(?:'')*' An odd number of \ followed by an odd number of '
        # There is no UESCAPE block
        RegexLexer(
            "escaped_single_quote",
            r"(?s)E(('')+?(?!')|'.*?((?<!\\)(?:\\\\)*(?<!')(?:'')*|(?<!\\)(?:\\\\)*\\(?<!')(?:'')*')'(?!'))",
            CodeSegment,
        ),
        # Double quote Unicode string cannot be empty, and have no single quote escapes
        RegexLexer(
            "unicode_double_quote",
            r'(?s)U&".+?"(\s*UESCAPE\s*\'[^0-9A-Fa-f\'+\-\s)]\')?',
            CodeSegment,
        ),
        RegexLexer(
            "json_operator",
            r"->>|#>>|->|#>|@>|<@|\?\||\?|\?&|#-",
            CodeSegment,
        ),
    ],
    before="not_equal",
)

postgres_dialect.insert_lexer_matchers(
    [
        # Explanation for the regex
        # \\([^(\\\r\n)])+((\\\\)|(?=\n)|(?=\r\n))?
        # \\                                        Starts with backslash
        #   ([^\\\r\n])+                            Anything that is not a newline or a backslash
        #                 (
        #                  (\\\\)                   Double backslash
        #                        |                  OR
        #                         (?=\n)            The next character is a newline
        #                               |           OR
        #                                (?=\r\n)   The next 2 characters are a carriage return and a newline
        #                                        )
        #                                         ? The previous clause is optional
        RegexLexer(
            # For now we'll just treat meta syntax like comments and so just ignore them.
            # In future we may want to enhance this to actually parse them to ensure they are
            # valid meta commands.
            "meta_command",
            r"\\([^\\\r\n])+((\\\\)|(?=\n)|(?=\r\n))?",
            CommentSegment,
        )
    ],
    before="code",  # Final thing to search for - as psql specific
)

postgres_dialect.patch_lexer_matchers(
    [
        # Patching comments to remove hash comments
        RegexLexer(
            "inline_comment",
            r"(--)[^\n]*",
            CommentSegment,
            segment_kwargs={"trim_start": ("--")},
        ),
        # In Postgres, the only escape character is ' for single quote strings
        RegexLexer(
            "single_quote", r"(?s)('')+?(?!')|('.*?(?<!')(?:'')*'(?!'))", CodeSegment
        ),
        # In Postgres, there is no escape character for double quote strings
        RegexLexer("double_quote", r'(?s)".+?"', CodeSegment),
        RegexLexer("code", r"[0-9a-zA-Z_]+[0-9a-zA-Z_$]*", CodeSegment),
    ]
)

postgres_dialect.sets("reserved_keywords").update(
    get_keywords(postgres_keywords, "reserved")
)
postgres_dialect.sets("unreserved_keywords").update(
    get_keywords(postgres_keywords, "non-reserved")
)
postgres_dialect.sets("reserved_keywords").difference_update(
    get_keywords(postgres_keywords, "not-keyword")
)

postgres_dialect.sets("unreserved_keywords").difference_update(
    get_keywords(postgres_keywords, "not-keyword")
)

# Add datetime units
postgres_dialect.sets("datetime_units").update(
    [
        "CENTURY",
        "DECADE",
        "DOW",
        "DOY",
        "EPOCH",
        "ISODOW",
        "ISOYEAR",
        "MICROSECONDS",
        "MILLENNIUM",
        "MILLISECONDS",
        "TIMEZONE",
        "TIMEZONE_HOUR",
        "TIMEZONE_MINUTE",
    ]
)

postgres_dialect.add(
    JsonOperatorSegment=NamedParser(
        "json_operator", SymbolSegment, name="json_operator", type="binary_operator"
    ),
    DollarQuotedLiteralSegment=NamedParser(
        "dollar_quote", CodeSegment, name="dollar_quoted_literal", type="literal"
    ),
    SimpleGeometryGrammar=AnyNumberOf(Ref("NumericLiteralSegment")),
)

postgres_dialect.replace(
    ComparisonOperatorGrammar=OneOf(
        Ref("EqualsSegment"),
        Ref("GreaterThanSegment"),
        Ref("LessThanSegment"),
        Ref("GreaterThanOrEqualToSegment"),
        Ref("LessThanOrEqualToSegment"),
        Ref("NotEqualToSegment_a"),
        Ref("NotEqualToSegment_b"),
        Ref("LikeOperatorSegment"),
        Sequence("IS", "DISTINCT", "FROM"),
        Sequence("IS", "NOT", "DISTINCT", "FROM"),
    ),
    NakedIdentifierSegment=SegmentGenerator(
        # Generate the anti template from the set of reserved keywords
        lambda dialect: RegexParser(
            # Can’t begin with $, must only contain digits, letters, underscore it $ but can’t be all digits.
            r"([A-Z_]+|[0-9]+[A-Z_$])[A-Z0-9_$]*",
            CodeSegment,
            name="naked_identifier",
            type="identifier",
            anti_template=r"^(" + r"|".join(dialect.sets("reserved_keywords")) + r")$",
        )
    ),
    ParameterNameSegment=RegexParser(
        r"[A-Z_][A-Z0-9_$]*", CodeSegment, name="parameter", type="parameter"
    ),
    FunctionNameIdentifierSegment=RegexParser(
        r"[A-Z_][A-Z0-9_$]*",
        CodeSegment,
        name="function_name_identifier",
        type="function_name_identifier",
    ),
    QuotedLiteralSegment=OneOf(
        NamedParser("single_quote", CodeSegment, name="quoted_literal", type="literal"),
        NamedParser(
            "unicode_single_quote", CodeSegment, name="quoted_literal", type="literal"
        ),
        NamedParser(
            "escaped_single_quote", CodeSegment, name="quoted_literal", type="literal"
        ),
    ),
    QuotedIdentifierSegment=OneOf(
        NamedParser(
            "double_quote", CodeSegment, name="quoted_identifier", type="identifier"
        ),
        NamedParser(
            "unicode_double_quote", CodeSegment, name="quoted_literal", type="literal"
        ),
    ),
    PostFunctionGrammar=OneOf(
        Ref("WithinGroupClauseSegment"),
        Ref("OverClauseSegment"),
        # Filter clause supported by both Postgres and SQLite
        Ref("FilterClauseGrammar"),
    ),
    BinaryOperatorGrammar=OneOf(
        Ref("ArithmeticBinaryOperatorGrammar"),
        Ref("StringBinaryOperatorGrammar"),
        Ref("BooleanBinaryOperatorGrammar"),
        Ref("ComparisonOperatorGrammar"),
        # Add JSON operators
        Ref("JsonOperatorSegment"),
    ),
    FunctionParameterGrammar=Sequence(
        OneOf("IN", "OUT", "INOUT", "VARIADIC", optional=True),
        OneOf(
            Ref("DatatypeSegment"),
            Sequence(Ref("ParameterNameSegment"), Ref("DatatypeSegment")),
        ),
        Sequence(
            OneOf("DEFAULT", Ref("EqualsSegment")), Ref("LiteralGrammar"), optional=True
        ),
    ),
    FrameClauseUnitGrammar=OneOf("RANGE", "ROWS", "GROUPS"),
    # In Postgres, column references may be followed by a time zone cast in all cases.
    # For more information, see https://www.postgresql.org/docs/11/functions-datetime.html
    ColumnReferenceSegment=Sequence(
        ansi_dialect.get_segment("ColumnReferenceSegment"),
        Ref("ArrayAccessorSegment", optional=True),
        Ref("TimeZoneGrammar", optional=True),
    ),
    # Postgres supports the non-standard ISNULL and NONNULL comparison operators. See
    # https://www.postgresql.org/docs/14/functions-comparison.html
    IsNullGrammar=Ref.keyword("ISNULL"),
    NotNullGrammar=Ref.keyword("NOTNULL"),
    JoinKeywords=Sequence("JOIN", Sequence("LATERAL", optional=True)),
    SelectClauseElementTerminatorGrammar=OneOf(
        "INTO",
        "FROM",
        "WHERE",
        Sequence("ORDER", "BY"),
        "LIMIT",
        Ref("CommaSegment"),
        Ref("SetOperatorSegment"),
    ),
    LiteralGrammar=OneOf(
        Ref("QuotedLiteralSegment"),
        Ref("NumericLiteralSegment"),
        Ref("BooleanLiteralGrammar"),
        Ref("QualifiedNumericLiteralSegment"),
        # NB: Null is included in the literals, because it is a keyword which
        # can otherwise be easily mistaken for an identifier.
        Ref("NullLiteralSegment"),
        Ref("DateTimeLiteralGrammar"),
        Ref("PsqlVariableGrammar"),
        Sequence(Ref("SimpleArrayTypeGrammar"), Ref("ArrayLiteralSegment")),
    ),
    SimpleArrayTypeGrammar=Ref.keyword("ARRAY"),
)


@postgres_dialect.segment()
class PsqlVariableGrammar(BaseSegment):
    """PSQl Variables :thing, :'thing', :"thing"."""

    type = "psql_variable"

    match_grammar = Sequence(
        OptionallyBracketed(
            Ref("ColonSegment"),
            OneOf(
                Ref("ParameterNameSegment"),
                Ref("QuotedLiteralSegment"),
                Ref("QuotedIdentifierSegment"),
            ),
        )
    )


@postgres_dialect.segment()
class TimeZoneGrammar(BaseSegment):
    """Literal Date Time with optional casting to Time Zone."""

    type = "time_zone_grammar"
    match_grammar = AnyNumberOf(
        Sequence("AT", "TIME", "ZONE", Ref("QuotedLiteralSegment")),
    )


@postgres_dialect.segment(replace=True)
class ArrayAccessorSegment(BaseSegment):
    """Overwrites Array Accessor in ANSI to allow n many consecutive brackets."""

    type = "array_accessor"

    match_grammar = Sequence(
        AnyNumberOf(
            Bracketed(
                Sequence(
                    OneOf(
                        Ref("QualifiedNumericLiteralSegment"),
                        Ref("NumericLiteralSegment"),
                    ),
                    Sequence(
                        Ref("SliceSegment"),
                        OneOf(
                            Ref("QualifiedNumericLiteralSegment"),
                            Ref("NumericLiteralSegment"),
                        ),
                        optional=True,
                    ),
                    optional=True,
                ),
                bracket_type="square",
            )
        )
    )


@postgres_dialect.segment()
class SimpleArrayContentsGrammar(BaseSegment):
    """This Grammar is Literals in Square Brackets, comma delimited."""

    type = "simple_array_contents_grammar"

    match_grammar = Bracketed(Delimited(Ref("LiteralGrammar")), bracket_type="square")


@postgres_dialect.segment(replace=True)
class ArrayLiteralSegment(BaseSegment):
    """Overwrites ANSI to allow for nested Arrays."""

    type = "array_contents_grammar"

    match_grammar = Sequence(
        OneOf(
            Ref("SimpleArrayContentsGrammar"),
            Bracketed(Delimited(Ref("ArrayLiteralSegment")), bracket_type="square"),
        )
    )


@postgres_dialect.segment()
class DateTimeTypeIdentifier(BaseSegment):
    """Date Time Type."""

    type = "datetime_type_identifier"
    match_grammar = OneOf(
        "DATE",
        Sequence(
            OneOf("TIME", "TIMESTAMP"),
            Bracketed(Ref("NumericLiteralSegment"), optional=True),
            Sequence(OneOf("WITH", "WITHOUT"), "TIME", "ZONE", optional=True),
        ),
        Sequence("TIMESTAMPTZ", Bracketed(Ref("NumericLiteralSegment"), optional=True)),
        "INTERVAL",
    )


@postgres_dialect.segment(replace=True)
class DateTimeLiteralGrammar(BaseSegment):
    """Literal Date Time with optional casting to Time Zone."""

    type = "datetime_literal"
    match_grammar = Sequence(
        Ref("DateTimeTypeIdentifier"),
        Ref("QuotedLiteralSegment"),
        Ref("TimeZoneGrammar", optional=True),
    )


@postgres_dialect.segment(replace=True)
class DatatypeSegment(BaseSegment):
    """A data type segment.

    Supports timestamp with(out) time zone. Doesn't currently support intervals.
    """

    type = "data_type"
    match_grammar = OneOf(
        Ref("WellKnownTextGeometrySegment"),
        Sequence(
            Ref("DateTimeTypeIdentifier"),
            Ref("TimeZoneGrammar", optional=True),
        ),
        Sequence(
            OneOf(
                Sequence("DOUBLE", "PRECISION"),
                Sequence(
                    OneOf("CHARACTER", "BINARY"),
                    OneOf("VARYING", Sequence("LARGE", "OBJECT")),
                ),
                Sequence(
                    # Some dialects allow optional qualification of data types with schemas
                    Sequence(
                        Ref("SingleIdentifierGrammar"),
                        Ref("DotSegment"),
                        allow_gaps=False,
                        optional=True,
                    ),
                    Ref("DatatypeIdentifierSegment"),
                    OneOf(
                        Ref("ArrayAccessorSegment"),
                        Sequence(
                            Ref("SimpleArrayTypeGrammar"), Ref("ArrayLiteralSegment")
                        ),
                        optional=True,
                    ),
                    allow_gaps=False,
                ),
            ),
            Bracketed(
                OneOf(
                    Delimited(Ref("ExpressionSegment")),
                    # The brackets might be empty for some cases...
                    optional=True,
                ),
                # There may be no brackets for some data types
                optional=True,
            ),
            Ref("CharCharacterSetSegment", optional=True),
        ),
    )


@postgres_dialect.segment(replace=True)
class CreateFunctionStatementSegment(BaseSegment):
    """A `CREATE FUNCTION` statement.

    This version in the ANSI dialect should be a "common subset" of the
    structure of the code for those dialects.
    postgres: https://www.postgresql.org/docs/13/sql-createfunction.html
    """

    type = "create_function_statement"

    match_grammar = Sequence(
        "CREATE",
        Sequence("OR", "REPLACE", optional=True),
        Ref("TemporaryGrammar", optional=True),
        "FUNCTION",
        Anything(),
    )

    parse_grammar = Sequence(
        "CREATE",
        Sequence("OR", "REPLACE", optional=True),
        Ref("TemporaryGrammar", optional=True),
        "FUNCTION",
        Sequence("IF", "NOT", "EXISTS", optional=True),
        Ref("FunctionNameSegment"),
        Ref("FunctionParameterListGrammar"),
        Sequence(  # Optional function return type
            "RETURNS",
            OneOf(
                Sequence(
                    "TABLE",
                    Bracketed(
                        Delimited(
                            OneOf(
                                Ref("DatatypeSegment"),
                                Sequence(
                                    Ref("ParameterNameSegment"), Ref("DatatypeSegment")
                                ),
                            ),
                            delimiter=Ref("CommaSegment"),
                        )
                    ),
                    optional=True,
                ),
                Sequence(
                    "SETOF",
                    Ref("DatatypeSegment"),
                ),
                Ref("DatatypeSegment"),
            ),
            optional=True,
        ),
        Ref("FunctionDefinitionGrammar"),
    )


@postgres_dialect.segment()
class DropFunctionStatementSegment(BaseSegment):
    """A `DROP FUNCTION` statement.

    As per the specification: https://www.postgresql.org/docs/14/sql-dropfunction.html
    """

    type = "drop_function_statement"

    match_grammar = Sequence(
        "DROP",
        "FUNCTION",
        Ref("IfExistsGrammar", optional=True),
        Delimited(
            Sequence(
                Ref("FunctionNameSegment"),
                Ref("FunctionParameterListGrammar", optional=True),
            )
        ),
        OneOf("CASCADE", "RESTRICT", optional=True),
    )


@postgres_dialect.segment()
class AlterFunctionStatementSegment(BaseSegment):
    """A `ALTER FUNCTION` statement.

    As per the specification: https://www.postgresql.org/docs/14/sql-alterfunction.html
    """

    type = "alter_function_statement"

    match_grammar = StartsWith(Sequence("ALTER", "FUNCTION"))

    parse_grammar = Sequence(
        "ALTER",
        "FUNCTION",
        Delimited(
            Sequence(
                Ref("FunctionNameSegment"),
                Ref("FunctionParameterListGrammar", optional=True),
            )
        ),
        OneOf(
            Ref("AlterFunctionActionSegment", optional=True),
            Sequence("RENAME", "TO", Ref("FunctionNameSegment")),
            Sequence("SET", "SCHEMA", Ref("SchemaReferenceSegment")),
            Sequence(
                "OWNER",
                "TO",
                OneOf(
                    OneOf(Ref("ParameterNameSegment"), Ref("QuotedIdentifierSegment")),
                    "CURRENT_ROLE",
                    "CURRENT_USER",
                    "SESSION_USER",
                ),
            ),
            Sequence(
                Ref.keyword("NO", optional=True),
                "DEPENDS",
                "ON",
                "EXTENSION",
            ),
        ),
    )


@postgres_dialect.segment()
class AlterFunctionActionSegment(BaseSegment):
    """Alter Function Action Segment.

    Matches the definition of action in https://www.postgresql.org/docs/14/sql-alterfunction.html
    """

    type = "alter_function_action_segment"

    match_grammar = Sequence(
        OneOf(
            OneOf(
                Sequence("CALLED", "ON", "NULL", "INPUT"),
                Sequence("RETURNS", "NULL", "ON", "NULL", "INPUT"),
                "STRICT",
            ),
            OneOf("IMMUTABLE", "STABLE", "VOLATILE"),
            Sequence(Ref.keyword("NOT", optional=True), "LEAKPROOF"),
            Sequence(
                Ref.keyword("EXTERNAL", optional=True),
                "SECURITY",
                OneOf("DEFINER", "INVOKER"),
            ),
            Sequence("PARALLEL", OneOf("UNSAFE", "RESTRICTED", "SAFE")),
            Sequence("COST", Ref("NumericLiteralSegment")),
            Sequence("ROWS", Ref("NumericLiteralSegment")),
            Sequence("SUPPORT", Ref("ParameterNameSegment")),
            Sequence(
                "SET",
                Ref("ParameterNameSegment"),
                OneOf(
                    Sequence(
                        OneOf("TO", Ref("EqualsSegment")),
                        OneOf(
                            Ref("LiteralGrammar"),
                            Ref("NakedIdentifierSegment"),
                            "DEFAULT",
                        ),
                    ),
                    Sequence("FROM", "CURRENT"),
                ),
            ),
            Sequence("RESET", OneOf("ALL", Ref("ParameterNameSegment"))),
        ),
        Ref.keyword("RESTRICT", optional=True),
    )


@postgres_dialect.segment()
class WellKnownTextGeometrySegment(BaseSegment):
    """A Data Type Segment to identify Well Known Text Geometric Data Types.

    As specified in https://postgis.net/stuff/postgis-3.1.pdf

    This approach is to maximise 'accepted code' for the parser, rather than be overly restrictive.
    """

    type = "wkt_geometry_type"

    _geometry_type_keywords = [x[0] for x in postgres_postgis_datatype_keywords]

    match_grammar = OneOf(
        Sequence(
            OneOf(*_geometry_type_keywords),
            Bracketed(
                Delimited(
                    OptionallyBracketed(Delimited(Ref("SimpleGeometryGrammar"))),
                    # 2D Arrays of coordinates - to specify surfaces
                    Bracketed(
                        Delimited(Bracketed(Delimited(Ref("SimpleGeometryGrammar"))))
                    ),
                    Ref("WellKnownTextGeometrySegment"),
                )
            ),
        ),
        Sequence(
            OneOf("GEOMETRY", "GEOGRAPHY"),
            Bracketed(
                Sequence(
                    OneOf(*_geometry_type_keywords, "GEOMETRY", "GEOGRAPHY"),
                    Ref("CommaSegment"),
                    Ref("NumericLiteralSegment"),
                )
            ),
        ),
    )


@postgres_dialect.segment(replace=True)
class FunctionDefinitionGrammar(BaseSegment):
    """This is the body of a `CREATE FUNCTION AS` statement.

    Options supported as defined in https://www.postgresql.org/docs/13/sql-createfunction.html
    """

    match_grammar = Sequence(
        AnyNumberOf(
            Sequence("LANGUAGE", Ref("ParameterNameSegment")),
            Sequence("TRANSFORM", "FOR", "TYPE", Ref("ParameterNameSegment")),
            Ref.keyword("WINDOW"),
            OneOf("IMMUTABLE", "STABLE", "VOLATILE"),
            Sequence(Ref.keyword("NOT", optional=True), "LEAKPROOF"),
            OneOf(
                Sequence("CALLED", "ON", "NULL", "INPUT"),
                Sequence("RETURNS", "NULL", "ON", "NULL", "INPUT"),
                "STRICT",
            ),
            Sequence(
                Ref.keyword("EXTERNAL", optional=True),
                "SECURITY",
                OneOf("INVOKER", "DEFINER"),
            ),
            Sequence("PARALLEL", OneOf("UNSAFE", "RESTRICTED", "SAFE")),
            Sequence("COST", Ref("NumericLiteralSegment")),
            Sequence("ROWS", Ref("NumericLiteralSegment")),
            Sequence("SUPPORT", Ref("ParameterNameSegment")),
            Sequence(
                "SET",
                Ref("ParameterNameSegment"),
                OneOf(
                    Sequence(
                        OneOf("TO", Ref("EqualsSegment")),
                        Delimited(
                            OneOf(
                                Ref("ParameterNameSegment"),
                                Ref("LiteralGrammar"),
                            ),
                            delimiter=Ref("CommaSegment"),
                        ),
                    ),
                    Sequence("FROM", "CURRENT"),
                ),
            ),
            Sequence(
                "AS",
                OneOf(
                    Ref("QuotedLiteralSegment"),
                    Ref("DollarQuotedLiteralSegment"),
                    Sequence(
                        Ref("QuotedLiteralSegment"),
                        Ref("CommaSegment"),
                        Ref("QuotedLiteralSegment"),
                    ),
                ),
            ),
        ),
        Sequence(
            "WITH",
            Bracketed(
                Delimited(Ref("ParameterNameSegment"), delimiter=Ref("CommaSegment"))
            ),
            optional=True,
        ),
    )


@postgres_dialect.segment()
class IntoClauseSegment(BaseSegment):
    """Into Clause Segment.

    As specified in https://www.postgresql.org/docs/14/sql-selectinto.html
    """

    type = "into_clause"

    match_grammar = Sequence(
        "INTO",
        OneOf("TEMPORARY", "TEMP", "UNLOGGED", optional=True),
        Ref.keyword("TABLE", optional=True),
        Ref("TableReferenceSegment"),
    )


@postgres_dialect.segment(replace=True)
class UnorderedSelectStatementSegment(BaseSegment):
    """Overrides ANSI Statement, to allow for SELECT INTO statements."""

    type = "select_statement"

    match_grammar = ansi_dialect.get_segment(
        "UnorderedSelectStatementSegment"
    ).match_grammar.copy()

    parse_grammar = Sequence(
        Ref("SelectClauseSegment"),
        # Dedent for the indent in the select clause.
        # It's here so that it can come AFTER any whitespace.
        Dedent,
        Ref("IntoClauseSegment", optional=True),
        Ref("FromClauseSegment", optional=True),
        Ref("WhereClauseSegment", optional=True),
        Ref("GroupByClauseSegment", optional=True),
        Ref("HavingClauseSegment", optional=True),
        Ref("OverlapsClauseSegment", optional=True),
    )


@postgres_dialect.segment(replace=True)
class SelectStatementSegment(BaseSegment):
    """Overrides ANSI as the parse grammar copy needs to be reapplied."""

    type = "select_statement"

    match_grammar = ansi_dialect.get_segment(
        "SelectStatementSegment"
    ).match_grammar.copy()

    parse_grammar = postgres_dialect.get_segment(
        "UnorderedSelectStatementSegment"
    ).parse_grammar.copy(
        insert=[
            Ref("OrderByClauseSegment", optional=True),
            Ref("LimitClauseSegment", optional=True),
            Ref("NamedWindowSegment", optional=True),
        ]
    )


@postgres_dialect.segment(replace=True)
class SelectClauseSegment(BaseSegment):
    """Overrides ANSI to allow INTO as a terminator."""

    type = "select_clause"
    match_grammar = StartsWith(
        Sequence("SELECT", Ref("WildcardExpressionSegment", optional=True)),
        terminator=OneOf(
            "INTO",
            "FROM",
            "WHERE",
            Sequence("ORDER", "BY"),
            "LIMIT",
            "OVERLAPS",
            Ref("SetOperatorSegment"),
        ),
        enforce_whitespace_preceding_terminator=True,
    )

    parse_grammar = Ref("SelectClauseSegmentGrammar")


@postgres_dialect.segment(replace=True)
class SelectClauseModifierSegment(BaseSegment):
    """Things that come after SELECT but before the columns."""

    type = "select_clause_modifier"
    match_grammar = OneOf(
        Sequence("DISTINCT", Sequence("ON", Bracketed(Anything()), optional=True)),
        "ALL",
    )

    parse_grammar = OneOf(
        Sequence(
            "DISTINCT",
            Sequence(
                "ON",
                Bracketed(
                    Delimited(Ref("ExpressionSegment"), delimiter=Ref("CommaSegment"))
                ),
                optional=True,
            ),
        ),
        "ALL",
    )


@postgres_dialect.segment()
class WithinGroupClauseSegment(BaseSegment):
    """An WITHIN GROUP clause for window functions.

    https://www.postgresql.org/docs/current/functions-aggregate.html.
    """

    type = "withingroup_clause"
    match_grammar = Sequence(
        "WITHIN",
        "GROUP",
        Bracketed(Anything(optional=True)),
    )

    parse_grammar = Sequence(
        "WITHIN",
        "GROUP",
        Bracketed(Ref("OrderByClauseSegment", optional=True)),
    )


@postgres_dialect.segment(replace=True)
class CreateRoleStatementSegment(BaseSegment):
    """A `CREATE ROLE` statement.

    As per:
    https://www.postgresql.org/docs/current/sql-createrole.html
    """

    type = "create_role_statement"
    match_grammar = ansi_dialect.get_segment(
        "CreateRoleStatementSegment"
    ).match_grammar.copy(
        insert=[
            Sequence(
                Ref.keyword("WITH", optional=True),
                # Very permissive for now. Anything can go here.
                Anything(),
            )
        ],
    )


@postgres_dialect.segment(replace=True)
class ExplainStatementSegment(ansi_dialect.get_segment("ExplainStatementSegment")):  # type: ignore
    """An `Explain` statement.

    EXPLAIN [ ( option [, ...] ) ] statement
    EXPLAIN [ ANALYZE ] [ VERBOSE ] statement

    https://www.postgresql.org/docs/9.1/sql-explain.html
    """

    parse_grammar = Sequence(
        "EXPLAIN",
        OneOf(
            Sequence(
                Ref.keyword("ANALYZE", optional=True),
                Ref.keyword("VERBOSE", optional=True),
            ),
            Bracketed(
                Delimited(Ref("ExplainOptionSegment"), delimiter=Ref("CommaSegment"))
            ),
            optional=True,
        ),
        ansi_dialect.get_segment("ExplainStatementSegment").explainable_stmt,
    )


@postgres_dialect.segment()
class ExplainOptionSegment(BaseSegment):
    """An `Explain` statement option.

    ANALYZE [ boolean ]
    VERBOSE [ boolean ]
    COSTS [ boolean ]
    BUFFERS [ boolean ]
    FORMAT { TEXT | XML | JSON | YAML }

    https://www.postgresql.org/docs/9.1/sql-explain.html
    """

    type = "explain_option"

    flag_segment = Sequence(
        OneOf("ANALYZE", "VERBOSE", "COSTS", "BUFFERS"),
        OneOf(Ref("TrueSegment"), Ref("FalseSegment"), optional=True),
    )

    match_grammar = OneOf(
        flag_segment,
        Sequence(
            "FORMAT",
            OneOf("TEXT", "XML", "JSON", "YAML"),
        ),
    )


@postgres_dialect.segment(replace=True)
class CreateTableStatementSegment(BaseSegment):
    """A `CREATE TABLE` statement.

    As specified in https://www.postgresql.org/docs/13/sql-createtable.html
    """

    type = "create_table_statement"

    match_grammar = Sequence(
        "CREATE",
        OneOf(
            Sequence(
                OneOf("GLOBAL", "LOCAL", optional=True),
                Ref("TemporaryGrammar", optional=True),
            ),
            "UNLOGGED",
            optional=True,
        ),
        "TABLE",
        Ref("IfNotExistsGrammar", optional=True),
        Ref("TableReferenceSegment"),
        OneOf(
            # Columns and comment syntax:
            Sequence(
                Bracketed(
                    Delimited(
                        OneOf(
                            Sequence(
                                Ref("ColumnReferenceSegment"),
                                Ref("DatatypeSegment"),
                                Sequence(
                                    "COLLATE",
                                    Ref("QuotedLiteralSegment"),
                                    optional=True,
                                ),
                                AnyNumberOf(
                                    Ref("ColumnConstraintSegment", optional=True)
                                ),
                            ),
                            Ref("TableConstraintSegment"),
                            Sequence(
                                "LIKE",
                                Ref("TableReferenceSegment"),
                                AnyNumberOf(Ref("LikeOptionSegment"), optional=True),
                            ),
                        ),
                    )
                ),
                Sequence(
                    "INHERITS",
                    Bracketed(
                        Delimited(
                            Ref("TableReferenceSegment"), delimiter=Ref("CommaSegment")
                        )
                    ),
                    optional=True,
                ),
            ),
            # Create OF syntax:
            Sequence(
                "OF",
                Ref("ParameterNameSegment"),
                Bracketed(
                    Delimited(
                        Sequence(
                            Ref("ColumnReferenceSegment"),
                            Sequence("WITH", "OPTIONS", optional=True),
                            AnyNumberOf(Ref("ColumnConstraintSegment")),
                        ),
                        Ref("TableConstraintSegment"),
                        delimiter=Ref("CommaSegment"),
                    ),
                    optional=True,
                ),
            ),
            # Create PARTITION OF syntax
            Sequence(
                "PARTITION",
                "OF",
                Ref("TableReferenceSegment"),
                Bracketed(
                    Delimited(
                        Sequence(
                            Ref("ColumnReferenceSegment"),
                            Sequence("WITH", "OPTIONS", optional=True),
                            AnyNumberOf(Ref("ColumnConstraintSegment")),
                        ),
                        Ref("TableConstraintSegment"),
                        delimiter=Ref("CommaSegment"),
                    ),
                    optional=True,
                ),
                OneOf(
                    Sequence("FOR", "VALUES", Ref("PartitionBoundSpecSegment")),
                    "DEFAULT",
                ),
            ),
        ),
        AnyNumberOf(
            Sequence(
                "PARTITION",
                "BY",
                OneOf("RANGE", "LIST", "HASH"),
                Bracketed(
                    AnyNumberOf(
                        Delimited(
                            Sequence(
                                OneOf(
                                    Ref("ColumnReferenceSegment"),
                                    Ref("FunctionSegment"),
                                ),
                                AnyNumberOf(
                                    Sequence(
                                        "COLLATE",
                                        Ref("QuotedLiteralSegment"),
                                        optional=True,
                                    ),
                                    Ref("ParameterNameSegment", optional=True),
                                ),
                            ),
                            delimiter=Ref("CommaSegment"),
                        )
                    )
                ),
            ),
            Sequence("USING", Ref("ParameterNameSegment")),
            OneOf(
                Sequence(
                    "WITH",
                    Bracketed(
                        AnyNumberOf(
                            Sequence(
                                Ref("ParameterNameSegment"),
                                Sequence(
                                    Ref("EqualsSegment"),
                                    Ref("LiteralGrammar"),
                                    optional=True,
                                ),
                            )
                        )
                    ),
                ),
                Sequence("WITHOUT", "OIDS"),
            ),
            Sequence(
                "ON",
                "COMMIT",
                OneOf(Sequence("PRESERVE", "ROWS"), Sequence("DELETE", "ROWS"), "DROP"),
            ),
            Sequence("TABLESPACE", Ref("TableReferenceSegment")),
        ),
    )


@postgres_dialect.segment()
class CreateTableAsStatementSegment(BaseSegment):
    """A `CREATE TABLE AS` statement.

    As specified in https://www.postgresql.org/docs/13/sql-createtableas.html
    """

    type = "create_table_as_statement"

    match_grammar = Sequence(
        "CREATE",
        OneOf(
            Sequence(
                OneOf("GLOBAL", "LOCAL", optional=True),
                Ref("TemporaryGrammar"),
            ),
            "UNLOGGED",
            optional=True,
        ),
        "TABLE",
        Ref("IfNotExistsGrammar", optional=True),
        Ref("TableReferenceSegment"),
        AnyNumberOf(
            Sequence(
                Bracketed(
                    Delimited(Ref("ColumnReferenceSegment")),
                ),
                optional=True,
            ),
            Sequence("USING", Ref("ParameterNameSegment"), optional=True),
            OneOf(
                Sequence(
                    "WITH",
                    Bracketed(
                        AnyNumberOf(
                            Sequence(
                                Ref("ParameterNameSegment"),
                                Sequence(
                                    Ref("EqualsSegment"),
                                    Ref("LiteralGrammar"),
                                    optional=True,
                                ),
                            )
                        )
                    ),
                ),
                Sequence("WITHOUT", "OIDS"),
                optional=True,
            ),
            Sequence(
                "ON",
                "COMMIT",
                OneOf(Sequence("PRESERVE", "ROWS"), Sequence("DELETE", "ROWS"), "DROP"),
                optional=True,
            ),
            Sequence("TABLESPACE", Ref("ParameterNameSegment"), optional=True),
        ),
        "AS",
        OneOf(
            OptionallyBracketed(Ref("SelectableGrammar")),
            OptionallyBracketed(Sequence("TABLE", Ref("TableReferenceSegment"))),
            Ref("ValuesClauseSegment"),
            OptionallyBracketed(Sequence("EXECUTE", Ref("FunctionSegment"))),
        ),
        Ref("WithDataClauseSegment", optional=True),
    )


@postgres_dialect.segment(replace=True)
class AlterTableStatementSegment(BaseSegment):
    """An `ALTER TABLE` statement.

    Matches the definition in https://www.postgresql.org/docs/13/sql-altertable.html
    """

    type = "alter_table_statement"

    match_grammar = Sequence(
        "ALTER",
        "TABLE",
        OneOf(
            Sequence(
                Sequence("IF", "EXISTS", optional=True),
                Ref.keyword("ONLY", optional=True),
                Ref("TableReferenceSegment"),
                Ref("StarSegment", optional=True),
                OneOf(
                    Delimited(
                        Ref("AlterTableActionSegment"), delimiter=Ref("CommaSegment")
                    ),
                    Sequence(
                        "RENAME",
                        Ref.keyword("COLUMN", optional=True),
                        Ref("ColumnReferenceSegment"),
                        "TO",
                        Ref("ColumnReferenceSegment"),
                    ),
                    Sequence(
                        "RENAME",
                        "CONSTRAINT",
                        Ref("ParameterNameSegment"),
                        "TO",
                        Ref("ParameterNameSegment"),
                    ),
                ),
            ),
            Sequence(
                Sequence("IF", "EXISTS", optional=True),
                Ref("TableReferenceSegment"),
                OneOf(
                    Sequence("RENAME", "TO", Ref("TableReferenceSegment")),
                    Sequence("SET", "SCHEMA", Ref("SchemaReferenceSegment")),
                    Sequence(
                        "ATTACH",
                        "PARTITION",
                        Ref("ParameterNameSegment"),
                        OneOf(
                            Sequence("FOR", "VALUES", Ref("PartitionBoundSpecSegment")),
                            "DEFAULT",
                        ),
                    ),
                    Sequence(
                        "DETACH",
                        "PARTITION",
                        Ref("ParameterNameSegment"),
                        Ref.keyword("CONCURRENTLY", optional=True),
                        Ref.keyword("FINALIZE", optional=True),
                    ),
                ),
            ),
            Sequence(
                "ALL",
                "IN",
                "TABLESPACE",
                Ref("ParameterNameSegment"),
                Sequence(
                    "OWNED",
                    "BY",
                    Delimited(
                        Ref("ObjectReferenceSegment"), delimiter=Ref("CommaSegment")
                    ),
                    optional=True,
                ),
                "SET",
                "TABLESPACE",
                Ref("ParameterNameSegment"),
                Ref.keyword("NOWAIT", optional=True),
            ),
        ),
    )


@postgres_dialect.segment()
class AlterTableActionSegment(BaseSegment):
    """Alter Table Action Segment.

    Matches the definition of action in https://www.postgresql.org/docs/13/sql-altertable.html
    """

    type = "alter_table_action_segment"

    match_grammar = OneOf(
        Sequence(
            "ADD",
            Ref.keyword("COLUMN", optional=True),
            Sequence("IF", "NOT", "EXISTS", optional=True),
            Ref("ColumnReferenceSegment"),
            Ref("DatatypeSegment"),
            Sequence("COLLATE", Ref("QuotedLiteralSegment"), optional=True),
            AnyNumberOf(Ref("ColumnConstraintSegment")),
        ),
        Sequence(
            "DROP",
            Ref.keyword("COLUMN", optional=True),
            Sequence("IF", "EXISTS", optional=True),
            Ref("ColumnReferenceSegment"),
            OneOf("RESTRICT", "CASCADE", optional=True),
        ),
        Sequence(
            "ALTER",
            Ref.keyword("COLUMN", optional=True),
            Ref("ColumnReferenceSegment"),
            OneOf(
                Sequence(
                    Sequence("SET", "DATA", optional=True),
                    "TYPE",
                    Ref("DatatypeSegment"),
                    Sequence("COLLATE", Ref("QuotedLiteralSegment"), optional=True),
                    Sequence("USING", OneOf(Ref("ExpressionSegment")), optional=True),
                ),
                Sequence(
                    "SET",
                    "DEFAULT",
                    OneOf(
                        OneOf(
                            Ref("LiteralGrammar"),
                            Ref("FunctionSegment"),
                            Ref("BareFunctionSegment"),
                            Ref("ExpressionSegment"),
                        )
                    ),
                ),
                Sequence("DROP", "DEFAULT"),
                Sequence(OneOf("SET", "DROP", optional=True), "NOT", "NULL"),
                Sequence("DROP", "EXPRESSION", Sequence("IF", "EXISTS", optional=True)),
                Sequence(
                    "ADD",
                    "GENERATED",
                    OneOf("ALWAYS", Sequence("BY", "DEFAULT")),
                    "AS",
                    "IDENTITY",
                    Bracketed(
                        AnyNumberOf(Ref("AlterSequenceOptionsSegment")), optional=True
                    ),
                ),
                Sequence(
                    OneOf(
                        Sequence(
                            "SET",
                            "GENERATED",
                            OneOf("ALWAYS", Sequence("BY", "DEFAULT")),
                        ),
                        Sequence("SET", Ref("AlterSequenceOptionsSegment")),
                        Sequence(
                            "RESTART", Sequence("WITH", Ref("NumericLiteralSegment"))
                        ),
                    )
                ),
                Sequence("DROP", "IDENTITY", Sequence("IF", "EXISTS", optional=True)),
                Sequence("SET", "STATISTICS", Ref("NumericLiteralSegment")),
                Sequence(
                    "SET",
                    Bracketed(
                        Delimited(
                            Sequence(
                                Ref("ParameterNameSegment"),
                                Ref("EqualsSegment"),
                                Ref("LiteralGrammar"),
                            ),
                            delimiter=Ref("CommaSegment"),
                        )
                    ),
                ),
                Sequence(
                    "RESET",
                    Bracketed(
                        Delimited(
                            Ref("ParameterNameSegment"), delimiter=Ref("CommaSegment")
                        )
                    ),
                ),
                Sequence(
                    "SET", "STORAGE", OneOf("PLAIN", "EXTERNAL", "EXTENDED", "MAIN")
                ),
            ),
        ),
        Sequence(
            "ADD",
            Ref("TableConstraintSegment"),
            Sequence("NOT", "VALID", optional=True),
        ),
        Sequence("ADD", Ref("TableConstraintUsingIndexSegment")),
        Sequence(
            "ALTER",
            "CONSTRAINT",
            Ref("ParameterNameSegment"),
            OneOf("DEFERRABLE", Sequence("NOT", "DEFERRABLE"), optional=True),
            OneOf(
                Sequence("INITIALLY", "DEFERRED"),
                Sequence("INITIALLY", "IMMEDIATE"),
                optional=True,
            ),
        ),
        Sequence("VALIDATE", "CONSTRAINT", Ref("ParameterNameSegment")),
        Sequence(
            "DROP",
            "CONSTRAINT",
            Sequence("IF", "EXISTS", optional=True),
            Ref("ParameterNameSegment"),
            OneOf("RESTRICT", "CASCADE", optional=True),
        ),
        Sequence(
            OneOf("ENABLE", "DISABLE"),
            "TRIGGER",
            OneOf(Ref("ParameterNameSegment"), "ALL", "USER"),
        ),
        Sequence(
            "ENABLE", OneOf("REPLICA", "ALWAYS"), "TRIGGER", Ref("ParameterNameSegment")
        ),
        Sequence(
            OneOf(
                "ENABLE",
                "DISABLE",
                Sequence("ENABLE", "REPLICA"),
                Sequence("ENABLE", "RULE"),
            ),
            "RULE",
            Ref("ParameterNameSegment"),
        ),
        Sequence(
            OneOf("DISABLE", "ENABLE", "FORCE", Sequence("NO", "FORCE")),
            "ROW",
            "LEVEL",
            "SECURITY",
        ),
        Sequence("CLUSTER", "ON", Ref("ParameterNameSegment")),
        Sequence("SET", "WITHOUT", OneOf("CLUSTER", "OIDS")),
        Sequence("SET", "TABLESPACE", Ref("ParameterNameSegment")),
        Sequence("SET", OneOf("LOGGED", "UNLOGGED")),
        Sequence(
            "SET",
            Bracketed(
                Delimited(
                    Sequence(
                        Ref("ParameterNameSegment"),
                        Ref("EqualsSegment"),
                        Ref("LiteralGrammar"),
                    ),
                    delimiter=Ref("CommaSegment"),
                )
            ),
        ),
        Sequence(
            "RESET",
            Bracketed(
                Delimited(Ref("ParameterNameSegment"), delimiter=Ref("CommaSegment"))
            ),
        ),
        Sequence(
            Ref.keyword("NO", optional=True), "INHERIT", Ref("TableReferenceSegment")
        ),
        Sequence("OF", Ref("ParameterNameSegment")),
        Sequence("NOT", "OF"),
        Sequence(
            "OWNER",
            "TO",
            OneOf(
                OneOf(Ref("ParameterNameSegment"), Ref("QuotedIdentifierSegment")),
                "CURRENT_ROLE",
                "CURRENT_USER",
                "SESSION_USER",
            ),
        ),
        Sequence(
            "REPLICA",
            "IDENTITY",
            OneOf(
                "DEFAULT",
                Sequence("USING", "INDEX", Ref("ParameterNameSegment")),
                "FULL",
                "NOTHING",
            ),
        ),
    )


@postgres_dialect.segment()
class CreateMaterializedViewStatementSegment(BaseSegment):
    """A `CREATE MATERIALIZED VIEW` statement.

    As specified in https://www.postgresql.org/docs/14/sql-creatematerializedview.html
    """

    type = "create_materialized_view_statement"

    match_grammar = StartsWith(Sequence("CREATE", "MATERIALIZED", "VIEW"))

    parse_grammar = Sequence(
        "CREATE",
        "MATERIALIZED",
        "VIEW",
        Ref("IfNotExistsGrammar", optional=True),
        Ref("TableReferenceSegment"),
        Ref("BracketedColumnReferenceListGrammar", optional=True),
        AnyNumberOf(
            Sequence("USING", Ref("ParameterNameSegment"), optional=True),
            Sequence("TABLESPACE", Ref("ParameterNameSegment"), optional=True),
            Sequence(
                "WITH",
                Bracketed(
                    Delimited(
                        Sequence(
                            Ref("ParameterNameSegment"),
                            Sequence(
                                Ref("EqualsSegment"),
                                Ref("LiteralGrammar"),
                                optional=True,
                            ),
                        ),
                    )
                ),
            ),
        ),
        "AS",
        OneOf(
            OptionallyBracketed(Ref("SelectableGrammar")),
            OptionallyBracketed(Sequence("TABLE", Ref("TableReferenceSegment"))),
            Ref("ValuesClauseSegment"),
            OptionallyBracketed(Sequence("EXECUTE", Ref("FunctionSegment"))),
        ),
        Ref("WithDataClauseSegment", optional=True),
    )


@postgres_dialect.segment()
class AlterMaterializedViewStatementSegment(BaseSegment):
    """A `ALTER MATERIALIZED VIEW` statement.

    As specified in https://www.postgresql.org/docs/14/sql-altermaterializedview.html
    """

    type = "alter_materialized_view_statement"

    match_grammar = StartsWith(Sequence("ALTER", "MATERIALIZED", "VIEW"))

    parse_grammar = Sequence(
        "ALTER",
        "MATERIALIZED",
        "VIEW",
        OneOf(
            Sequence(
                Sequence("IF", "EXISTS", optional=True),
                Ref("TableReferenceSegment"),
                OneOf(
                    Delimited(Ref("AlterMaterializedViewActionSegment")),
                    Sequence(
                        "RENAME",
                        Sequence("COLUMN", optional=True),
                        Ref("ColumnReferenceSegment"),
                        "TO",
                        Ref("ColumnReferenceSegment"),
                    ),
                    Sequence("RENAME", "TO", Ref("TableReferenceSegment")),
                    Sequence("SET", "SCHEMA", Ref("SchemaReferenceSegment")),
                ),
            ),
            Sequence(
                Ref("TableReferenceSegment"),
                Ref.keyword("NO", optional=True),
                "DEPENDS",
                "ON",
                "EXTENSION",
                Ref("ParameterNameSegment"),
            ),
            Sequence(
                "ALL",
                "IN",
                "TABLESPACE",
                Ref("TableReferenceSegment"),
                Sequence(
                    "OWNED",
                    "BY",
                    Delimited(Ref("ObjectReferenceSegment")),
                    optional=True,
                ),
                "SET",
                "TABLESPACE",
                Ref("ParameterNameSegment"),
                Sequence("NOWAIT", optional=True),
            ),
        ),
    )


@postgres_dialect.segment()
class AlterMaterializedViewActionSegment(BaseSegment):
    """Alter Materialized View Action Segment.

    Matches the definition of action in https://www.postgresql.org/docs/14/sql-altermaterializedview.html
    """

    type = "alter_materialized_view_action_segment"

    match_grammar = OneOf(
        Sequence(
            "ALTER",
            Ref.keyword("COLUMN", optional=True),
            Ref("ColumnReferenceSegment"),
            OneOf(
                Sequence("SET", "STATISTICS", Ref("NumericLiteralSegment")),
                Sequence(
                    "SET",
                    Bracketed(
                        Delimited(
                            Sequence(
                                Ref("ParameterNameSegment"),
                                Ref("EqualsSegment"),
                                Ref("LiteralGrammar"),
                            ),
                        )
                    ),
                ),
                Sequence(
                    "RESET",
                    Bracketed(Delimited(Ref("ParameterNameSegment"))),
                ),
                Sequence(
                    "SET", "STORAGE", OneOf("PLAIN", "EXTERNAL", "EXTENDED", "MAIN")
                ),
                Sequence("SET", "COMPRESSION", Ref("ParameterNameSegment")),
            ),
        ),
        Sequence("CLUSTER", "ON", Ref("ParameterNameSegment")),
        Sequence("SET", "WITHOUT", "CLUSTER"),
        Sequence(
            "SET",
            Bracketed(
                Delimited(
                    Sequence(
                        Ref("ParameterNameSegment"),
                        Sequence(
                            Ref("EqualsSegment"), Ref("LiteralGrammar"), optional=True
                        ),
                    )
                )
            ),
        ),
        Sequence(
            "RESET",
            Bracketed(Delimited(Ref("ParameterNameSegment"))),
        ),
        Sequence(
            "OWNER",
            "TO",
            OneOf(
                Ref("ObjectReferenceSegment"),
                "CURRENT_ROLE",
                "CURRENT_USER",
                "SESSION_USER",
            ),
        ),
    )


@postgres_dialect.segment()
class RefreshMaterializedViewStatementSegment(BaseSegment):
    """A `REFRESH MATERIALIZED VIEW` statement.

    As specified in https://www.postgresql.org/docs/14/sql-refreshmaterializedview.html
    """

    type = "refresh_materialized_view_statement"

    match_grammar = StartsWith(Sequence("REFRESH", "MATERIALIZED", "VIEW"))

    parse_grammar = Sequence(
        "REFRESH",
        "MATERIALIZED",
        "VIEW",
        Ref.keyword("CONCURRENTLY", optional=True),
        Ref("TableReferenceSegment"),
        Ref("WithDataClauseSegment", optional=True),
    )


@postgres_dialect.segment()
class DropMaterializedViewStatementSegment(BaseSegment):
    """A `DROP MATERIALIZED VIEW` statement.

    As specified in https://www.postgresql.org/docs/14/sql-dropmaterializedview.html
    """

    type = "drop_materialized_view_statement"

    match_grammar = StartsWith(Sequence("DROP", "MATERIALIZED", "VIEW"))

    parse_grammar = Sequence(
        "DROP",
        "MATERIALIZED",
        "VIEW",
        Sequence("IF", "EXISTS", optional=True),
        Delimited(Ref("TableReferenceSegment")),
        OneOf("CASCADE", "RESTRICT", optional=True),
    )


@postgres_dialect.segment()
class AlterViewStatementSegment(BaseSegment):
    """An `ALTER VIEW` statement.

    As specified in https://www.postgresql.org/docs/14/sql-alterview.html
    """

    type = "alter_view_statement"

    match_grammar = StartsWith(Sequence("ALTER", "VIEW"))

    parse_grammar = Sequence(
        "ALTER",
        "VIEW",
        Ref("IfExistsGrammar", optional=True),
        Ref("TableReferenceSegment"),
        OneOf(
            Sequence(
                "ALTER",
                Ref.keyword("COLUMN", optional=True),
                Ref("ColumnReferenceSegment"),
                OneOf(
                    Sequence(
                        "SET",
                        "DEFAULT",
                        OneOf(
                            Ref("LiteralGrammar"),
                            Ref("FunctionSegment"),
                            Ref("BareFunctionSegment"),
                            Ref("ExpressionSegment"),
                        ),
                    ),
                    Sequence("DROP", "DEFAULT"),
                ),
            ),
            Sequence(
                "OWNER",
                "TO",
                OneOf(
                    Ref("ObjectReferenceSegment"),
                    "CURRENT_ROLE",
                    "CURRENT_USER",
                    "SESSION_USER",
                ),
            ),
            Sequence(
                "RENAME",
                Ref.keyword("COLUMN", optional=True),
                Ref("ColumnReferenceSegment"),
                "TO",
                Ref("ColumnReferenceSegment"),
            ),
            Sequence("RENAME", "TO", Ref("TableReferenceSegment")),
            Sequence("SET", "SCHEMA", Ref("SchemaReferenceSegment")),
            Sequence(
                "SET",
                Bracketed(
                    Delimited(
                        Sequence(
                            Ref("ParameterNameSegment"),
                            Sequence(
                                Ref("EqualsSegment"),
                                Ref("LiteralGrammar"),
                                optional=True,
                            ),
                        )
                    )
                ),
            ),
            Sequence(
                "RESET",
                Bracketed(Delimited(Ref("ParameterNameSegment"))),
            ),
        ),
    )


@postgres_dialect.segment(replace=True)
class CreateDatabaseStatementSegment(BaseSegment):
    """A `CREATE DATABASE` statement.

    As specified in https://www.postgresql.org/docs/14/sql-createdatabase.html
    """

    type = "create_database_statement"

    match_grammar = StartsWith(Sequence("CREATE", "DATABASE"))

    parse_grammar = Sequence(
        "CREATE",
        "DATABASE",
        Ref("DatabaseReferenceSegment"),
        Ref.keyword("WITH", optional=True),
        AnyNumberOf(
            Sequence(
                "OWNER",
                Ref("EqualsSegment", optional=True),
                Ref("ObjectReferenceSegment"),
            ),
            Sequence(
                "TEMPLATE",
                Ref("EqualsSegment", optional=True),
                Ref("ObjectReferenceSegment"),
            ),
            Sequence(
                "ENCODING",
                Ref("EqualsSegment", optional=True),
                OneOf(Ref("QuotedLiteralSegment"), "DEFAULT"),
            ),
            OneOf(
                # LOCALE This is a shortcut for setting LC_COLLATE and LC_CTYPE at once.
                # If you specify this, you cannot specify either of those parameters.
                Sequence(
                    "LOCALE",
                    Ref("EqualsSegment", optional=True),
                    Ref("QuotedLiteralSegment"),
                ),
                AnyNumberOf(
                    Sequence(
                        "LC_COLLATE",
                        Ref("EqualsSegment", optional=True),
                        Ref("QuotedLiteralSegment"),
                    ),
                    Sequence(
                        "LC_CTYPE",
                        Ref("EqualsSegment", optional=True),
                        Ref("QuotedLiteralSegment"),
                    ),
                ),
            ),
            Sequence(
                "TABLESPACE",
                Ref("EqualsSegment", optional=True),
                Ref("ParameterNameSegment"),
            ),
            Sequence(
                "ALLOW_CONNECTIONS",
                Ref("EqualsSegment", optional=True),
                Ref("BooleanLiteralGrammar"),
            ),
            Sequence(
                "CONNECTION",
                "LIMIT",
                Ref("EqualsSegment", optional=True),
                Ref("NumericLiteralSegment"),
            ),
            Sequence(
                "IS_TEMPLATE",
                Ref("EqualsSegment", optional=True),
                Ref("BooleanLiteralGrammar"),
            ),
        ),
    )


@postgres_dialect.segment()
class AlterDatabaseStatementSegment(BaseSegment):
    """A `ALTER DATABASE` statement.

    As specified in https://www.postgresql.org/docs/14/sql-alterdatabase.html
    """

    type = "alter_database_statement"

    match_grammar = StartsWith(Sequence("ALTER", "DATABASE"))

    parse_grammar = Sequence(
        "ALTER",
        "DATABASE",
        Ref("DatabaseReferenceSegment"),
        OneOf(
            Sequence(
                Ref.keyword("WITH", optional=True),
                AnyNumberOf(
                    Sequence("ALLOW_CONNECTIONS", Ref("BooleanLiteralGrammar")),
                    Sequence(
                        "CONNECTION",
                        "LIMIT",
                        Ref("NumericLiteralSegment"),
                    ),
                    Sequence("IS_TEMPLATE", Ref("BooleanLiteralGrammar")),
                    min_times=1,
                ),
            ),
            Sequence("RENAME", "TO", Ref("DatabaseReferenceSegment")),
            Sequence(
                "OWNER",
                "TO",
                OneOf(
                    Ref("ObjectReferenceSegment"),
                    "CURRENT_ROLE",
                    "CURRENT_USER",
                    "SESSION_USER",
                ),
            ),
            Sequence("SET", "TABLESPACE", Ref("ParameterNameSegment")),
            Sequence(
                "SET",
                Ref("ParameterNameSegment"),
                OneOf(
                    Sequence(
                        OneOf("TO", Ref("EqualsSegment")),
                        OneOf("DEFAULT", Ref("LiteralGrammar")),
                    ),
                    Sequence("FROM", "CURRENT"),
                ),
            ),
            Sequence("RESET", OneOf("ALL", Ref("ParameterNameSegment"))),
            optional=True,
        ),
    )


@postgres_dialect.segment()
class DropDatabaseStatementSegment(BaseSegment):
    """A `DROP DATABASE` statement.

    As specified in https://www.postgresql.org/docs/14/sql-dropdatabase.html
    """

    type = "drop_database_statement"

    match_grammar = StartsWith(Sequence("DROP", "DATABASE"))

    parse_grammar = Sequence(
        "DROP",
        "DATABASE",
        Sequence("IF", "EXISTS", optional=True),
        Ref("DatabaseReferenceSegment"),
        Sequence(
            Ref.keyword("WITH", optional=True),
            Bracketed("FORCE"),
            optional=True,
        ),
    )


@postgres_dialect.segment()
class LikeOptionSegment(BaseSegment):
    """Like Option Segment.

    As specified in https://www.postgresql.org/docs/13/sql-createtable.html
    """

    type = "like_option_segment"

    match_grammar = Sequence(
        OneOf("INCLUDING", "EXCLUDING"),
        OneOf(
            "COMMENTS",
            "CONSTRAINTS",
            "DEFAULTS",
            "GENERATED",
            "IDENTITY",
            "INDEXES",
            "STATISTICS",
            "STORAGE",
            "ALL",
        ),
    )


@postgres_dialect.segment(replace=True)
class ColumnConstraintSegment(BaseSegment):
    """A column option; each CREATE TABLE column can have 0 or more.

    This matches the definition in https://www.postgresql.org/docs/13/sql-altertable.html
    """

    type = "column_constraint_segment"
    # Column constraint from
    # https://www.postgresql.org/docs/12/sql-createtable.html
    match_grammar = Sequence(
        Sequence(
            "CONSTRAINT",
            Ref("ObjectReferenceSegment"),  # Constraint name
            optional=True,
        ),
        OneOf(
            Sequence(Ref.keyword("NOT", optional=True), "NULL"),  # NOT NULL or NULL
            Sequence(
                "CHECK",
                Bracketed(Ref("ExpressionSegment")),
                Sequence("NO", "INHERIT", optional=True),
            ),
            Sequence(  # DEFAULT <value>
                "DEFAULT",
                OneOf(
                    Ref("LiteralGrammar"),
                    Ref("FunctionSegment"),
                    Ref("BareFunctionSegment"),
                    Ref("ExpressionSegment")
                    # ?? Ref('IntervalExpressionSegment')
                ),
            ),
            Sequence("GENERATED", "ALWAYS", "AS", Ref("ExpressionSegment"), "STORED"),
            Sequence(
                "GENERATED",
                OneOf("ALWAYS", Sequence("BY", "DEFAULT")),
                "AS",
                "IDENTITY",
                Bracketed(
                    AnyNumberOf(Ref("AlterSequenceOptionsSegment")), optional=True
                ),
            ),
            "UNIQUE",
            Ref("PrimaryKeyGrammar"),
            Sequence(  # REFERENCES reftable [ ( refcolumn) ]
                "REFERENCES",
                Ref("ColumnReferenceSegment"),
                # Foreign columns making up FOREIGN KEY constraint
                Ref("BracketedColumnReferenceListGrammar", optional=True),
                Sequence(
                    "ON",
                    OneOf("DELETE", "UPDATE"),
                    Ref("ReferentialActionSegment"),
                    optional=True,
                ),
            ),
        ),
        OneOf("DEFERRABLE", Sequence("NOT", "DEFERRABLE"), optional=True),
        OneOf(
            Sequence("INITIALLY", "DEFERRED"),
            Sequence("INITIALLY", "IMMEDIATE"),
            optional=True,
        ),
    )


@postgres_dialect.segment()
class PartitionBoundSpecSegment(BaseSegment):
    """partition_bound_spec as per https://www.postgresql.org/docs/13/sql-altertable.html."""

    match_grammar = OneOf(
        Sequence(
            "IN",
            Bracketed(
                Delimited(Ref("ExpressionSegment"), delimiter=Ref("CommaSegment"))
            ),
        ),
        Sequence(
            "FROM",
            Bracketed(
                Delimited(
                    OneOf(Ref("ExpressionSegment"), "MINVALUE", "MAXVALUE"),
                    delimiter=Ref("CommaSegment"),
                )
            ),
            "TO",
            Bracketed(
                Delimited(
                    OneOf(Ref("ExpressionSegment"), "MINVALUE", "MAXVALUE"),
                    delimiter=Ref("CommaSegment"),
                )
            ),
        ),
        Sequence(
            "WITH",
            Bracketed(
                Sequence(
                    "MODULUS",
                    Ref("NumericLiteralSegment"),
                    Ref("CommaSegment"),
                    "REMAINDER",
                    Ref("NumericLiteralSegment"),
                )
            ),
        ),
    )


@postgres_dialect.segment(replace=True)
class TableConstraintSegment(BaseSegment):
    """A table constraint, e.g. for CREATE TABLE.

    As specified in https://www.postgresql.org/docs/13/sql-altertable.html
    """

    type = "table_constraint_segment"

    match_grammar = Sequence(
        Sequence(  # [ CONSTRAINT <Constraint name> ]
            "CONSTRAINT", Ref("ObjectReferenceSegment"), optional=True
        ),
        OneOf(
            Sequence(
                "CHECK",
                Bracketed(Ref("ExpressionSegment")),
                Sequence("NO", "INHERIT", optional=True),
            ),
            Sequence(  # UNIQUE ( column_name [, ... ] )
                "UNIQUE",
                Ref("BracketedColumnReferenceListGrammar"),
                Ref("IndexParametersSegment", optional=True),
            ),
            Sequence(  # PRIMARY KEY ( column_name [, ... ] ) index_parameters
                Ref("PrimaryKeyGrammar"),
                # Columns making up PRIMARY KEY constraint
                Ref("BracketedColumnReferenceListGrammar"),
                Ref("IndexParametersSegment", optional=True),
            ),
            Sequence(
                "EXCLUDE",
                Sequence("USING", Ref("FunctionSegment"), optional=True),
                Bracketed(
                    Delimited(
                        Sequence(
                            Ref("ExcludeElementSegment"),
                            "WITH",
                            Ref("ComparisonOperatorGrammar"),
                        )
                    )
                ),
                Ref("IndexParametersSegment", optional=True),
                Sequence("WHERE", Ref("ExpressionSegment")),
            ),
            Sequence(  # FOREIGN KEY ( column_name [, ... ] )
                # REFERENCES reftable [ ( refcolumn [, ... ] ) ]
                "FOREIGN",
                "KEY",
                # Local columns making up FOREIGN KEY constraint
                Ref("BracketedColumnReferenceListGrammar"),
                "REFERENCES",
                Ref("ColumnReferenceSegment"),
                # Foreign columns making up FOREIGN KEY constraint
                Ref("BracketedColumnReferenceListGrammar", optional=True),
                Sequence("MATCH", OneOf("FULL", "PARTIAL", "SIMPLE"), optional=True),
                Sequence(
                    "ON", "DELETE", Ref("ReferentialActionSegment"), optional=True
                ),
                Sequence(
                    "ON", "UPDATE", Ref("ReferentialActionSegment"), optional=True
                ),
            ),
            OneOf("DEFERRABLE", Sequence("NOT", "DEFERRABLE"), optional=True),
            OneOf(
                Sequence("INITIALLY", "DEFERRED"),
                Sequence("INITIALLY", "IMMEDIATE"),
                optional=True,
            ),
        ),
    )


@postgres_dialect.segment()
class TableConstraintUsingIndexSegment(BaseSegment):
    """table_constraint_using_index as specified in https://www.postgresql.org/docs/13/sql-altertable.html."""

    match_grammar = Sequence(
        Sequence(  # [ CONSTRAINT <Constraint name> ]
            "CONSTRAINT", Ref("ObjectReferenceSegment"), optional=True
        ),
        Sequence(
            OneOf("UNIQUE", Sequence("PRIMARY", "KEY")),
            "USING",
            "INDEX",
            Ref("ParameterNameSegment"),
        ),
        OneOf("DEFERRABLE", Sequence("NOT", "DEFERRABLE"), optional=True),
        OneOf(
            Sequence("INITIALLY", "DEFERRED"),
            Sequence("INITIALLY", "IMMEDIATE"),
            optional=True,
        ),
    )


@postgres_dialect.segment()
class IndexParametersSegment(BaseSegment):
    """index_parameters as specified in https://www.postgresql.org/docs/13/sql-altertable.html."""

    type = "index_parameters"

    match_grammar = Sequence(
        Sequence("INCLUDE", Ref("BracketedColumnReferenceListGrammar"), optional=True),
        Sequence(
            "WITH",
            Bracketed(
                Delimited(
                    Sequence(
                        Ref("ParameterNameSegment"),
                        Ref("EqualsSegment"),
                        Ref("LiteralGrammar"),
                    ),
                    delimiter=Ref("CommaSegment"),
                )
            ),
            optional=True,
        ),
        Sequence(
            "USING", "INDEX", "TABLESPACE", Ref("ParameterNameSegment"), optional=True
        ),
    )


@postgres_dialect.segment()
class ReferentialActionSegment(BaseSegment):
    """Foreign Key constraints.

    As found in https://www.postgresql.org/docs/13/infoschema-referential-constraints.html
    """

    type = "referential_action"

    match_grammar = OneOf(
        "CASCADE",
        Sequence("SET", "NULL"),
        Sequence("SET", "DEFAULT"),
        "RESTRICT",
        Sequence("NO", "ACTION"),
    )


@postgres_dialect.segment()
class ExcludeElementSegment(BaseSegment):
    """exclude_element segment as found in https://www.postgresql.org/docs/13/sql-altertable.html."""

    match_grammar = Sequence(
        OneOf(Ref("ColumnReferenceSegment"), Bracketed(Ref("ExpressionSegment"))),
        Ref("ParameterNameSegment", optional=True),
        OneOf("ASC", "DESC", optional=True),
        Sequence("NULLS", OneOf("FIRST", "LAST"), optional=True),
    )


@postgres_dialect.segment()
class AlterDefaultPrivilegesStatementSegment(BaseSegment):
    """`ALTER DEFAULT PRIVILEGES` statement.

    ```
    ALTER DEFAULT PRIVILEGES
    [ FOR { ROLE | USER } target_role [, ...] ]
    [ IN SCHEMA schema_name [, ...] ]
    abbreviated_grant_or_revoke
    ```

    https://www.postgresql.org/docs/13/sql-alterdefaultprivileges.html
    """

    type = "alter_default_privileges_statement"
    match_grammar = Sequence(
        "ALTER",
        "DEFAULT",
        "PRIVILEGES",
        Sequence(
            "FOR",
            OneOf("ROLE", "USER"),
            Delimited(
                Ref("ObjectReferenceSegment"),
                terminator=OneOf("IN", "GRANT", "REVOKE"),
            ),
            optional=True,
        ),
        Sequence(
            "IN",
            "SCHEMA",
            Delimited(
                Ref("SchemaReferenceSegment"),
                terminator=OneOf("GRANT", "REVOKE"),
            ),
            optional=True,
        ),
        OneOf(
            Ref("AlterDefaultPrivilegesGrantSegment"),
            Ref("AlterDefaultPrivilegesRevokeSegment"),
        ),
    )


@postgres_dialect.segment()
class AlterDefaultPrivilegesObjectPrivilegesSegment(BaseSegment):
    """`ALTER DEFAULT PRIVILEGES` object privileges.

    https://www.postgresql.org/docs/13/sql-alterdefaultprivileges.html
    """

    type = "alter_default_privileges_object_privilege"
    match_grammar = OneOf(
        Sequence("ALL", Ref.keyword("PRIVILEGES", optional=True)),
        Delimited(
            "CREATE",
            "DELETE",
            "EXECUTE",
            "INSERT",
            "REFERENCES",
            "SELECT",
            "TRIGGER",
            "TRUNCATE",
            "UPDATE",
            "USAGE",
            terminator="ON",
        ),
    )


@postgres_dialect.segment()
class AlterDefaultPrivilegesSchemaObjectsSegment(BaseSegment):
    """`ALTER DEFAULT PRIVILEGES` schema object types.

    https://www.postgresql.org/docs/13/sql-alterdefaultprivileges.html
    """

    type = "alter_default_privileges_schema_object"
    match_grammar = OneOf(
        "TABLES",
        "FUNCTIONS",
        "ROUTINES",
        "SEQUENCES",
        "TYPES",
        "SCHEMAS",
    )


@postgres_dialect.segment()
class AlterDefaultPrivilegesToFromRolesSegment(BaseSegment):
    """The segment after `TO` / `FROM`  in `ALTER DEFAULT PRIVILEGES`.

    `{ [ GROUP ] role_name | PUBLIC } [, ...]`

    https://www.postgresql.org/docs/13/sql-alterdefaultprivileges.html
    """

    type = "alter_default_privileges_to_from_roles"
    match_grammar = OneOf(
        Sequence(
            Ref.keyword("GROUP", optional=True),
            Ref("ObjectReferenceSegment"),
        ),
        "PUBLIC",
    )


@postgres_dialect.segment()
class AlterDefaultPrivilegesGrantSegment(BaseSegment):
    """`GRANT` for `ALTER DEFAULT PRIVILEGES`.

    https://www.postgresql.org/docs/13/sql-alterdefaultprivileges.html
    """

    type = "alter_default_privileges_grant"
    match_grammar = Sequence(
        "GRANT",
        Ref("AlterDefaultPrivilegesObjectPrivilegesSegment"),
        "ON",
        Ref("AlterDefaultPrivilegesSchemaObjectsSegment"),
        "TO",
        Delimited(
            Ref("AlterDefaultPrivilegesToFromRolesSegment"),
            terminator="WITH",
        ),
        Sequence("WITH", "GRANT", "OPTION", optional=True),
    )


@postgres_dialect.segment()
class AlterDefaultPrivilegesRevokeSegment(BaseSegment):
    """`REVOKE` for `ALTER DEFAULT PRIVILEGES`.

    https://www.postgresql.org/docs/13/sql-alterdefaultprivileges.html
    """

    type = "alter_default_privileges_revoke"
    match_grammar = Sequence(
        "REVOKE",
        Sequence("GRANT", "OPTION", "FOR", optional=True),
        Ref("AlterDefaultPrivilegesObjectPrivilegesSegment"),
        "ON",
        Ref("AlterDefaultPrivilegesSchemaObjectsSegment"),
        "FROM",
        Delimited(
            Ref("AlterDefaultPrivilegesToFromRolesSegment"),
            terminator=OneOf("RESTRICT", "CASCADE"),
        ),
        OneOf("RESTRICT", "CASCADE", optional=True),
    )


@postgres_dialect.segment()
class CommentOnStatementSegment(BaseSegment):
    """`COMMENT ON` statement.

    https://www.postgresql.org/docs/13/sql-comment.html
    """

    type = "comment_on_statement"

    match_grammar = StartsWith(Sequence("COMMENT", "ON"))
    parse_grammar = Sequence(
        "COMMENT",
        "ON",
        Sequence(
            OneOf(
                Sequence(
                    OneOf(
                        "TABLE",
                        # TODO: Create a ViewReferenceSegment
                        "VIEW",
                    ),
                    Ref("TableReferenceSegment"),
                ),
                Sequence(
                    "CAST",
                    Bracketed(
                        Sequence(
                            Ref("ObjectReferenceSegment"),
                            "AS",
                            Ref("ObjectReferenceSegment"),
                        ),
                    ),
                ),
                Sequence(
                    "COLUMN",
                    # TODO: Does this correctly emit a Table Reference?
                    Ref("ColumnReferenceSegment"),
                ),
                Sequence(
                    "CONSTRAINT",
                    Ref("ObjectReferenceSegment"),
                    Sequence(
                        "ON",
                        Ref.keyword("DOMAIN", optional=True),
                        Ref("ObjectReferenceSegment"),
                    ),
                ),
                Sequence(
                    "DATABASE",
                    Ref("DatabaseReferenceSegment"),
                ),
                Sequence(
                    "EXTENSION",
                    Ref("ExtensionReferenceSegment"),
                ),
                Sequence(
                    "FUNCTION",
                    Ref("FunctionNameSegment"),
                    Ref("FunctionParameterListGrammar"),
                ),
                Sequence(
                    "INDEX",
                    Ref("IndexReferenceSegment"),
                ),
                Sequence(
                    "SCHEMA",
                    Ref("SchemaReferenceSegment"),
                ),
                # TODO: Split out individual items if they have references
                Sequence(
                    OneOf(
                        "COLLATION",
                        "CONVERSION",
                        "DOMAIN",
                        "LANGUAGE",
                        "POLICY",
                        "PUBLICATION",
                        "ROLE",
                        "RULE",
                        "SEQUENCE",
                        "SERVER",
                        "STATISTICS",
                        "SUBSCRIPTION",
                        "TABLESPACE",
                        "TRIGGER",
                        "TYPE",
                        Sequence("ACCESS", "METHOD"),
                        Sequence("EVENT", "TRIGGER"),
                        Sequence("FOREIGN", "DATA", "WRAPPER"),
                        Sequence("FOREIGN", "TABLE"),
                        Sequence("MATERIALIZED", "VIEW"),
                        Sequence("TEXT", "SEARCH", "CONFIGURATION"),
                        Sequence("TEXT", "SEARCH", "DICTIONARY"),
                        Sequence("TEXT", "SEARCH", "PARSER"),
                        Sequence("TEXT", "SEARCH", "TEMPLATE"),
                    ),
                    Ref("ObjectReferenceSegment"),
                    Sequence("ON", Ref("ObjectReferenceSegment"), optional=True),
                ),
                Sequence(
                    OneOf(
                        "AGGREGATE",
                        "PROCEDURE",
                        "ROUTINE",
                    ),
                    Ref("ObjectReferenceSegment"),
                    Bracketed(
                        Sequence(
                            # TODO: Is this too permissive?
                            Anything(),
                        ),
                    ),
                ),
            ),
            Sequence("IS", OneOf(Ref("QuotedLiteralSegment"), "NULL")),
        ),
    )


@postgres_dialect.segment(replace=True)
class CreateIndexStatementSegment(BaseSegment):
    """A `CREATE INDEX` statement.

    As specified in https://www.postgresql.org/docs/13/sql-createindex.html
    """

    type = "create_index_statement"
    match_grammar = Sequence(
        "CREATE",
        Ref.keyword("UNIQUE", optional=True),
        Ref("OrReplaceGrammar", optional=True),
        "INDEX",
        Ref.keyword("CONCURRENTLY", optional=True),
        Ref("IfNotExistsGrammar", optional=True),
        Ref("IndexReferenceSegment", optional=True),
        "ON",
        Ref.keyword("ONLY", optional=True),
        Ref("TableReferenceSegment"),
        OneOf(
            Sequence("USING", Ref("FunctionSegment"), optional=True),
            Bracketed(
                Delimited(
                    Sequence(
                        OneOf(
                            Ref("ColumnReferenceSegment"),
                            OptionallyBracketed(Ref("FunctionSegment")),
                            Bracketed(Ref("ExpressionSegment")),
                        ),
                        AnyNumberOf(
                            Sequence(
                                "COLLATE",
                                OneOf(
                                    Ref("LiteralGrammar"),
                                    Ref("QuotedIdentifierSegment"),
                                ),
                            ),
                            Sequence(
                                Ref("ParameterNameSegment"),
                                Bracketed(
                                    Delimited(
                                        Sequence(
                                            Ref("ParameterNameSegment"),
                                            Ref("EqualsSegment"),
                                            OneOf(
                                                Ref("LiteralGrammar"),
                                                Ref("QuotedIdentifierSegment"),
                                            ),
                                        ),
                                        delimiter=Ref("CommaSegment"),
                                    ),
                                ),
                            ),
                            OneOf("ASC", "DESC"),
                            OneOf(
                                Sequence("NULLS", "FIRST"), Sequence("NULLS", "LAST")
                            ),
                        ),
                    ),
                    delimiter=Ref("CommaSegment"),
                )
            ),
        ),
        AnyNumberOf(
            Sequence(
                "INCLUDE",
                Bracketed(
                    Delimited(
                        Ref("ColumnReferenceSegment"), delimiter=Ref("CommaSegment")
                    )
                ),
            ),
            Sequence(
                "WITH",
                Bracketed(
                    Delimited(
                        Sequence(
                            Ref("ParameterNameSegment"),
                            Ref("EqualsSegment"),
                            Ref("LiteralGrammar"),
                        ),
                        delimiter=Ref("CommaSegment"),
                    )
                ),
            ),
            Sequence("TABLESPACE", Ref("TableReferenceSegment")),
            Sequence("WHERE", Ref("ExpressionSegment")),
        ),
    )


@postgres_dialect.segment(replace=True)
class FrameClauseSegment(BaseSegment):
    """A frame clause for window functions.

    As specified in https://www.postgresql.org/docs/13/sql-expressions.html
    """

    type = "frame_clause"

    _frame_extent = OneOf(
        Sequence("CURRENT", "ROW"),
        Sequence(
            OneOf(Ref("NumericLiteralSegment"), "UNBOUNDED"),
            OneOf("PRECEDING", "FOLLOWING"),
        ),
    )

    _frame_exclusion = Sequence(
        "EXCLUDE",
        OneOf(Sequence("CURRENT", "ROW"), "GROUP", "TIES", Sequence("NO", "OTHERS")),
        optional=True,
    )

    match_grammar = Sequence(
        Ref("FrameClauseUnitGrammar"),
        OneOf(_frame_extent, Sequence("BETWEEN", _frame_extent, "AND", _frame_extent)),
        _frame_exclusion,
    )


@postgres_dialect.segment(replace=True)
class CreateSequenceOptionsSegment(BaseSegment):
    """Options for Create Sequence statement.

    As specified in https://www.postgresql.org/docs/13/sql-createsequence.html
    """

    type = "create_sequence_options_segment"

    match_grammar = OneOf(
        Sequence("AS", Ref("DatatypeSegment")),
        Sequence(
            "INCREMENT", Ref.keyword("BY", optional=True), Ref("NumericLiteralSegment")
        ),
        OneOf(
            Sequence("MINVALUE", Ref("NumericLiteralSegment")),
            Sequence("NO", "MINVALUE"),
        ),
        OneOf(
            Sequence("MAXVALUE", Ref("NumericLiteralSegment")),
            Sequence("NO", "MAXVALUE"),
        ),
        Sequence(
            "START", Ref.keyword("WITH", optional=True), Ref("NumericLiteralSegment")
        ),
        Sequence("CACHE", Ref("NumericLiteralSegment")),
        OneOf("CYCLE", Sequence("NO", "CYCLE")),
        Sequence("OWNED", "BY", OneOf("NONE", Ref("ColumnReferenceSegment"))),
    )


@postgres_dialect.segment(replace=True)
class CreateSequenceStatementSegment(BaseSegment):
    """Create Sequence Statement.

    As specified in https://www.postgresql.org/docs/13/sql-createsequence.html
    """

    type = "create_sequence_statement"

    match_grammar = Sequence(
        "CREATE",
        Ref("TemporaryGrammar", optional=True),
        "SEQUENCE",
        Ref("IfNotExistsGrammar", optional=True),
        Ref("SequenceReferenceSegment"),
        AnyNumberOf(Ref("CreateSequenceOptionsSegment"), optional=True),
    )


@postgres_dialect.segment(replace=True)
class AlterSequenceOptionsSegment(BaseSegment):
    """Dialect-specific options for ALTER SEQUENCE statement.

    As specified in https://www.postgresql.org/docs/13/sql-altersequence.html
    """

    type = "alter_sequence_options_segment"

    match_grammar = OneOf(
        Sequence("AS", Ref("DatatypeSegment")),
        Sequence(
            "INCREMENT", Ref.keyword("BY", optional=True), Ref("NumericLiteralSegment")
        ),
        OneOf(
            Sequence("MINVALUE", Ref("NumericLiteralSegment")),
            Sequence("NO", "MINVALUE"),
        ),
        OneOf(
            Sequence("MAXVALUE", Ref("NumericLiteralSegment")),
            Sequence("NO", "MAXVALUE"),
        ),
        # N.B. The SEQUENCE NAME keywords are undocumented but are produced
        # by the pg_dump utility. See discussion in issue #1857.
        Sequence("SEQUENCE", "NAME", Ref("SequenceReferenceSegment")),
        Sequence(
            "START", Ref.keyword("WITH", optional=True), Ref("NumericLiteralSegment")
        ),
        Sequence(
            "RESTART", Ref.keyword("WITH", optional=True), Ref("NumericLiteralSegment")
        ),
        Sequence("CACHE", Ref("NumericLiteralSegment")),
        Sequence(Ref.keyword("NO", optional=True), "CYCLE"),
        Sequence("OWNED", "BY", OneOf("NONE", Ref("ColumnReferenceSegment"))),
    )


@postgres_dialect.segment(replace=True)
class AlterSequenceStatementSegment(BaseSegment):
    """Alter Sequence Statement.

    As specified in https://www.postgresql.org/docs/13/sql-altersequence.html
    """

    type = "alter_sequence_statement"

    match_grammar = Sequence(
        "ALTER",
        "SEQUENCE",
        Ref("IfExistsGrammar", optional=True),
        Ref("SequenceReferenceSegment"),
        OneOf(
            AnyNumberOf(Ref("AlterSequenceOptionsSegment", optional=True)),
            Sequence(
                "OWNER",
                "TO",
                OneOf(Ref("ParameterNameSegment"), "CURRENT_USER", "SESSION_USER"),
            ),
            Sequence("RENAME", "TO", Ref("SequenceReferenceSegment")),
            Sequence("SET", "SCHEMA", Ref("SchemaReferenceSegment")),
        ),
    )


@postgres_dialect.segment(replace=True)
class DropSequenceStatementSegment(BaseSegment):
    """Drop Sequence Statement.

    As specified in https://www.postgresql.org/docs/13/sql-dropsequence.html
    """

    type = "drop_sequence_statement"

    match_grammar = Sequence(
        "DROP",
        "SEQUENCE",
        Ref("IfExistsGrammar", optional=True),
        Delimited(Ref("SequenceReferenceSegment")),
        OneOf("CASCADE", "RESTRICT", optional=True),
    )


@postgres_dialect.segment()
class AnalyzeStatementSegment(BaseSegment):
    """Analyze Statement Segment.

    As specified in https://www.postgresql.org/docs/13/sql-analyze.html
    """

    type = "analyze_statement"

    _option = Sequence(
        OneOf("VERBOSE", "SKIP_LOCKED"), Ref("BooleanLiteralGrammar", optional=True)
    )

    _tables_and_columns = Sequence(
        Ref("TableReferenceSegment"),
        Bracketed(Delimited(Ref("ColumnReferenceSegment")), optional=True),
    )

    match_grammar = Sequence(
        OneOf("ANALYZE", "ANALYSE"),
        OneOf(Bracketed(Delimited(_option)), "VERBOSE", optional=True),
        Delimited(_tables_and_columns, optional=True),
    )


# Adding PostgreSQL specific statements
@postgres_dialect.segment(replace=True)
class StatementSegment(BaseSegment):
    """A generic segment, to any of its child subsegments."""

    type = "statement"

    parse_grammar = ansi_dialect.get_segment("StatementSegment").parse_grammar.copy(
        insert=[
            Ref("AlterDefaultPrivilegesStatementSegment"),
            Ref("CommentOnStatementSegment"),
            Ref("AnalyzeStatementSegment"),
            Ref("CreateTableAsStatementSegment"),
            Ref("AlterTriggerStatementSegment"),
            Ref("SetStatementSegment"),
            Ref("DropFunctionStatementSegment"),
            Ref("CreatePolicyStatementSegment"),
            Ref("DropPolicyStatementSegment"),
            Ref("CreateMaterializedViewStatementSegment"),
            Ref("AlterMaterializedViewStatementSegment"),
            Ref("DropMaterializedViewStatementSegment"),
            Ref("RefreshMaterializedViewStatementSegment"),
            Ref("AlterDatabaseStatementSegment"),
            Ref("DropDatabaseStatementSegment"),
            Ref("AlterFunctionStatementSegment"),
            Ref("AlterViewStatementSegment"),
            Ref("LoadStatementSegment"),
            Ref("ResetStatementSegment"),
            Ref("DiscardStatementSegment"),
        ],
    )

    match_grammar = ansi_dialect.get_segment("StatementSegment").match_grammar.copy()


@postgres_dialect.segment(replace=True)
class FunctionSegment(BaseSegment):
    """A scalar or aggregate function.

    Maybe in the future we should distinguish between
    aggregate functions and other functions. For now
    we treat them the same because they look the same
    for our purposes.
    """

    type = "function"
    match_grammar = Sequence(
        Sequence(
            Ref("FunctionNameSegment"),
            Bracketed(
                Ref(
                    "FunctionContentsGrammar",
                    # The brackets might be empty for some functions...
                    optional=True,
                    ephemeral_name="FunctionContentsGrammar",
                )
            ),
        ),
        Ref("PostFunctionGrammar", optional=True),
    )


@postgres_dialect.segment(replace=True)
class CreateTriggerStatementSegment(BaseSegment):
    """Create Trigger Statement.

    As Specified in https://www.postgresql.org/docs/14/sql-createtrigger.html
    """

    type = "create_trigger"

    match_grammar = Sequence(
        "CREATE",
        Sequence("OR", "REPLACE", optional=True),
        Ref.keyword("CONSTRAINT", optional=True),
        "TRIGGER",
        Anything(),
    )

    parse_grammar = Sequence(
        "CREATE",
        Sequence("OR", "REPLACE", optional=True),
        Ref.keyword("CONSTRAINT", optional=True),
        "TRIGGER",
        Ref("TriggerReferenceSegment"),
        OneOf("BEFORE", "AFTER", Sequence("INSTEAD", "OF")),
        Delimited(
            "INSERT",
            "DELETE",
            "TRUNCATE",
            Sequence(
                "UPDATE",
                Sequence(
                    "OF",
                    Delimited(
                        Ref("ColumnReferenceSegment"),
                        terminator=OneOf("OR", "ON"),
                    ),
                    optional=True,
                ),
            ),
            delimiter="OR",
        ),
        "ON",
        Ref("TableReferenceSegment"),
        AnyNumberOf(
            Sequence("FROM", Ref("TableReferenceSegment")),
            OneOf(
                Sequence("NOT", "DEFERRABLE"),
                Sequence(
                    Ref.keyword("DEFERRABLE", optional=True),
                    OneOf(
                        Sequence("INITIALLY", "IMMEDIATE"),
                        Sequence("INITIALLY", "DEFERRED"),
                    ),
                ),
            ),
            Sequence(
                "REFERENCING",
                OneOf("OLD", "NEW"),
                "TABLE",
                "AS",
                Ref("TableReferenceSegment"),
                Sequence(
                    OneOf("OLD", "NEW"),
                    "TABLE",
                    "AS",
                    Ref("TableReferenceSegment"),
                    optional=True,
                ),
            ),
            Sequence(
                "FOR", Ref.keyword("EACH", optional=True), OneOf("ROW", "STATEMENT")
            ),
            Sequence("WHEN", Bracketed(Ref("ExpressionSegment"))),
        ),
        Sequence(
            "EXECUTE",
            OneOf("FUNCTION", "PROCEDURE"),
            Ref("FunctionNameIdentifierSegment"),
            Bracketed(Ref("FunctionContentsGrammar", optional=True)),
        ),
    )


@postgres_dialect.segment()
class AlterTriggerStatementSegment(BaseSegment):
    """Alter Trigger Statement.

    As Specified in https://www.postgresql.org/docs/14/sql-altertrigger.html
    """

    type = "alter_trigger"

    match_grammar = Sequence("ALTER", "TRIGGER", Anything())

    parse_grammar = Sequence(
        "ALTER",
        "TRIGGER",
        Ref("TriggerReferenceSegment"),
        "ON",
        Ref("TableReferenceSegment"),
        OneOf(
            Sequence("RENAME", "TO", Ref("TriggerReferenceSegment")),
            Sequence(
                Ref.keyword("NO", optional=True),
                "DEPENDS",
                "ON",
                "EXTENSION",
                Ref("ParameterNameSegment"),
            ),
        ),
    )


@postgres_dialect.segment(replace=True)
class DropTriggerStatementSegment(BaseSegment):
    """Drop Trigger Statement.

    As Specified in https://www.postgresql.org/docs/14/sql-droptrigger.html
    """

    type = "drop_trigger"

    match_grammar = Sequence("DROP", "TRIGGER", Anything())

    parse_grammar = Sequence(
        "DROP",
        "TRIGGER",
        Sequence("IF", "EXISTS", optional=True),
        Ref("TriggerReferenceSegment"),
        "ON",
        Ref("TableReferenceSegment"),
        OneOf("CASCADE", "RESTRICT", optional=True),
    )


@postgres_dialect.segment(replace=True)
class InsertStatementSegment(BaseSegment):
    """An `INSERT` statement.

    As Specified in https://www.postgresql.org/docs/14/sql-insert.html
    N.B. This is not a complete implementation of the documentation above.
    TODO: Implement complete postgres insert statement structure.
    """

    type = "insert_statement"
    match_grammar = StartsWith("INSERT")
    parse_grammar = Sequence(
        "INSERT",
        "INTO",
        Ref("TableReferenceSegment"),
        Ref("BracketedColumnReferenceListGrammar", optional=True),
        Sequence("OVERRIDING", OneOf("SYSTEM", "USER"), "VALUE", optional=True),
        Ref("SelectableGrammar"),
    )


@postgres_dialect.segment(replace=True)
class DropTypeStatementSegment(BaseSegment):
    """Drop Type Statement.

    As specified in https://www.postgresql.org/docs/14/sql-droptype.html
    """

    type = "drop_type_statement"

    match_grammar = Sequence(
        "DROP",
        "TYPE",
        Ref("IfExistsGrammar", optional=True),
        Delimited(Ref("DatatypeSegment")),
        OneOf("CASCADE", "RESTRICT", optional=True),
    )


@postgres_dialect.segment()
class SetStatementSegment(BaseSegment):
    """Set Statement.

    As specified in https://www.postgresql.org/docs/14/sql-set.html
    """

    type = "set_statement"

    match_grammar = Sequence(
        "SET",
        OneOf("SESSION", "LOCAL", optional=True),
        OneOf(
            Sequence(
                Ref("ParameterNameSegment"),
                OneOf("TO", Ref("EqualsSegment")),
                OneOf(
                    Delimited(Ref("LiteralGrammar"), Ref("NakedIdentifierSegment")),
                    "DEFAULT",
                ),
            ),
            Sequence(
                "TIME", "ZONE", OneOf(Ref("QuotedLiteralSegment"), "LOCAL", "DEFAULT")
            ),
        ),
    )


@postgres_dialect.segment()
class CreatePolicyStatementSegment(BaseSegment):
    """A `CREATE POLICY` statement.

    As Specified in https://www.postgresql.org/docs/14/sql-createpolicy.html
    """

    type = "create_policy_statement"
    match_grammar = StartsWith(Sequence("CREATE", "POLICY"))
    parse_grammar = Sequence(
        "CREATE",
        "POLICY",
        Ref("ObjectReferenceSegment"),
        "ON",
        Ref("TableReferenceSegment"),
        Sequence("AS", OneOf("PERMISSIVE", "RESTRICTIVE"), optional=True),
        Sequence(
            "FOR", OneOf("ALL", "SELECT", "INSERT", "UPDATE", "DELETE"), optional=True
        ),
        Sequence(
            "TO",
            Delimited(
                OneOf(
                    Ref("ObjectReferenceSegment"),
                    "PUBLIC",
                    "CURRENT_ROLE",
                    "CURRENT_USER",
                    "SESSION_USER",
                )
            ),
            optional=True,
        ),
        Sequence("USING", Bracketed(Ref("ExpressionSegment")), optional=True),
        Sequence("WITH", "CHECK", Bracketed(Ref("ExpressionSegment")), optional=True),
    )


@postgres_dialect.segment()
class DropPolicyStatementSegment(BaseSegment):
    """A `DROP POLICY` statement.

    As Specified in https://www.postgresql.org/docs/14/sql-droppolicy.html
    """

    type = "drop_policy_statement"
    match_grammar = StartsWith(Sequence("DROP", "POLICY"))
    parse_grammar = Sequence(
        "DROP",
        "POLICY",
        Ref("IfExistsGrammar", optional=True),
        Ref("ObjectReferenceSegment"),
        "ON",
        Ref("TableReferenceSegment"),
        OneOf("CASCADE", "RESTRICT", optional=True),
    )


<<<<<<< HEAD
@postgres_dialect.segment(replace=True)
class TruncateStatementSegment(BaseSegment):
    """`TRUNCATE TABLE` statement.

    https://www.postgresql.org/docs/14/sql-truncate.html
    """

    type = "truncate_table"
    match_grammar = Sequence(
        "TRUNCATE",
        Ref.keyword("TABLE", optional=True),
        Delimited(
            OneOf(
                Sequence(
                    Ref.keyword("ONLY", optional=True),
                    Ref("TableReferenceSegment"),
                ),
                Sequence(
                    Ref("TableReferenceSegment"),
                    Ref("StarSegment", optional=True),
                ),
            ),
        ),
        Sequence(
            OneOf("RESTART", "CONTINUE"),
            "IDENTITY",
            optional=True,
        ),
        OneOf(
            "CASCADE",
            "RESTRICT",
            optional=True,
=======
@postgres_dialect.segment()
class LoadStatementSegment(BaseSegment):
    """A `LOAD` statement.

    As Specified in https://www.postgresql.org/docs/14/sql-load.html
    """

    type = "load_statement"
    match_grammar = Sequence(
        "LOAD",
        Ref("QuotedLiteralSegment"),
    )


@postgres_dialect.segment()
class ResetStatementSegment(BaseSegment):
    """A `RESET` statement.

    As Specified in https://www.postgresql.org/docs/14/sql-reset.html
    """

    type = "reset_statement"
    match_grammar = Sequence(
        "RESET",
        OneOf("ALL", Ref("ParameterNameSegment")),
    )


@postgres_dialect.segment()
class DiscardStatementSegment(BaseSegment):
    """A `DISCARD` statement.

    As Specified in https://www.postgresql.org/docs/14/sql-discard.html
    """

    type = "discard_statement"
    match_grammar = Sequence(
        "DISCARD",
        OneOf(
            "ALL",
            "PLANS",
            "SEQUENCES",
            "TEMPORARY",
            "TEMP",
>>>>>>> e4fc70c5
        ),
    )<|MERGE_RESOLUTION|>--- conflicted
+++ resolved
@@ -3059,40 +3059,6 @@
     )
 
 
-<<<<<<< HEAD
-@postgres_dialect.segment(replace=True)
-class TruncateStatementSegment(BaseSegment):
-    """`TRUNCATE TABLE` statement.
-
-    https://www.postgresql.org/docs/14/sql-truncate.html
-    """
-
-    type = "truncate_table"
-    match_grammar = Sequence(
-        "TRUNCATE",
-        Ref.keyword("TABLE", optional=True),
-        Delimited(
-            OneOf(
-                Sequence(
-                    Ref.keyword("ONLY", optional=True),
-                    Ref("TableReferenceSegment"),
-                ),
-                Sequence(
-                    Ref("TableReferenceSegment"),
-                    Ref("StarSegment", optional=True),
-                ),
-            ),
-        ),
-        Sequence(
-            OneOf("RESTART", "CONTINUE"),
-            "IDENTITY",
-            optional=True,
-        ),
-        OneOf(
-            "CASCADE",
-            "RESTRICT",
-            optional=True,
-=======
 @postgres_dialect.segment()
 class LoadStatementSegment(BaseSegment):
     """A `LOAD` statement.
@@ -3137,6 +3103,41 @@
             "SEQUENCES",
             "TEMPORARY",
             "TEMP",
->>>>>>> e4fc70c5
+        ),
+    )
+
+
+@postgres_dialect.segment(replace=True)
+class TruncateStatementSegment(BaseSegment):
+    """`TRUNCATE TABLE` statement.
+
+    https://www.postgresql.org/docs/14/sql-truncate.html
+    """
+
+    type = "truncate_table"
+    match_grammar = Sequence(
+        "TRUNCATE",
+        Ref.keyword("TABLE", optional=True),
+        Delimited(
+            OneOf(
+                Sequence(
+                    Ref.keyword("ONLY", optional=True),
+                    Ref("TableReferenceSegment"),
+                ),
+                Sequence(
+                    Ref("TableReferenceSegment"),
+                    Ref("StarSegment", optional=True),
+                ),
+            ),
+        ),
+        Sequence(
+            OneOf("RESTART", "CONTINUE"),
+            "IDENTITY",
+            optional=True,
+        ),
+        OneOf(
+            "CASCADE",
+            "RESTRICT",
+            optional=True,
         ),
     )