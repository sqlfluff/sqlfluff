"""Static methods to support ReflowPoint.respace_point()."""


import logging
from typing import List, Optional, Tuple, cast, TYPE_CHECKING

from sqlfluff.core.parser import BaseSegment, RawSegment
from sqlfluff.core.parser.segments.raw import WhitespaceSegment
from sqlfluff.core.rules.base import LintFix, LintResult

from sqlfluff.utils.reflow.helpers import pretty_segment_name


if TYPE_CHECKING:  # pragma: no cover
    from sqlfluff.utils.reflow.elements import ReflowBlock


# We're in the utils module, but users will expect reflow
# logs to appear in the context of rules. Hence it's a subset
# of the rules logger.
reflow_logger = logging.getLogger("sqlfluff.rules.reflow")


def determine_constraints(
    prev_block: Optional["ReflowBlock"],
    next_block: Optional["ReflowBlock"],
    strip_newlines: bool = False,
) -> Tuple[str, str, bool]:
    """Given the surrounding blocks, determine appropriate constraints."""
    # Start with the defaults.
    pre_constraint = prev_block.spacing_after if prev_block else "single"
    post_constraint = next_block.spacing_before if next_block else "single"

    # Work out the common parent segment and depth
    if prev_block and next_block:
        common = prev_block.depth_info.common_with(next_block.depth_info)
        # Just check the most immediate parent for now for speed.
        # TODO: Review whether just checking the parent is enough.
        # NOTE: spacing configs will be available on both sides if they're common
        # so it doesn't matter whether we get it from prev_block or next_block.
        within_constraint = prev_block.stack_spacing_configs.get(common[-1], None)
        if not within_constraint:
            pass
        elif within_constraint in ("touch", "inline"):
            # NOTE: inline is actually a more extreme version of "touch".
            # Examples:
            # - "inline" would be used with an object reference, where the
            #   parts have to all be together on one line like `a.b.c`.
            # - "touch" would allow the above layout, _but also_ allow an
            #   an optional line break between, much like between an opening
            #   bracket and the following element: `(a)` or:
            #   ```
            #   (
            #       a
            #   )
            #   ```
            if within_constraint == "inline":
                # If they are then strip newlines.
                strip_newlines = True
            # If segments are expected to be touch within. Then modify
            # constraints accordingly.
            # NOTE: We don't override if it's already "any"
            if pre_constraint != "any":
                pre_constraint = "touch"
            if post_constraint != "any":
                post_constraint = "touch"
        else:  # pragma: no cover
            idx = prev_block.depth_info.stack_hashes.index(common[-1])
            raise NotImplementedError(
                f"Unexpected within constraint: {within_constraint} for "
                f"{prev_block.depth_info.stack_class_types[idx]}"
            )

    return pre_constraint, post_constraint, strip_newlines


def process_spacing(
    segment_buffer: List[RawSegment], strip_newlines: bool = False
) -> Tuple[List[RawSegment], Optional[RawSegment], List[LintResult]]:
    """Given the existing spacing, extract information and do basic pruning."""
    removal_buffer: List[RawSegment] = []
    result_buffer: List[LintResult] = []
    last_whitespace: List[RawSegment] = []

    # Loop through the existing segments looking for spacing.
    for seg in segment_buffer:

        # If it's whitespace, store it.
        if seg.is_type("whitespace"):
            last_whitespace.append(seg)

        # If it's a newline, react accordingly.
        elif seg.is_type("newline", "end_of_file"):

            # Are we stripping newlines?
            if strip_newlines and seg.is_type("newline"):
                reflow_logger.debug("    Stripping newline: %s", seg)
                removal_buffer.append(seg)
                result_buffer.append(
                    LintResult(
                        seg, [LintFix.delete(seg)], description="Stripping newlines."
                    )
                )
                # Carry on as though it wasn't here.
                continue

            # Check if we've just passed whitespace. If we have, remove it
            # as trailing whitespace, both from the buffer and create a fix.
            if last_whitespace:
                reflow_logger.debug("    Removing trailing whitespace.")
                for ws in last_whitespace:
                    removal_buffer.append(ws)
                    result_buffer.append(
                        LintResult(
                            ws,
                            [LintFix.delete(ws)],
                            description="Unnecessary trailing whitespace.",
                        )
                    )

            # Regardless, unset last_whitespace.
            # We either just deleted it, or it's not relevant for any future
            # segments.
            last_whitespace = []

    if len(last_whitespace) >= 2:
        reflow_logger.debug("   Removing adjoining whitespace.")
        # If we find multiple sequential whitespaces, it's the sign
        # that we've removed something. Only the first one should be
        # a valid indent (or the one we consider for constraints).
        # Remove all the following ones.
        for ws in last_whitespace[1:]:
            removal_buffer.append(ws)
            result_buffer.append(
                LintResult(
                    seg,
                    [LintFix.delete(seg)],
                    description="Removing duplicate whitespace.",
                )
            )

    # Turn the removal buffer updated segment buffer, last whitespace
    # and associated fixes.
    return (
        [s for s in segment_buffer if s not in removal_buffer],
        # We should have removed all other whitespace by now.
        last_whitespace[0] if last_whitespace else None,
        result_buffer,
    )


def _determine_aligned_inline_spacing(
    root_segment: BaseSegment,
    whitespace_seg: RawSegment,
    next_seg: RawSegment,
    segment_type: str,
    align_within: Optional[str],
    align_scope: Optional[str],
) -> str:
    """Work out spacing for instance of an `align` constraint."""
    # Find the level of segment that we're aligning.
    # NOTE: Reverse slice
    parent_segment = None
    for ps in root_segment.path_to(next_seg)[::-1]:
        if ps.segment.is_type(align_within):
            parent_segment = ps.segment
        if ps.segment.is_type(align_scope):
            break

    if not parent_segment:
        reflow_logger.debug("    No Parent found for alignment case. Treat as single.")
        return " "

    # We've got a parent. Find some siblings.
    reflow_logger.debug("    Determining alignment within: %s", parent_segment)
    siblings = []
    for sibling in parent_segment.recursive_crawl(segment_type):
        # Purge any siblings with a boundary between them
        if not any(
            ps.segment.is_type(align_scope) for ps in parent_segment.path_to(sibling)
        ):
            siblings.append(sibling)
        else:
            reflow_logger.debug(
                "    Purging a sibling because they're blocked " "by a boundary: %s",
                sibling,
            )

    # Is the current indent the only one on the line?
    if any(
        # Same line
        sibling.pos_marker.working_line_no == next_seg.pos_marker.working_line_no
        # And not same position (i.e. not self)
        and sibling.pos_marker.working_line_pos != next_seg.pos_marker.working_line_pos
        for sibling in siblings
    ):
        reflow_logger.debug("    Found sibling on same line. Treat as single")
        return " "

    # Work out the current spacing before each.
    last_code = None
    max_desired_line_pos = 0
    for seg in parent_segment.raw_segments:
        for sibling in siblings:
            # NOTE: We're asserting that there must have been
            # a last_code. Otherwise this won't work.
            if (
                seg.pos_marker.working_loc == sibling.pos_marker.working_loc
                and last_code
            ):
                loc = last_code.pos_marker.working_loc_after(last_code.raw)
                reflow_logger.debug(
                    "    loc for %s: %s from %s",
                    sibling,
                    loc,
                    last_code,
                )
                if loc[1] > max_desired_line_pos:
                    max_desired_line_pos = loc[1]
        if seg.is_code:
            last_code = seg

    desired_space = " " * (
        1 + max_desired_line_pos - whitespace_seg.pos_marker.working_line_pos
    )
    reflow_logger.debug(
        "    desired_space: %r (based on max line pos of %s)",
        desired_space,
        max_desired_line_pos,
    )
    return desired_space


def handle_respace__inline_with_space(
    pre_constraint: str,
    post_constraint: str,
    next_block: Optional["ReflowBlock"],
    root_segment: BaseSegment,
    segment_buffer: List[RawSegment],
    last_whitespace: RawSegment,
) -> Tuple[List[RawSegment], List[LintResult]]:
    """Check inline spacing is the right size.

    This forms one of the cases handled by .respace_point().

    This code assumes:
    - a ReflowPoint with no newlines.
    - a ReflowPoint which has _some_ whitespace.

    Given this we apply constraints to ensure the whitespace
    is of an appropriate size.
    """
    # Get some indices so that we can reference around them
    ws_idx = segment_buffer.index(last_whitespace)

    # Do we have either side set to "any"
    if "any" in [pre_constraint, post_constraint]:
        # In this instance - don't change anything.
        # e.g. this could mean there is a comment on one side.
        return segment_buffer, []

    # Do we have either side set to "touch"?
    if "touch" in [pre_constraint, post_constraint]:
        # In this instance - no whitespace is correct, This
        # means we should delete it.
        segment_buffer.pop(ws_idx)
        if next_block:
            description = (
                "Unexpected whitespace before "
                f"{pretty_segment_name(next_block.segments[0])}."
            )
<<<<<<< HEAD
        else:
=======
        else:  # pragma: no cover
            # This clause has no test coverage because next_block is
            # normally provided.
>>>>>>> 181918e9
            description = "Unexpected whitespace"

        return segment_buffer, [
            LintResult(
                last_whitespace,
                [LintFix.delete(last_whitespace)],
                # Should make description from constraints.
                description=description,
            ),
        ]

    # Handle left alignment & singles
    if (
        post_constraint.startswith("align") and next_block
    ) or pre_constraint == post_constraint == "single":

        # Determine the desired spacing, either as alignment or as a single.
        if post_constraint.startswith("align") and next_block:
            alignment_config = post_constraint.split(":")
            seg_type = alignment_config[1]
            align_within = alignment_config[2] if len(alignment_config) > 2 else None
            align_scope = alignment_config[3] if len(alignment_config) > 3 else None
            reflow_logger.debug(
                "    Alignment Config: %s, %s, %s, %s",
                seg_type,
                align_within,
                align_scope,
                next_block.segments[0].pos_marker.working_line_pos,
            )

            desired_space = _determine_aligned_inline_spacing(
                root_segment,
                last_whitespace,
                next_block.segments[0],
                seg_type,
                align_within,
                align_scope,
            )

            desc = (
                f"{seg_type!r} elements are expected to be aligned. Found "
                "incorrect whitespace before "
                f"{pretty_segment_name(next_block.segments[0])}: "
                f"{last_whitespace.raw!r}."
            )
        else:
            if next_block:
                desc = (
                    "Expected only single space before "
                    f"{pretty_segment_name(next_block.segments[0])}. Found "
                    f"{last_whitespace.raw!r}."
                )
<<<<<<< HEAD
            else:
=======
            else:  # pragma: no cover
                # This clause isn't has no test coverage because next_block is
                # normally provided.
>>>>>>> 181918e9
                desc = "Expected only single space. Found " f"{last_whitespace.raw!r}."
            desired_space = " "

        new_results: List[LintResult] = []

        if last_whitespace.raw != desired_space:
            new_seg = last_whitespace.edit(desired_space)
            new_results.append(
                LintResult(
                    last_whitespace,
                    [
                        LintFix(
                            "replace",
                            anchor=last_whitespace,
                            edit=[new_seg],
                        )
                    ],
                    description=desc,
                )
            )
            segment_buffer[ws_idx] = new_seg

        return segment_buffer, new_results

    raise NotImplementedError(  # pragma: no cover
        f"Unexpected Constraints: {pre_constraint}, {post_constraint}"
    )


def handle_respace__inline_without_space(
    pre_constraint: str,
    post_constraint: str,
    prev_block: Optional["ReflowBlock"],
    next_block: Optional["ReflowBlock"],
    segment_buffer: List[RawSegment],
    existing_results: List[LintResult],
    anchor_on: str = "before",
) -> Tuple[List[RawSegment], List[LintResult], bool]:
    """Ensure spacing is the right size.

    This forms one of the cases handled by .respace_point().

    This code assumes:
    - a ReflowPoint with no newlines.
    - a ReflowPoint which _no_ whitespace.

    Given this we apply constraints to either confirm no
    spacing is required or create some of the right size.
    """
    # Do we have either side set to "touch" or "any"
    if {"touch", "any"}.intersection([pre_constraint, post_constraint]):
        # In this instance - no whitespace is correct.
        # Either because there shouldn't be, or because "any"
        # means we shouldn't check.
        return segment_buffer, existing_results, False
    # Is it anything other than the default case?
    elif not (pre_constraint == post_constraint == "single"):  # pragma: no cover
        # TODO: This will get test coverage when configuration routines
        # are in properly.
        raise NotImplementedError(
            f"Unexpected Constraints: {pre_constraint}, {post_constraint}"
<<<<<<< HEAD
=======
        )

    # Handle the default case

    # Insert a single whitespace.
    reflow_logger.debug("    Inserting Single Whitespace.")
    # Add it to the buffer first (the easy bit). The hard bit
    # is to then determine how to generate the appropriate LintFix
    # objects.
    segment_buffer.append(WhitespaceSegment())

    # So special handling here. If segments either side
    # already exist then we don't care which we anchor on
    # but if one is already an insertion (as shown by a lack)
    # of pos_marker, then we should piggy back on that pre-existing
    # fix.
    existing_fix = None
    insertion = None
    if prev_block and not prev_block.segments[-1].pos_marker:
        existing_fix = "after"
        insertion = prev_block.segments[-1]
    elif next_block and not next_block.segments[0].pos_marker:
        existing_fix = "before"
        insertion = next_block.segments[0]

    if existing_fix:
        reflow_logger.debug("    Detected existing fix %s", existing_fix)
        if not existing_results:  # pragma: no cover
            raise ValueError(
                "Fixes detected, but none passed to .respace(). "
                "This will cause conflicts."
            )
        # Find the fix
        assert insertion
        for res in existing_results:
            # Does it contain the insertion?
            # TODO: This feels ugly - eq for BaseSegment is different
            # to uuid matching for RawSegment. Perhaps this should be
            # more aligned. There might be a better way of doing this.
            for fix in res.fixes or []:
                if fix.edit and insertion.uuid in [elem.uuid for elem in fix.edit]:
                    break
            else:  # pragma: no cover
                continue
            break
        else:  # pragma: no cover
            reflow_logger.warning("Results %s", existing_results)
            raise ValueError(f"Couldn't find insertion for {insertion}")
        # Mutate the existing fix
        assert res
        assert fix
        assert fix in res.fixes
        assert fix.edit  # It's going to be an edit if we've picked it up.
        # Mutate the fix, it's still in the same result, and that result
        # is still in the existing_results.
        if existing_fix == "before":
            fix.edit = [cast(BaseSegment, WhitespaceSegment())] + fix.edit
        elif existing_fix == "after":
            fix.edit = fix.edit + [cast(BaseSegment, WhitespaceSegment())]

        # No need to add new results, because we mutated the existing.
        return segment_buffer, existing_results, True

    # Otherwise...
    reflow_logger.debug("    Not Detected existing fix. Creating new")
    if prev_block and next_block:
        desc = (
            "Expected single whitespace between "
            f"{pretty_segment_name(prev_block.segments[-1])} "
            f"and {pretty_segment_name(next_block.segments[0])}."
        )
    else:  # pragma: no cover
        # Something to fall back on if prev_block and next_block not provided.
        desc = "Expected single whitespace."
    # Take into account hint on where to anchor if given.
    if prev_block and anchor_on != "after":
        new_result = LintResult(
            # We do this shuffle, because for the CLI it's clearer if the
            # anchor for the error is at the point that the insertion will
            # happen which is the *start* of the next segment, even if
            # we're anchoring the fix on the previous.
            next_block.segments[0] if next_block else prev_block.segments[-1],
            fixes=[
                LintFix(
                    "create_after",
                    anchor=prev_block.segments[-1],
                    edit=[WhitespaceSegment()],
                )
            ],
            description=desc,
        )
    elif next_block:
        new_result = LintResult(
            next_block.segments[0],
            fixes=[
                LintFix(
                    "create_before",
                    anchor=next_block.segments[0],
                    edit=[WhitespaceSegment()],
                )
            ],
            description=desc,
>>>>>>> 181918e9
        )
    else:  # pragma: no cover
        NotImplementedError("Not set up to handle a missing _after_ and _before_.")

<<<<<<< HEAD
    # Handle the default case

    # Insert a single whitespace.
    reflow_logger.debug("    Inserting Single Whitespace.")
    # Add it to the buffer first (the easy bit). The hard bit
    # is to then determine how to generate the appropriate LintFix
    # objects.
    segment_buffer.append(WhitespaceSegment())

    # So special handling here. If segments either side
    # already exist then we don't care which we anchor on
    # but if one is already an insertion (as shown by a lack)
    # of pos_marker, then we should piggy back on that pre-existing
    # fix.
    existing_fix = None
    insertion = None
    if prev_block and not prev_block.segments[-1].pos_marker:
        existing_fix = "after"
        insertion = prev_block.segments[-1]
    elif next_block and not next_block.segments[0].pos_marker:
        existing_fix = "before"
        insertion = next_block.segments[0]

    if existing_fix:
        reflow_logger.debug("    Detected existing fix %s", existing_fix)
        if not existing_results:  # pragma: no cover
            raise ValueError(
                "Fixes detected, but none passed to .respace(). "
                "This will cause conflicts."
            )
        # Find the fix
        assert insertion
        for res in existing_results:
            # Does it contain the insertion?
            # TODO: This feels ugly - eq for BaseSegment is different
            # to uuid matching for RawSegment. Perhaps this should be
            # more aligned. There might be a better way of doing this.
            for fix in res.fixes or []:
                if fix.edit and insertion.uuid in [elem.uuid for elem in fix.edit]:
                    break
            else:
                continue
            break
        else:  # pragma: no cover
            reflow_logger.warning("Results %s", existing_results)
            raise ValueError(f"Couldn't find insertion for {insertion}")
        # Mutate the existing fix
        assert res
        assert fix
        assert fix in res.fixes
        assert fix.edit  # It's going to be an edit if we've picked it up.
        # Mutate the fix, it's still in the same result, and that result
        # is still in the existing_results.
        if existing_fix == "before":
            fix.edit = [cast(BaseSegment, WhitespaceSegment())] + fix.edit
        elif existing_fix == "after":
            fix.edit = fix.edit + [cast(BaseSegment, WhitespaceSegment())]

        # No need to add new results, because we mutated the existing.
        return segment_buffer, existing_results, True

    # Otherwise...
    reflow_logger.debug("    Not Detected existing fix. Creating new")
    if prev_block and next_block:
        desc = (
            "Expected single whitespace between "
            f"{pretty_segment_name(prev_block.segments[-1])} "
            f"and {pretty_segment_name(next_block.segments[0])}."
        )
    else:
        # Something to fall back on if prev_block and next_block not provided.
        desc = "Expected single whitespace."
    # Take into account hint on where to anchor if given.
    if prev_block and anchor_on != "after":
        new_result = LintResult(
            # We do this shuffle, because for the CLI it's clearer if the
            # anchor for the error is at the point that the insertion will
            # happen which is the *start* of the next segment, even if
            # we're anchoring the fix on the previous.
            next_block.segments[0] if next_block else prev_block.segments[-1],
            fixes=[
                LintFix(
                    "create_after",
                    anchor=prev_block.segments[-1],
                    edit=[WhitespaceSegment()],
                )
            ],
            description=desc,
        )
    elif next_block:
        new_result = LintResult(
            next_block.segments[0],
            fixes=[
                LintFix(
                    "create_before",
                    anchor=next_block.segments[0],
                    edit=[WhitespaceSegment()],
                )
            ],
            description=desc,
        )
    else:  # pragma: no cover
        NotImplementedError("Not set up to handle a missing _after_ and _before_.")

=======
>>>>>>> 181918e9
    return segment_buffer, existing_results + [new_result], True<|MERGE_RESOLUTION|>--- conflicted
+++ resolved
@@ -269,13 +269,9 @@
                 "Unexpected whitespace before "
                 f"{pretty_segment_name(next_block.segments[0])}."
             )
-<<<<<<< HEAD
-        else:
-=======
         else:  # pragma: no cover
             # This clause has no test coverage because next_block is
             # normally provided.
->>>>>>> 181918e9
             description = "Unexpected whitespace"
 
         return segment_buffer, [
@@ -328,13 +324,9 @@
                     f"{pretty_segment_name(next_block.segments[0])}. Found "
                     f"{last_whitespace.raw!r}."
                 )
-<<<<<<< HEAD
-            else:
-=======
             else:  # pragma: no cover
                 # This clause isn't has no test coverage because next_block is
                 # normally provided.
->>>>>>> 181918e9
                 desc = "Expected only single space. Found " f"{last_whitespace.raw!r}."
             desired_space = " "
 
@@ -396,8 +388,6 @@
         # are in properly.
         raise NotImplementedError(
             f"Unexpected Constraints: {pre_constraint}, {post_constraint}"
-<<<<<<< HEAD
-=======
         )
 
     # Handle the default case
@@ -500,116 +490,8 @@
                 )
             ],
             description=desc,
->>>>>>> 181918e9
         )
     else:  # pragma: no cover
         NotImplementedError("Not set up to handle a missing _after_ and _before_.")
 
-<<<<<<< HEAD
-    # Handle the default case
-
-    # Insert a single whitespace.
-    reflow_logger.debug("    Inserting Single Whitespace.")
-    # Add it to the buffer first (the easy bit). The hard bit
-    # is to then determine how to generate the appropriate LintFix
-    # objects.
-    segment_buffer.append(WhitespaceSegment())
-
-    # So special handling here. If segments either side
-    # already exist then we don't care which we anchor on
-    # but if one is already an insertion (as shown by a lack)
-    # of pos_marker, then we should piggy back on that pre-existing
-    # fix.
-    existing_fix = None
-    insertion = None
-    if prev_block and not prev_block.segments[-1].pos_marker:
-        existing_fix = "after"
-        insertion = prev_block.segments[-1]
-    elif next_block and not next_block.segments[0].pos_marker:
-        existing_fix = "before"
-        insertion = next_block.segments[0]
-
-    if existing_fix:
-        reflow_logger.debug("    Detected existing fix %s", existing_fix)
-        if not existing_results:  # pragma: no cover
-            raise ValueError(
-                "Fixes detected, but none passed to .respace(). "
-                "This will cause conflicts."
-            )
-        # Find the fix
-        assert insertion
-        for res in existing_results:
-            # Does it contain the insertion?
-            # TODO: This feels ugly - eq for BaseSegment is different
-            # to uuid matching for RawSegment. Perhaps this should be
-            # more aligned. There might be a better way of doing this.
-            for fix in res.fixes or []:
-                if fix.edit and insertion.uuid in [elem.uuid for elem in fix.edit]:
-                    break
-            else:
-                continue
-            break
-        else:  # pragma: no cover
-            reflow_logger.warning("Results %s", existing_results)
-            raise ValueError(f"Couldn't find insertion for {insertion}")
-        # Mutate the existing fix
-        assert res
-        assert fix
-        assert fix in res.fixes
-        assert fix.edit  # It's going to be an edit if we've picked it up.
-        # Mutate the fix, it's still in the same result, and that result
-        # is still in the existing_results.
-        if existing_fix == "before":
-            fix.edit = [cast(BaseSegment, WhitespaceSegment())] + fix.edit
-        elif existing_fix == "after":
-            fix.edit = fix.edit + [cast(BaseSegment, WhitespaceSegment())]
-
-        # No need to add new results, because we mutated the existing.
-        return segment_buffer, existing_results, True
-
-    # Otherwise...
-    reflow_logger.debug("    Not Detected existing fix. Creating new")
-    if prev_block and next_block:
-        desc = (
-            "Expected single whitespace between "
-            f"{pretty_segment_name(prev_block.segments[-1])} "
-            f"and {pretty_segment_name(next_block.segments[0])}."
-        )
-    else:
-        # Something to fall back on if prev_block and next_block not provided.
-        desc = "Expected single whitespace."
-    # Take into account hint on where to anchor if given.
-    if prev_block and anchor_on != "after":
-        new_result = LintResult(
-            # We do this shuffle, because for the CLI it's clearer if the
-            # anchor for the error is at the point that the insertion will
-            # happen which is the *start* of the next segment, even if
-            # we're anchoring the fix on the previous.
-            next_block.segments[0] if next_block else prev_block.segments[-1],
-            fixes=[
-                LintFix(
-                    "create_after",
-                    anchor=prev_block.segments[-1],
-                    edit=[WhitespaceSegment()],
-                )
-            ],
-            description=desc,
-        )
-    elif next_block:
-        new_result = LintResult(
-            next_block.segments[0],
-            fixes=[
-                LintFix(
-                    "create_before",
-                    anchor=next_block.segments[0],
-                    edit=[WhitespaceSegment()],
-                )
-            ],
-            description=desc,
-        )
-    else:  # pragma: no cover
-        NotImplementedError("Not set up to handle a missing _after_ and _before_.")
-
-=======
->>>>>>> 181918e9
     return segment_buffer, existing_results + [new_result], True