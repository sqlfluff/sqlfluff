"""Dataclasses for reflow work."""

from itertools import chain
import logging
from typing import Iterator, List, Optional, Sequence, Tuple, cast, Type
from sqlfluff.core.config import FluffConfig

from sqlfluff.core.parser import BaseSegment, RawSegment
from sqlfluff.core.rules.base import LintFix, LintResult
from sqlfluff.utils.reflow.config import ReflowConfig
from sqlfluff.utils.reflow.depthmap import DepthMap

from sqlfluff.utils.reflow.elements import (
    ReflowBlock,
    ReflowPoint,
    ReflowSequenceType,
    get_consumed_whitespace,
)
from sqlfluff.utils.reflow.rebreak import rebreak_sequence
from sqlfluff.utils.reflow.reindent import (
    lint_indent_points,
    construct_single_indent,
<<<<<<< HEAD
    lint_line_length,
)
=======
)
from sqlfluff.utils.reflow.helpers import fixes_from_results
>>>>>>> 44dd31a8

# We're in the utils module, but users will expect reflow
# logs to appear in the context of rules. Hence it's a subset
# of the rules logger.
reflow_logger = logging.getLogger("sqlfluff.rules.reflow")


class ReflowSequence:
    """Class for keeping track of elements in a reflow operation.

    This acts as the primary route into using the reflow routines.
    It acts in a way that plays nicely within a rule context in that
    it accepts segments and configuration, while allowing access to
    modified segments and a series of :obj:`LintFix` objects, which
    can be returned by the calling rule.

    Sequences are made up of alternating :obj:`ReflowBlock` and
    :obj:`ReflowPoint` objects (even if some points have no segments).
    This is validated on construction.

    Most operations also return :obj:`ReflowSequence` objects such
    that operations can be chained, and then the resultant fixes
    accessed at the last stage, for example:

    .. code-block:: py3

        fixes = (
            ReflowSequence.from_around_target(
                context.segment,
                root_segment=context.parent_stack[0],
                config=context.config,
            )
            .rebreak()
            .get_fixes()
        )
    """

    def __init__(
        self,
        elements: ReflowSequenceType,
        root_segment: BaseSegment,
        reflow_config: ReflowConfig,
        depth_map: DepthMap,
        lint_results: Optional[List[LintResult]] = None,
    ):
        # First validate integrity
        self._validate_reflow_sequence(elements)
        # Then save
        self.elements = elements
        self.root_segment = root_segment
        self.reflow_config = reflow_config
        self.depth_map = depth_map
        # This keeps track of fixes generated in the chaining process.
        # Alternatively pictured: This is the list of fixes required
        # to generate this sequence. We can build on this as we edit
        # the sequence.
        # Rather than saving *fixes* directly, we package them into
        # LintResult objects to make it a little easier to expose them
        # in the CLI.
        self.lint_results: List[LintResult] = lint_results or []

    def get_fixes(self) -> List[LintFix]:
<<<<<<< HEAD
        """Get the current fix buffer."""
        return self.embodied_fixes

    def get_results(self) -> List[LintResult]:
        """Generate a list of LintResult from the current fix buffer.

        For some fixes, we do a bit of a shuffle with the anchor so
        that we reference the most sensible position in the source file
        to make sense to the user. For example if we're due to create
        something *after* a segment, then we'll hunt forward to the
        segment *after that*, so that the position that appears in the
        CLI is the position between them.

        NOTE: This generates one result per fix. Depending on your use
        case, this may not always be appropriate. In those cases, call
        `ReflowSequence.get_fixes()` and construct :obj:`LintResult`
        objects directly.
        """
        results = []
        segments = None
        for fix in self.get_fixes():
            # In the case of *creations*, even if we are actually
            # creating *after* something, it makes sense to anchor
            # on the segment which follows the creation point and not
            # the segment which precedes it. That's because when
            # displaying the position of a linting result in the CLI
            # we display the position of the *start* of the anchor.
            # By anchoring on the segment *following* the insertion point
            # we display the position in a way which is much more
            # interpretable by the user.
            if fix.edit_type == "create_after" or (
                fix.edit_type == "replace"
                and "".join(
                    seg.raw for seg in cast(List[BaseSegment], fix.edit)
                ).startswith(fix.anchor.raw)
            ):
                if not segments:
                    segments = list(
                        chain.from_iterable(elem.segments for elem in self.elements)
                    )

                target = fix.anchor.segments[-1] if fix.anchor.segments else fix.anchor
                try:
                    idx = segments.index(target)
                except ValueError:
                    # If the anchor for the fix wasn't found, then that
                    # means that it has been replaced or removed itself.

                    # The most likely scenario for this is where the anchor
                    # for the fix is also part of the problem - therefore
                    # using it as the position for the linting result is ok.
                    # We'll set the idx to None to signal this so that in
                    # the next clause we just set the anchor of the linting
                    # result to the anchor of the fix.
                    idx = None

                if idx is None:
                    anchor = fix.anchor
                else:
                    # Hunt forward to find a good target. We'll know it's
                    # in the original file if it has a position marker.
                    for anchor in segments[idx + 1 :]:
                        if anchor.pos_marker:
                            break
            else:
                anchor = fix.anchor
            results.append(LintResult(anchor, [fix], description=fix.description))
        return results

    def get_partitioned_fixes(
        self, target: BaseSegment
    ) -> Tuple[List[LintFix], List[LintFix], List[LintFix]]:
        """Get the current fix buffer partitioned around a target."""
        first_target_raw = target.raw_segments[0]
        last_target_raw = target.raw_segments[-1]

        assert target.pos_marker
        pre_fixes = [
            fix
            for fix in self.embodied_fixes
            if fix.anchor.pos_marker
            and (
                fix.anchor.pos_marker.working_loc
                < first_target_raw.pos_marker.working_loc
                or (
                    fix.edit_type == "create_before"
                    and fix.anchor.pos_marker.working_loc
                    == first_target_raw.pos_marker.working_loc
                )
            )
        ]
        post_fixes = [
            fix
            for fix in self.embodied_fixes
            if fix.anchor.pos_marker
            and (
                fix.anchor.pos_marker.working_loc
                > last_target_raw.pos_marker.working_loc
                or (
                    fix.edit_type == "create_after"
                    and fix.anchor.pos_marker.working_loc
                    == last_target_raw.pos_marker.working_loc
                )
            )
        ]
        # The rest
        mid_fixes = [
            fix for fix in self.embodied_fixes if fix not in pre_fixes + post_fixes
        ]
        return pre_fixes, mid_fixes, post_fixes
=======
        """Get the current fix buffer.

        We're hydrating them here directly from the LintResult
        objects, so for more accurate results, consider using
        .get_results(). This method is particularly useful
        when consolidating multiple results into one.
        """
        return fixes_from_results(self.lint_results)

    def get_results(self) -> List[LintResult]:
        """Return the current result buffer."""
        return self.lint_results
>>>>>>> 44dd31a8

    def get_raw(self) -> str:
        """Get the current raw representation."""
        return "".join(elem.raw for elem in self.elements)

    @staticmethod
    def _validate_reflow_sequence(elements: ReflowSequenceType):
        assert elements, "ReflowSequence has empty elements."
        # Check odds and evens
        OddType = elements[0].__class__
        EvenType = ReflowPoint if OddType is ReflowBlock else ReflowBlock
        try:
            # Check odds are all points
            assert all(
                isinstance(elem, OddType) for elem in elements[::2]
            ), f"Not all odd elements are {OddType.__name__}"
            # Check evens are all blocks
            assert all(
                isinstance(elem, EvenType) for elem in elements[1::2]
            ), f"Not all even elements are {EvenType.__name__}"
        except AssertionError as err:  # pragma: no cover
            for elem in elements:
                reflow_logger.error("   - %s", elem)
            reflow_logger.exception("Assertion check on ReflowSequence failed.")
            raise err

    @staticmethod
    def _elements_from_raw_segments(
        segments: Sequence[RawSegment], reflow_config: ReflowConfig, depth_map: DepthMap
    ) -> ReflowSequenceType:
        """Construct reflow elements from raw segments.

        NOTE: ReflowBlock elements should only ever have one segment
        which simplifies iteration here.
        """
        elem_buff: ReflowSequenceType = []
        seg_buff: List[RawSegment] = []
        for seg in segments:
            # NOTE: end_of_file is block-like rather than point-like.
            # This is to facilitate better evaluation of the ends of files.
            # NOTE: This also allows us to include literal placeholders for
            # whitespace only strings.
            if (
                seg.is_type("whitespace", "newline", "indent")
                or (get_consumed_whitespace(seg) or "").isspace()
            ):
                # Add to the buffer and move on.
                seg_buff.append(seg)
                continue
            elif elem_buff or seg_buff:
                # There are elements. The last will have been a block.
                # Add a point before we add the block. NOTE: It may be empty.
                elem_buff.append(ReflowPoint(segments=tuple(seg_buff)))
            # Add the block, with config info.
            elem_buff.append(
                ReflowBlock.from_config(
                    segments=[seg],
                    config=reflow_config,
                    depth_info=depth_map.get_depth_info(seg),
                )
            )
            # Empty the buffer
            seg_buff = []

        # If we ended with a buffer, apply it.
        # TODO: Consider removing this clause?
        if seg_buff:  # pragma: no cover
            elem_buff.append(ReflowPoint(segments=tuple(seg_buff)))
        return elem_buff

    @classmethod
    def from_raw_segments(
        cls: Type["ReflowSequence"],
        segments: Sequence[RawSegment],
        root_segment: BaseSegment,
        config: FluffConfig,
        depth_map: Optional[DepthMap] = None,
    ) -> "ReflowSequence":
        """Construct a ReflowSequence from a sequence of raw segments.

        This is intended as a base constructor, which others can use.
        In particular, if no `depth_map` argument is provided, this
        method will generate one in a potentially inefficient way.
        If the calling method has access to a better way of inferring
        a depth map (for example because it has access to a common root
        segment for all the content), it should do that instead and pass
        it in.
        """
        reflow_config = ReflowConfig.from_fluff_config(config)
        if depth_map is None:
            depth_map = DepthMap.from_raws_and_root(segments, root_segment)
        return cls(
            elements=cls._elements_from_raw_segments(
                segments,
                reflow_config=reflow_config,
                # NOTE: This pathway is inefficient. Ideally the depth
                # map should be constructed elsewhere and then passed in.
                depth_map=depth_map,
            ),
            root_segment=root_segment,
            reflow_config=reflow_config,
            depth_map=depth_map,
        )

    @classmethod
    def from_root(
        cls: Type["ReflowSequence"], root_segment: BaseSegment, config: FluffConfig
    ) -> "ReflowSequence":
        """Generate a sequence from a root segment.

        Args:
            root_segment (:obj:`BaseSegment`): The relevant root
                segment (usually the base :obj:`FileSegment`).
            config (:obj:`FluffConfig`): A config object from which
                to load the spacing behaviours of different segments.
        """
        return cls.from_raw_segments(
            root_segment.raw_segments,
            root_segment,
            config=config,
            # This is the efficient route. We use it here because we can.
            depth_map=DepthMap.from_parent(root_segment),
        )

    @classmethod
    def from_around_target(
        cls: Type["ReflowSequence"],
        target_segment: BaseSegment,
        root_segment: BaseSegment,
        config: FluffConfig,
        sides: str = "both",
    ) -> "ReflowSequence":
        """Generate a sequence around a target.

        Args:
            target_segment (:obj:`RawSegment`): The segment to center
                around when considering the sequence to construct.
            root_segment (:obj:`BaseSegment`): The relevant root
                segment (usually the base :obj:`FileSegment`).
            config (:obj:`FluffConfig`): A config object from which
                to load the spacing behaviours of different segments.
            sides (:obj:`str`): Limit the reflow sequence to just one
                side of the target. Default is two sided ("both"), but
                set to "before" or "after" to limit to either side.


        **NOTE**: We don't just expand to the first block around the
        target but to the first *code* element, which means we
        may swallow several `comment` blocks in the process.

        To evaluate reflow around a specific target, we need
        need to generate a sequence which goes for the preceding
        raw to the following raw.
        i.e. at least: block - point - block - point - block
        (where the central block is the target).
        """
        # There's probably a more efficient way than immediately
        # materialising the raw_segments for the whole root, but
        # it works. Optimise later.
        all_raws = root_segment.raw_segments

        target_raws = target_segment.raw_segments
        assert target_raws
        pre_idx = all_raws.index(target_raws[0])
        post_idx = all_raws.index(target_raws[-1]) + 1
        initial_idx = (pre_idx, post_idx)
        if sides in ("both", "before"):
            # Catch at least the previous segment
            pre_idx -= 1
            for pre_idx in range(pre_idx, -1, -1):
                if all_raws[pre_idx].is_code:
                    break
        if sides in ("both", "after"):
            for post_idx in range(post_idx, len(all_raws)):
                if all_raws[post_idx].is_code:
                    break
            # Capture one more after the whitespace.
            post_idx += 1
        segments = all_raws[pre_idx:post_idx]
        reflow_logger.debug(
            "Generating ReflowSequence.from_around_target(). idx: %s. "
            "slice: %s:%s. raw: %r",
            initial_idx,
            pre_idx,
            post_idx,
            "".join(seg.raw for seg in segments),
        )
        return cls.from_raw_segments(segments, root_segment, config=config)

    def _find_element_idx_with(self, target: RawSegment) -> int:
        for idx, elem in enumerate(self.elements):
            if target in elem.segments:
                return idx
        raise ValueError(  # pragma: no cover
            f"Target [{target}] not found in ReflowSequence."
        )

    def without(self, target: RawSegment) -> "ReflowSequence":
        """Returns a new :obj:`ReflowSequence` without the specified segment.

        This generates appropriate deletion :obj:`LintFix` objects
        to direct the linter to remove those elements.
        """
        removal_idx = self._find_element_idx_with(target)
        if removal_idx == 0 or removal_idx == len(self.elements) - 1:
            raise NotImplementedError(  # pragma: no cover
                "Unexpected removal at one end of a ReflowSequence."
            )
        if isinstance(self.elements[removal_idx], ReflowPoint):
            raise NotImplementedError(  # pragma: no cover
                "Not expected removal of whitespace in ReflowSequence."
            )
        merged_point = ReflowPoint(
            segments=self.elements[removal_idx - 1].segments
            + self.elements[removal_idx + 1].segments,
        )
        return ReflowSequence(
            elements=self.elements[: removal_idx - 1]
            + [merged_point]
            + self.elements[removal_idx + 2 :],
            root_segment=self.root_segment,
            reflow_config=self.reflow_config,
            depth_map=self.depth_map,
            # Generate the fix to do the removal.
            lint_results=[LintResult(target, [LintFix.delete(target)])],
        )

    def insert(
        self, insertion: RawSegment, target: RawSegment, pos: str = "before"
    ) -> "ReflowSequence":
        """Returns a new :obj:`ReflowSequence` with the new element inserted.

        Insertion is always relative to an existing element. Either before
        or after it as specified by `pos`. This generates appropriate creation
        :obj:`LintFix` objects to direct the linter to insert those elements.
        """
        assert pos in ("before", "after")
        target_idx = self._find_element_idx_with(target)
        # Are we trying to insert something whitespace-like?
        if insertion.is_type("whitespace", "indent", "newline"):  # pragma: no cover
            raise ValueError(
                "ReflowSequence.insert() does not support direct insertion of "
                "spacing elements such as whitespace or newlines"
            )

        # We're inserting something blocky. That means a new block AND a new point.
        # It's possible we try to _split_ a point by targeting a whitespace element
        # inside a larger point. For now this isn't supported.
        # NOTE: We use the depth info of the reference anchor, with the assumption
        # (I think reliable) that the insertion will be applied as a sibling of
        # the target.
        self.depth_map.copy_depth_info(target, insertion)
        new_block = ReflowBlock.from_config(
            segments=[insertion],
            config=self.reflow_config,
            depth_info=self.depth_map.get_depth_info(target),
        )
        if isinstance(self.elements[target_idx], ReflowPoint):
            raise NotImplementedError(  # pragma: no cover
                "Can't insert relative to whitespace for now."
            )
        elif pos == "before":
            return ReflowSequence(
                elements=self.elements[:target_idx]
                + [new_block, ReflowPoint(())]
                + self.elements[target_idx:],
                root_segment=self.root_segment,
                reflow_config=self.reflow_config,
                depth_map=self.depth_map,
                # Generate the fix to do the removal.
                lint_results=[
                    LintResult(target, [LintFix.create_before(target, [insertion])])
                ],
            )
        elif pos == "after":  # pragma: no cover
            # TODO: This doesn't get coverage - should it even exist?
            # Re-evaluate whether this code path is ever taken once more rules use
            # this.
            return ReflowSequence(
                elements=self.elements[: target_idx + 1]
                + [ReflowPoint(()), new_block]
                + self.elements[target_idx + 1 :],
                root_segment=self.root_segment,
                reflow_config=self.reflow_config,
                depth_map=self.depth_map,
                # Generate the fix to do the removal.
                lint_results=[
                    LintResult(target, [LintFix.create_after(target, [insertion])])
                ],
            )
        raise ValueError(
            f"Unexpected value for ReflowSequence.insert(pos): {pos}"
        )  # pragma: no cover

    def replace(
        self, target: BaseSegment, edit: Sequence[BaseSegment]
    ) -> "ReflowSequence":
        """Returns a new :obj:`ReflowSequence` with `edit` elements replaced.

        This generates appropriate replacement :obj:`LintFix` objects to direct
        the linter to modify those elements.
        """
        target_raws = target.raw_segments
        assert target_raws

        edit_raws = list(chain.from_iterable(seg.raw_segments for seg in edit))

        # Add the new segments to the depth map at the same level as the target.
        # First work out how much to trim by.
        trim_amount = len(target.path_to(target_raws[0]))
        reflow_logger.debug(
            "Replacement trim amount: %s.",
            trim_amount,
        )
        for edit_raw in edit_raws:
            # NOTE: if target raws has more than one segment we take the depth info
            # of the first one. We trim to avoid including the implications of removed
            # "container" segments.
            self.depth_map.copy_depth_info(target_raws[0], edit_raw, trim=trim_amount)

        # It's much easier to just totally reconstruct the sequence rather
        # than do surgery on the elements.

        # TODO: The surgery is actually a good idea for long sequences now that
        # we have the depth map.

        current_raws = list(
            chain.from_iterable(elem.segments for elem in self.elements)
        )
        start_idx = current_raws.index(target_raws[0])
        last_idx = current_raws.index(target_raws[-1])

        return ReflowSequence(
            self._elements_from_raw_segments(
                current_raws[:start_idx] + edit_raws + current_raws[last_idx + 1 :],
                reflow_config=self.reflow_config,
                # NOTE: the depth map has been mutated to include the new segments.
                depth_map=self.depth_map,
            ),
            root_segment=self.root_segment,
            reflow_config=self.reflow_config,
            depth_map=self.depth_map,
            lint_results=[LintResult(target, [LintFix.replace(target, edit)])],
        )

    def _iter_points_with_constraints(
        self,
    ) -> Iterator[Tuple[ReflowPoint, Optional[ReflowBlock], Optional[ReflowBlock]]]:
        for idx, elem in enumerate(self.elements):
            # Only evaluate points.
            if isinstance(elem, ReflowPoint):
                pre = None
                post = None
                if idx > 0:
                    pre = cast(ReflowBlock, self.elements[idx - 1])
                if idx < len(self.elements) - 1:
                    post = cast(ReflowBlock, self.elements[idx + 1])
                yield elem, pre, post

    def respace(
        self, strip_newlines: bool = False, filter: str = "all"
    ) -> "ReflowSequence":
        """Returns a new :obj:`ReflowSequence` with points respaced.

        Args:
            strip_newlines (:obj:`bool`): Optionally strip newlines
                before respacing. This is primarily used on focused
                sequences to coerce objects onto a single line. This
                does not apply any prioritisation to which line breaks
                to remove and so is not a substitute for the full
                `reindent` or `reflow` methods.
            filter (:obj:`str`): Optionally filter which reflow points
                to respace. Default configuration is `all`. Other options
                are `line_break` which only respaces points containing
                a `newline` or followed by an `end_of_file` marker, or
                `inline` which is the inverse of `line_break`. This is
                most useful for filtering between trailing whitespace
                and fixes between content on a line.

        **NOTE** this method relies on the embodied results being correct
        so that we can build on them.
        """
        assert filter in (
            "all",
            "newline",
            "inline",
        ), f"Unexpected value for filter: {filter}"
        # Use the embodied fixes as a starting point.
        lint_results = self.get_results()
        new_elements: ReflowSequenceType = []
        for point, pre, post in self._iter_points_with_constraints():
            # We filter on the elements POST RESPACE. This is to allow
            # strict respacing to reclaim newlines.
            new_lint_results, new_point = point.respace_point(
                prev_block=pre,
                next_block=post,
                root_segment=self.root_segment,
                lint_results=lint_results,
                strip_newlines=strip_newlines,
            )
            # If filter has been set, optionally unset the returned values.
            if (
                filter == "inline"
                if (
                    # NOTE: We test on the NEW point.
                    any(seg.is_type("newline") for seg in new_point.segments)
                    # Or if it's followed by the end of file
                    or (post and "end_of_file" in post.class_types)
                )
                else filter == "newline"
            ):
                # Reset the values
                reflow_logger.debug(
                    "    Filter %r applied. Resetting %s", filter, point
                )
                new_point = point
            # Otherwise apply the new fixes
            else:
                reflow_logger.debug(
                    "    Filter %r allows fixes for point: %s", filter, new_lint_results
                )
                lint_results = new_lint_results

            if pre and (not new_elements or new_elements[-1] != pre):
                new_elements.append(pre)
            new_elements.append(new_point)
            if post:
                new_elements.append(post)
        return ReflowSequence(
            elements=new_elements,
            root_segment=self.root_segment,
            reflow_config=self.reflow_config,
            depth_map=self.depth_map,
            lint_results=lint_results,
        )

    def rebreak(self) -> "ReflowSequence":
        """Returns a new :obj:`ReflowSequence` corrected line breaks.

        This intentionally **does not handle indentation**,
        as the existing indents are assumed to be correct.

        .. note::

            Currently this only *moves* existing segments
            around line breaks (e.g. for operators and commas),
            but eventually this method will also handle line
            length considerations too.
        """
        if self.lint_results:
            raise NotImplementedError(  # pragma: no cover
                "rebreak cannot currently handle pre-existing embodied fixes."
            )

        # Delegate to the rebreak algorithm
        elem_buff, lint_results = rebreak_sequence(self.elements, self.root_segment)

        return ReflowSequence(
            elements=elem_buff,
            root_segment=self.root_segment,
            reflow_config=self.reflow_config,
            depth_map=self.depth_map,
<<<<<<< HEAD
            embodied_fixes=fixes,
=======
            lint_results=lint_results,
>>>>>>> 44dd31a8
        )

    def reindent(self):
        """Reindent lines within a sequence."""
<<<<<<< HEAD
        if self.embodied_fixes:
=======
        if self.lint_results:
>>>>>>> 44dd31a8
            raise NotImplementedError(  # pragma: no cover
                "rebreak cannot currently handle pre-existing embodied fixes."
            )

        single_indent = construct_single_indent(
            indent_unit=self.reflow_config.indent_unit,
            tab_space_size=self.reflow_config.tab_space_size,
        )

<<<<<<< HEAD
        elements, indent_fixes = lint_indent_points(
=======
        elements, lint_results = lint_indent_points(
>>>>>>> 44dd31a8
            self.elements,
            single_indent=single_indent,
            skip_indentation_in=self.reflow_config.skip_indentation_in,
        )

<<<<<<< HEAD
        elements, length_fixes = lint_line_length(
            elements,
            self.root_segment,
            single_indent=single_indent,
            line_length_limit=self.reflow_config.max_line_length,
        )

=======
>>>>>>> 44dd31a8
        return ReflowSequence(
            elements=elements,
            root_segment=self.root_segment,
            reflow_config=self.reflow_config,
            depth_map=self.depth_map,
<<<<<<< HEAD
            embodied_fixes=indent_fixes + length_fixes,
=======
            lint_results=lint_results,
>>>>>>> 44dd31a8
        )<|MERGE_RESOLUTION|>--- conflicted
+++ resolved
@@ -20,13 +20,9 @@
 from sqlfluff.utils.reflow.reindent import (
     lint_indent_points,
     construct_single_indent,
-<<<<<<< HEAD
     lint_line_length,
 )
-=======
-)
 from sqlfluff.utils.reflow.helpers import fixes_from_results
->>>>>>> 44dd31a8
 
 # We're in the utils module, but users will expect reflow
 # logs to appear in the context of rules. Hence it's a subset
@@ -89,118 +85,6 @@
         self.lint_results: List[LintResult] = lint_results or []
 
     def get_fixes(self) -> List[LintFix]:
-<<<<<<< HEAD
-        """Get the current fix buffer."""
-        return self.embodied_fixes
-
-    def get_results(self) -> List[LintResult]:
-        """Generate a list of LintResult from the current fix buffer.
-
-        For some fixes, we do a bit of a shuffle with the anchor so
-        that we reference the most sensible position in the source file
-        to make sense to the user. For example if we're due to create
-        something *after* a segment, then we'll hunt forward to the
-        segment *after that*, so that the position that appears in the
-        CLI is the position between them.
-
-        NOTE: This generates one result per fix. Depending on your use
-        case, this may not always be appropriate. In those cases, call
-        `ReflowSequence.get_fixes()` and construct :obj:`LintResult`
-        objects directly.
-        """
-        results = []
-        segments = None
-        for fix in self.get_fixes():
-            # In the case of *creations*, even if we are actually
-            # creating *after* something, it makes sense to anchor
-            # on the segment which follows the creation point and not
-            # the segment which precedes it. That's because when
-            # displaying the position of a linting result in the CLI
-            # we display the position of the *start* of the anchor.
-            # By anchoring on the segment *following* the insertion point
-            # we display the position in a way which is much more
-            # interpretable by the user.
-            if fix.edit_type == "create_after" or (
-                fix.edit_type == "replace"
-                and "".join(
-                    seg.raw for seg in cast(List[BaseSegment], fix.edit)
-                ).startswith(fix.anchor.raw)
-            ):
-                if not segments:
-                    segments = list(
-                        chain.from_iterable(elem.segments for elem in self.elements)
-                    )
-
-                target = fix.anchor.segments[-1] if fix.anchor.segments else fix.anchor
-                try:
-                    idx = segments.index(target)
-                except ValueError:
-                    # If the anchor for the fix wasn't found, then that
-                    # means that it has been replaced or removed itself.
-
-                    # The most likely scenario for this is where the anchor
-                    # for the fix is also part of the problem - therefore
-                    # using it as the position for the linting result is ok.
-                    # We'll set the idx to None to signal this so that in
-                    # the next clause we just set the anchor of the linting
-                    # result to the anchor of the fix.
-                    idx = None
-
-                if idx is None:
-                    anchor = fix.anchor
-                else:
-                    # Hunt forward to find a good target. We'll know it's
-                    # in the original file if it has a position marker.
-                    for anchor in segments[idx + 1 :]:
-                        if anchor.pos_marker:
-                            break
-            else:
-                anchor = fix.anchor
-            results.append(LintResult(anchor, [fix], description=fix.description))
-        return results
-
-    def get_partitioned_fixes(
-        self, target: BaseSegment
-    ) -> Tuple[List[LintFix], List[LintFix], List[LintFix]]:
-        """Get the current fix buffer partitioned around a target."""
-        first_target_raw = target.raw_segments[0]
-        last_target_raw = target.raw_segments[-1]
-
-        assert target.pos_marker
-        pre_fixes = [
-            fix
-            for fix in self.embodied_fixes
-            if fix.anchor.pos_marker
-            and (
-                fix.anchor.pos_marker.working_loc
-                < first_target_raw.pos_marker.working_loc
-                or (
-                    fix.edit_type == "create_before"
-                    and fix.anchor.pos_marker.working_loc
-                    == first_target_raw.pos_marker.working_loc
-                )
-            )
-        ]
-        post_fixes = [
-            fix
-            for fix in self.embodied_fixes
-            if fix.anchor.pos_marker
-            and (
-                fix.anchor.pos_marker.working_loc
-                > last_target_raw.pos_marker.working_loc
-                or (
-                    fix.edit_type == "create_after"
-                    and fix.anchor.pos_marker.working_loc
-                    == last_target_raw.pos_marker.working_loc
-                )
-            )
-        ]
-        # The rest
-        mid_fixes = [
-            fix for fix in self.embodied_fixes if fix not in pre_fixes + post_fixes
-        ]
-        return pre_fixes, mid_fixes, post_fixes
-=======
         """Get the current fix buffer.
 
         We're hydrating them here directly from the LintResult
@@ -213,7 +97,6 @@
     def get_results(self) -> List[LintResult]:
         """Return the current result buffer."""
         return self.lint_results
->>>>>>> 44dd31a8
 
     def get_raw(self) -> str:
         """Get the current raw representation."""
@@ -676,20 +559,12 @@
             root_segment=self.root_segment,
             reflow_config=self.reflow_config,
             depth_map=self.depth_map,
-<<<<<<< HEAD
-            embodied_fixes=fixes,
-=======
             lint_results=lint_results,
->>>>>>> 44dd31a8
         )
 
     def reindent(self):
         """Reindent lines within a sequence."""
-<<<<<<< HEAD
-        if self.embodied_fixes:
-=======
         if self.lint_results:
->>>>>>> 44dd31a8
             raise NotImplementedError(  # pragma: no cover
                 "rebreak cannot currently handle pre-existing embodied fixes."
             )
@@ -699,34 +574,23 @@
             tab_space_size=self.reflow_config.tab_space_size,
         )
 
-<<<<<<< HEAD
-        elements, indent_fixes = lint_indent_points(
-=======
-        elements, lint_results = lint_indent_points(
->>>>>>> 44dd31a8
+        elements, indent_results = lint_indent_points(
             self.elements,
             single_indent=single_indent,
             skip_indentation_in=self.reflow_config.skip_indentation_in,
         )
 
-<<<<<<< HEAD
-        elements, length_fixes = lint_line_length(
+        elements, length_results = lint_line_length(
             elements,
             self.root_segment,
             single_indent=single_indent,
             line_length_limit=self.reflow_config.max_line_length,
         )
 
-=======
->>>>>>> 44dd31a8
         return ReflowSequence(
             elements=elements,
             root_segment=self.root_segment,
             reflow_config=self.reflow_config,
             depth_map=self.depth_map,
-<<<<<<< HEAD
-            embodied_fixes=indent_fixes + length_fixes,
-=======
-            lint_results=lint_results,
->>>>>>> 44dd31a8
+            lint_results=indent_results + length_results,
         )