--- conflicted
+++ resolved
@@ -53,9 +53,9 @@
             return True
         if seg.is_type("placeholder"):
             seg = cast(TemplateSegment, seg)
-            assert (
-                seg.block_type == "literal"
-            ), "Expected only literal placeholders in ReflowPoint."
+            assert seg.block_type == "literal", (
+                "Expected only literal placeholders in ReflowPoint."
+            )
             if "\n" in seg.source_str:
                 return True
     return False
@@ -1583,11 +1583,8 @@
     single_indent: str,
     forced_indents: list[int],
     imbalanced_indent_locs: list[int],
-<<<<<<< HEAD
     starting_indent_compensation_spaces: int,
-=======
     implicit_indent_locs: set[int],
->>>>>>> 367611d7
 ) -> list[LintResult]:
     """Evaluate a single set of indent points on one line.
 
@@ -1765,14 +1762,10 @@
     having line breaks in the right place, but if we're inserting a line
     break, we need to also know how much to indent by.
     """
-<<<<<<< HEAD
     if indentation_align_following is None:
         indentation_align_following = {}
 
-    # First map the line buffers.
-=======
     # Then map the line buffers.
->>>>>>> 367611d7
     lines: list[_IndentLine]
     imbalanced_indent_locs: list[int]
     implicit_indent_locs: set[int]
@@ -1824,21 +1817,13 @@
             compensate_spaces = 0
 
         line_results = _lint_line_buffer_indents(
-<<<<<<< HEAD
             elements=elem_buffer,
             indent_line=line,
             single_indent=single_indent,
             forced_indents=forced_indents,
             imbalanced_indent_locs=imbalanced_indent_locs,
             starting_indent_compensation_spaces=compensate_spaces,
-=======
-            elem_buffer,
-            line,
-            single_indent,
-            forced_indents,
-            imbalanced_indent_locs,
-            implicit_indent_locs,
->>>>>>> 367611d7
+            implicit_indent_locs=implicit_indent_locs,
         )
         if line_results:
             reflow_logger.info("      PROBLEMS:")
