"""Implementation of Rule L026."""

from sqlfluff.core.rules.analysis.select import get_aliases_from_select
from sqlfluff.core.rules.base import LintResult
from sqlfluff.rules.L025 import Rule_L020


class Rule_L026(Rule_L020):
    """References cannot reference objects not present in FROM clause.

    | **Anti-pattern**
    | In this example, the reference 'vee' has not been declared.

    .. code-block:: sql

        SELECT
            vee.a
        FROM foo

    | **Best practice**
    |  Remove the reference.

    .. code-block:: sql

        SELECT
            a
        FROM foo

    """

    @staticmethod
    def _is_bad_tbl_ref(table_aliases, parent_select, tbl_ref):
        """Given a table reference, try to find what it's referring to."""
        # Is it referring to one of the table aliases?
        if tbl_ref[0] in [a.ref_str for a in table_aliases]:
            # Yes. Therefore okay.
            return False

        # Not a table alias. It it referring to a correlated subquery?
        if parent_select:
            parent_aliases, _ = get_aliases_from_select(parent_select)
            if parent_aliases and tbl_ref[0] in [a[0] for a in parent_aliases]:
                # Yes. Therefore okay.
                return False

        # It's not referring to an alias or a correlated subquery. Looks like a
        # bad reference (i.e. referring to something unknown.)
        return True

    def _lint_references_and_aliases(
        self,
        table_aliases,
        value_table_function_aliases,
        references,
        col_aliases,
        using_cols,
        parent_select,
    ):
        # A buffer to keep any violations.
        violation_buff = []

        # Check all the references that we have, do they reference present aliases?
        for r in references:
            tbl_refs = r.extract_possible_references(level=r.ObjectReferenceLevel.TABLE)
            if tbl_refs and all(
                self._is_bad_tbl_ref(table_aliases, parent_select, tbl_ref)
                for tbl_ref in tbl_refs
            ):
                violation_buff.append(
                    LintResult(
                        # Return the first segment rather than the string
<<<<<<< HEAD
                        anchor=tbl_refs[0].segments[0],
                        description="Reference {0!r} refers to table/view "
                        "not found in the FROM clause or found in parent"
                        "subquery.".format(r.raw),
=======
                        anchor=tbl_ref.segments[0],
                        description=f"Reference {r.raw!r} refers to table/view "
                        f"{tbl_ref.part!r} not found in the FROM clause or "
                        "found in parent subquery.",
>>>>>>> fde7b4c6
                    )
                )
        return violation_buff or None<|MERGE_RESOLUTION|>--- conflicted
+++ resolved
@@ -69,17 +69,10 @@
                 violation_buff.append(
                     LintResult(
                         # Return the first segment rather than the string
-<<<<<<< HEAD
                         anchor=tbl_refs[0].segments[0],
-                        description="Reference {0!r} refers to table/view "
-                        "not found in the FROM clause or found in parent"
-                        "subquery.".format(r.raw),
-=======
-                        anchor=tbl_ref.segments[0],
                         description=f"Reference {r.raw!r} refers to table/view "
-                        f"{tbl_ref.part!r} not found in the FROM clause or "
-                        "found in parent subquery.",
->>>>>>> fde7b4c6
+                        "not found in the FROM clause or found in parent "
+                        "subquery.",
                     )
                 )
         return violation_buff or None