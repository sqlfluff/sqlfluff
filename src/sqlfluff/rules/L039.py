--- conflicted
+++ resolved
@@ -85,7 +85,18 @@
                     else:
                         leading_whitespace = False
 
-<<<<<<< HEAD
+            if seg.is_type("comparison_operator"):
+                delete_fixes = [
+                    LintFix.delete(s) for s in seg.get_raw_segments() if s.is_whitespace
+                ]
+                if delete_fixes:
+                    violations.append(
+                        LintResult(
+                            anchor=child_seg,
+                            fixes=delete_fixes,
+                        )
+                    )
+
         if context.segment.is_type("casting_operator"):
             leading_whitespace_segments = (
                 context.functional.raw_stack.reversed().select(
@@ -111,18 +122,5 @@
                         fixes=fixes,
                     )
                 )
-=======
-            if seg.is_type("comparison_operator"):
-                delete_fixes = [
-                    LintFix.delete(s) for s in seg.get_raw_segments() if s.is_whitespace
-                ]
-                if delete_fixes:
-                    violations.append(
-                        LintResult(
-                            anchor=child_seg,
-                            fixes=delete_fixes,
-                        )
-                    )
->>>>>>> 38cff664
 
         return violations or None