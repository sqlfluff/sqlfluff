"""Implementation of Rule L043."""
from typing import List, NamedTuple, Optional

from sqlfluff.core.parser import (
    WhitespaceSegment,
    SymbolSegment,
    KeywordSegment,
    RawSegment,
)
from sqlfluff.core.parser.segments.base import BaseSegment

from sqlfluff.core.rules.base import BaseRule, LintFix, LintResult, RuleContext
from sqlfluff.core.rules.doc_decorators import document_fix_compatible
import sqlfluff.core.rules.functional.segment_predicates as sp


class CaseExpressionInfo(NamedTuple):
    """Segments in the "WHEN" or "THEN" expression."""

    parent: BaseSegment  # parent segment (when_clause or then_clause)
    expression: BaseSegment  # the expression itself
    after_expression: BaseSegment  # the segment following the expression


@document_fix_compatible
class Rule_L043(BaseRule):
    """Unnecessary CASE statement. Use COALESCE function instead.

    | **Anti-pattern**
    | CASE statement returns booleans.

    .. code-block:: sql
        :force:

        select
            case
                when fab > 0 then true
                else false
            end as is_fab
        from fancy_table

        -- We can also simplify CASE statements that aim to fill NULL values.

        select
            case
                when fab is null then 0
                else fab
            end as fab_clean
        from fancy_table

    | **Best practice**
    | Reduce to WHEN condition within COALESCE function.

    .. code-block:: sql
        :force:

        select
            coalesce(fab > 0, false) as is_fab
        from fancy_table

        -- To fill NULL values.

        select
            coalesce(fab, 0) as fab_clean
        from fancy_table

    """

    @staticmethod
    def _coalesce_fix_list(
        context: RuleContext,
        coalesce_arg_1: CaseExpressionInfo,
        coalesce_arg_2: BaseSegment,
        preceding_not: bool = False,
    ) -> List[LintFix]:
<<<<<<< HEAD
        """Generate list of fixes to convert CASE statement to COALESCE function.

        Returns:
            :obj:`List[LintFix]`.
        """
=======
        """Generate list of fixes to convert CASE statement to COALESCE function."""
        # Generate list of segments to delete -- everything but the column
        # reference segment.
        delete_segments = []
        for s in context.segment.segments + coalesce_arg_1.parent.segments:
            if s not in (coalesce_arg_1.parent, coalesce_arg_1.expression):
                delete_segments.append(s)
>>>>>>> 254faa37
        # Add coalesce and opening parenthesis.
        edits: List[RawSegment]
        edits = [
            KeywordSegment("coalesce"),
            SymbolSegment("(", name="start_bracket", type="start_bracket"),
        ]
        if preceding_not:
<<<<<<< HEAD
            edits = [
                KeywordSegment("not"),
                WhitespaceSegment(),
            ] + edits
=======
            edits += [
                KeywordSegment("not"),
                WhitespaceSegment(),
            ]
        edits += [
            KeywordSegment("coalesce"),
            SymbolSegment("(", name="start_bracket", type="start_bracket"),
        ]
>>>>>>> 254faa37
        edit_coalesce_target = context.segment.segments[0]
        fixes = [
            LintFix.replace(
                edit_coalesce_target,
                edits,
<<<<<<< HEAD
            ),
            # Add comma, bool, closing parenthesis.
            LintFix.replace(
                context.segment.segments[coalesce_arg_1_idx + 1],
                [
                    SymbolSegment(",", name="comma", type="comma"),
                    WhitespaceSegment(),
                    coalesce_arg_2,
                    SymbolSegment(")", name="end_bracket", type="end_bracket"),
                ],
            ),
        ] + (
            # Delete all child segments EXCEPT:
            # - Column reference segment
            # - the one being edited to become a call to "coalesce("
            # Re: The latter -- deleting and editing the same segment has
            # unpredictable behavior.
            context.functional.segment.children(
                lambda seg: seg not in (coalesce_arg_1, edit_coalesce_target)
            ).apply(lambda seg: LintFix.delete(seg))
=======
            )
        ]
        # Add comma, bool, closing parenthesis.
        closing_parenthesis = [
            SymbolSegment(",", name="comma", type="comma"),
            WhitespaceSegment(),
            coalesce_arg_2,
            SymbolSegment(")", name="end_bracket", type="end_bracket"),
        ]
        fixes.append(
            LintFix.replace(
                coalesce_arg_1.after_expression,
                closing_parenthesis,
            )
>>>>>>> 254faa37
        )
        return fixes

    def _eval(self, context: RuleContext) -> Optional[LintResult]:
        """Unnecessary CASE statement. Use COALESCE function instead."""
        # Look for CASE expression.
        if (
            context.segment.is_type("case_expression")
            and context.segment.segments[0].name == "case"
        ):
            # We can't reduce CASE expressions with multiple WHEN clauses.
<<<<<<< HEAD
            children = context.functional.segment.children()
            if len(children.select(sp.is_name("when"))) > 1:
                return None

            # Find condition expression.
            condition_expression = children.select(
                sp.is_type("expression"), loop_while=sp.not_(sp.is_name("then"))
            )
            if condition_expression:
                condition_expression_idx = children.index(condition_expression[0])

                # Next, find THEN result expression.
                then_expression = children.select(
                    sp.is_type("expression"),
                    start_seg=condition_expression[0],
                    loop_while=sp.not_(sp.is_name("when", "else", "end")),
=======
            when_clauses = [
                segment
                for segment in context.segment.segments
                if segment.is_type("when_clause")
            ]
            if len(when_clauses) > 1:
                return None

            # Find condition and then expressions.
            for idx, child in enumerate(when_clauses[0].segments):
                if child.is_type("keyword"):
                    last_keyword = child.name
                if child.is_type("expression"):
                    info = CaseExpressionInfo(
                        when_clauses[0], child, when_clauses[0].segments[idx + 1]
                    )
                    if last_keyword == "when":
                        condition_expression = info
                    elif last_keyword == "then":
                        then_expression = info

            # Find ELSE result expression.
            else_clauses = [
                segment
                for segment in context.segment.segments
                if segment.is_type("else_clause")
            ]
            # If no ELSE segment is found then we cannot reduce the expression.
            if not else_clauses:
                return None

            for idx, segment in enumerate(else_clauses[0].segments):
                if segment.is_type("expression"):
                    else_expression = CaseExpressionInfo(
                        else_clauses[0], segment, else_clauses[0].segments[idx + 1]
                    )

            coalesce_arg_2: BaseSegment

            # Method 1: Check if THEN/ELSE expressions are both Boolean and can therefore be reduced.
            upper_bools = ["TRUE", "FALSE"]
            if (
                (then_expression.expression.raw_upper in upper_bools)
                and (else_expression.expression.raw_upper in upper_bools)
                and (
                    then_expression.expression.raw_upper
                    != else_expression.expression.raw_upper
                )
            ):
                coalesce_arg_1 = condition_expression
                coalesce_arg_2 = KeywordSegment("false")
                preceding_not = then_expression.expression.raw_upper == "FALSE"

                fixes = self._coalesce_fix_list(
                    context,
                    coalesce_arg_1,
                    coalesce_arg_2,
                    preceding_not,
                )

                return LintResult(
                    anchor=condition_expression.expression,
                    fixes=fixes,
>>>>>>> 254faa37
                )
                if then_expression:
                    then_expression_idx = children.index(then_expression[0])

                    # Finally, find the ELSE result expression.
                    else_or_expression = children.select(
                        sp.or_(sp.is_type("expression"), sp.is_name("else")),
                        start_seg=then_expression[0],
                        loop_while=sp.not_(sp.is_name("when", "end")),
                    )
                    # If no ELSE segment is found then we cannot reduce the expression.
                    else_expression = else_or_expression.first(sp.is_type("expression"))
                    if else_or_expression.first(sp.is_name("else")) and else_expression:
                        else_expression_idx = children.index(else_expression[0])

                        # Method 1: Check if THEN/ELSE expressions are both
                        # Boolean and can therefore be reduced.
                        upper_bools = ["TRUE", "FALSE"]
                        if (
                            (then_expression[0].raw_upper in upper_bools)
                            and (else_expression[0].raw_upper in upper_bools)
                            and (
                                then_expression[0].raw_upper
                                != else_expression[0].raw_upper
                            )
                        ):
                            return LintResult(
                                anchor=condition_expression[0],
                                fixes=self._coalesce_fix_list(
                                    context,
                                    condition_expression[0],
                                    KeywordSegment("false"),
                                    condition_expression_idx,
                                    then_expression[0].raw_upper == "FALSE",
                                ),
                            )

            # Method 2: Check if the condition expression is comparing a column reference to NULL
            # and whether that column reference is also in either the THEN/ELSE expression.
            # We can only apply this method when there is only one condition in the condition expression.
<<<<<<< HEAD
            condition_expression_segments_raw = set(
                condition_expression.children().apply(lambda seg: seg.raw_upper)
            )
=======
            condition_expression_segments_raw = {
                segment.raw_upper
                for segment in condition_expression.expression.segments
            }
>>>>>>> 254faa37
            if {"IS", "NULL"}.issubset(condition_expression_segments_raw) and (
                not condition_expression_segments_raw.intersection({"AND", "OR"})
            ):
                # Check if the comparison is to NULL or NOT NULL.
                is_not_prefix = "NOT" in condition_expression_segments_raw

                # Locate column reference in condition expression.
<<<<<<< HEAD
                column_reference_segment = condition_expression.children(
                    sp.is_type("column_reference")
                ).get()
=======
                column_reference_segment = next(
                    (
                        segment
                        for segment in condition_expression.expression.segments
                        if segment.type == "column_reference"
                    ),
                    None,
                )
>>>>>>> 254faa37

                # Return None if no column reference is detected (this condition
                # does not apply to functions).
                if not column_reference_segment:
                    return None

                # Check if we can reduce the CASE expression to a single
                # coalesce function.
                if (
                    not is_not_prefix
                    and column_reference_segment.raw_upper
<<<<<<< HEAD
                    == else_expression[0].raw_upper
                ):
                    coalesce_arg_1 = else_expression[0]
                    coalesce_arg_2 = then_expression[0]
                    coalesce_arg_1_idx = else_expression_idx
                elif (
                    is_not_prefix
                    and column_reference_segment.raw_upper
                    == then_expression[0].raw_upper
                ):
                    coalesce_arg_1 = then_expression[0]
                    coalesce_arg_2 = else_expression[0]
                    coalesce_arg_1_idx = then_expression_idx
                else:
                    return None

                return LintResult(
                    anchor=condition_expression[0],
                    fixes=self._coalesce_fix_list(
                        context,
                        coalesce_arg_1,
                        coalesce_arg_2,
                        coalesce_arg_1_idx,
                    ),
=======
                    == else_expression.expression.raw_upper
                ):
                    coalesce_arg_1 = else_expression
                    coalesce_arg_2 = then_expression.expression
                elif (
                    is_not_prefix
                    and column_reference_segment.raw_upper
                    == then_expression.expression.raw_upper
                ):
                    coalesce_arg_1 = then_expression
                    coalesce_arg_2 = else_expression.expression
                else:
                    return None

                fixes = self._coalesce_fix_list(
                    context,
                    coalesce_arg_1,
                    coalesce_arg_2,
                )

                return LintResult(
                    anchor=condition_expression.expression,
                    fixes=fixes,
>>>>>>> 254faa37
                )

        return None<|MERGE_RESOLUTION|>--- conflicted
+++ resolved
@@ -2,16 +2,16 @@
 from typing import List, NamedTuple, Optional
 
 from sqlfluff.core.parser import (
+    RawSegment,
     WhitespaceSegment,
     SymbolSegment,
     KeywordSegment,
-    RawSegment,
 )
 from sqlfluff.core.parser.segments.base import BaseSegment
 
 from sqlfluff.core.rules.base import BaseRule, LintFix, LintResult, RuleContext
 from sqlfluff.core.rules.doc_decorators import document_fix_compatible
-import sqlfluff.core.rules.functional.segment_predicates as sp
+from sqlfluff.core.rules.functional import Segments, sp
 
 
 class CaseExpressionInfo(NamedTuple):
@@ -73,53 +73,29 @@
         coalesce_arg_2: BaseSegment,
         preceding_not: bool = False,
     ) -> List[LintFix]:
-<<<<<<< HEAD
-        """Generate list of fixes to convert CASE statement to COALESCE function.
-
-        Returns:
-            :obj:`List[LintFix]`.
-        """
-=======
         """Generate list of fixes to convert CASE statement to COALESCE function."""
-        # Generate list of segments to delete -- everything but the column
-        # reference segment.
-        delete_segments = []
-        for s in context.segment.segments + coalesce_arg_1.parent.segments:
-            if s not in (coalesce_arg_1.parent, coalesce_arg_1.expression):
-                delete_segments.append(s)
->>>>>>> 254faa37
         # Add coalesce and opening parenthesis.
-        edits: List[RawSegment]
-        edits = [
+        edits: List[RawSegment] = (
+            [
+                KeywordSegment("not"),
+                WhitespaceSegment(),
+            ]
+            if preceding_not
+            else []
+        ) + [
             KeywordSegment("coalesce"),
             SymbolSegment("(", name="start_bracket", type="start_bracket"),
         ]
-        if preceding_not:
-<<<<<<< HEAD
-            edits = [
-                KeywordSegment("not"),
-                WhitespaceSegment(),
-            ] + edits
-=======
-            edits += [
-                KeywordSegment("not"),
-                WhitespaceSegment(),
-            ]
-        edits += [
-            KeywordSegment("coalesce"),
-            SymbolSegment("(", name="start_bracket", type="start_bracket"),
-        ]
->>>>>>> 254faa37
+
         edit_coalesce_target = context.segment.segments[0]
         fixes = [
             LintFix.replace(
                 edit_coalesce_target,
                 edits,
-<<<<<<< HEAD
             ),
             # Add comma, bool, closing parenthesis.
             LintFix.replace(
-                context.segment.segments[coalesce_arg_1_idx + 1],
+                coalesce_arg_1.after_expression,
                 [
                     SymbolSegment(",", name="comma", type="comma"),
                     WhitespaceSegment(),
@@ -128,32 +104,36 @@
                 ],
             ),
         ] + (
-            # Delete all child segments EXCEPT:
-            # - Column reference segment
-            # - the one being edited to become a call to "coalesce("
-            # Re: The latter -- deleting and editing the same segment has
-            # unpredictable behavior.
+            # Segments to delete -- i.e. all child segments at both levels EXCEPT:
+            # - 'CASE' keyword segment being edited to become a call to "coalesce("
+            # - the overall 'when_clause' segment
+            # - the 'WHEN' filter 'expression' segment
+            # Re: The 'CASE' keyword segment: We avoid deleting this one because
+            # deleting and editing the same segment has unpredictable behavior.
             context.functional.segment.children(
-                lambda seg: seg not in (coalesce_arg_1, edit_coalesce_target)
-            ).apply(lambda seg: LintFix.delete(seg))
-=======
+                lambda s: s not in [edit_coalesce_target, coalesce_arg_1.parent]
             )
-        ]
-        # Add comma, bool, closing parenthesis.
-        closing_parenthesis = [
-            SymbolSegment(",", name="comma", type="comma"),
-            WhitespaceSegment(),
-            coalesce_arg_2,
-            SymbolSegment(")", name="end_bracket", type="end_bracket"),
-        ]
-        fixes.append(
-            LintFix.replace(
-                coalesce_arg_1.after_expression,
-                closing_parenthesis,
+            + Segments(coalesce_arg_1.parent).children(
+                lambda s: s is not coalesce_arg_1.expression
             )
->>>>>>> 254faa37
+        ).apply(
+            lambda s: LintFix.delete(s)
         )
         return fixes
+
+    @staticmethod
+    def _build_case_expression_info(
+        clause_segment: BaseSegment, expr_idx: int
+    ) -> CaseExpressionInfo:
+        for idx, segment in enumerate(clause_segment.segments):
+            if segment.is_type("expression"):
+                if expr_idx:
+                    expr_idx -= 1
+                else:
+                    break
+        return CaseExpressionInfo(
+            clause_segment, segment, clause_segment.segments[idx + 1]
+        )
 
     def _eval(self, context: RuleContext) -> Optional[LintResult]:
         """Unnecessary CASE statement. Use COALESCE function instead."""
@@ -162,61 +142,21 @@
             context.segment.is_type("case_expression")
             and context.segment.segments[0].name == "case"
         ):
-            # We can't reduce CASE expressions with multiple WHEN clauses.
-<<<<<<< HEAD
+            # Find all 'WHEN' clauses and the optional 'ELSE' clause.
             children = context.functional.segment.children()
-            if len(children.select(sp.is_name("when"))) > 1:
+            when_clauses = children.select(sp.is_type("when_clause"))
+            else_clauses = children.select(sp.is_type("else_clause"))
+
+            # Can't fix if either or both of these hold:
+            # - Multiple WHEN clauses
+            # - No ELSE statement
+            if len(when_clauses) > 1 or not else_clauses:
                 return None
 
-            # Find condition expression.
-            condition_expression = children.select(
-                sp.is_type("expression"), loop_while=sp.not_(sp.is_name("then"))
-            )
-            if condition_expression:
-                condition_expression_idx = children.index(condition_expression[0])
-
-                # Next, find THEN result expression.
-                then_expression = children.select(
-                    sp.is_type("expression"),
-                    start_seg=condition_expression[0],
-                    loop_while=sp.not_(sp.is_name("when", "else", "end")),
-=======
-            when_clauses = [
-                segment
-                for segment in context.segment.segments
-                if segment.is_type("when_clause")
-            ]
-            if len(when_clauses) > 1:
-                return None
-
             # Find condition and then expressions.
-            for idx, child in enumerate(when_clauses[0].segments):
-                if child.is_type("keyword"):
-                    last_keyword = child.name
-                if child.is_type("expression"):
-                    info = CaseExpressionInfo(
-                        when_clauses[0], child, when_clauses[0].segments[idx + 1]
-                    )
-                    if last_keyword == "when":
-                        condition_expression = info
-                    elif last_keyword == "then":
-                        then_expression = info
-
-            # Find ELSE result expression.
-            else_clauses = [
-                segment
-                for segment in context.segment.segments
-                if segment.is_type("else_clause")
-            ]
-            # If no ELSE segment is found then we cannot reduce the expression.
-            if not else_clauses:
-                return None
-
-            for idx, segment in enumerate(else_clauses[0].segments):
-                if segment.is_type("expression"):
-                    else_expression = CaseExpressionInfo(
-                        else_clauses[0], segment, else_clauses[0].segments[idx + 1]
-                    )
+            condition_expression = self._build_case_expression_info(when_clauses[0], 0)
+            then_expression = self._build_case_expression_info(when_clauses[0], 1)
+            else_expression = self._build_case_expression_info(else_clauses[0], 0)
 
             coalesce_arg_2: BaseSegment
 
@@ -244,57 +184,15 @@
                 return LintResult(
                     anchor=condition_expression.expression,
                     fixes=fixes,
->>>>>>> 254faa37
-                )
-                if then_expression:
-                    then_expression_idx = children.index(then_expression[0])
-
-                    # Finally, find the ELSE result expression.
-                    else_or_expression = children.select(
-                        sp.or_(sp.is_type("expression"), sp.is_name("else")),
-                        start_seg=then_expression[0],
-                        loop_while=sp.not_(sp.is_name("when", "end")),
-                    )
-                    # If no ELSE segment is found then we cannot reduce the expression.
-                    else_expression = else_or_expression.first(sp.is_type("expression"))
-                    if else_or_expression.first(sp.is_name("else")) and else_expression:
-                        else_expression_idx = children.index(else_expression[0])
-
-                        # Method 1: Check if THEN/ELSE expressions are both
-                        # Boolean and can therefore be reduced.
-                        upper_bools = ["TRUE", "FALSE"]
-                        if (
-                            (then_expression[0].raw_upper in upper_bools)
-                            and (else_expression[0].raw_upper in upper_bools)
-                            and (
-                                then_expression[0].raw_upper
-                                != else_expression[0].raw_upper
-                            )
-                        ):
-                            return LintResult(
-                                anchor=condition_expression[0],
-                                fixes=self._coalesce_fix_list(
-                                    context,
-                                    condition_expression[0],
-                                    KeywordSegment("false"),
-                                    condition_expression_idx,
-                                    then_expression[0].raw_upper == "FALSE",
-                                ),
-                            )
+                )
 
             # Method 2: Check if the condition expression is comparing a column reference to NULL
             # and whether that column reference is also in either the THEN/ELSE expression.
             # We can only apply this method when there is only one condition in the condition expression.
-<<<<<<< HEAD
-            condition_expression_segments_raw = set(
-                condition_expression.children().apply(lambda seg: seg.raw_upper)
-            )
-=======
             condition_expression_segments_raw = {
                 segment.raw_upper
                 for segment in condition_expression.expression.segments
             }
->>>>>>> 254faa37
             if {"IS", "NULL"}.issubset(condition_expression_segments_raw) and (
                 not condition_expression_segments_raw.intersection({"AND", "OR"})
             ):
@@ -302,57 +200,20 @@
                 is_not_prefix = "NOT" in condition_expression_segments_raw
 
                 # Locate column reference in condition expression.
-<<<<<<< HEAD
-                column_reference_segment = condition_expression.children(
-                    sp.is_type("column_reference")
-                ).get()
-=======
-                column_reference_segment = next(
-                    (
-                        segment
-                        for segment in condition_expression.expression.segments
-                        if segment.type == "column_reference"
-                    ),
-                    None,
-                )
->>>>>>> 254faa37
-
-                # Return None if no column reference is detected (this condition
-                # does not apply to functions).
+                column_reference_segment = (
+                    Segments(condition_expression.expression)
+                    .children(sp.is_type("column_reference"))
+                    .get()
+                )
+
+                # Return None if none found (this condition does not apply to functions).
                 if not column_reference_segment:
                     return None
 
-                # Check if we can reduce the CASE expression to a single
-                # coalesce function.
+                # Check if we can reduce the CASE expression to a single coalesce function.
                 if (
                     not is_not_prefix
                     and column_reference_segment.raw_upper
-<<<<<<< HEAD
-                    == else_expression[0].raw_upper
-                ):
-                    coalesce_arg_1 = else_expression[0]
-                    coalesce_arg_2 = then_expression[0]
-                    coalesce_arg_1_idx = else_expression_idx
-                elif (
-                    is_not_prefix
-                    and column_reference_segment.raw_upper
-                    == then_expression[0].raw_upper
-                ):
-                    coalesce_arg_1 = then_expression[0]
-                    coalesce_arg_2 = else_expression[0]
-                    coalesce_arg_1_idx = then_expression_idx
-                else:
-                    return None
-
-                return LintResult(
-                    anchor=condition_expression[0],
-                    fixes=self._coalesce_fix_list(
-                        context,
-                        coalesce_arg_1,
-                        coalesce_arg_2,
-                        coalesce_arg_1_idx,
-                    ),
-=======
                     == else_expression.expression.raw_upper
                 ):
                     coalesce_arg_1 = else_expression
@@ -367,16 +228,13 @@
                 else:
                     return None
 
-                fixes = self._coalesce_fix_list(
-                    context,
-                    coalesce_arg_1,
-                    coalesce_arg_2,
-                )
-
                 return LintResult(
                     anchor=condition_expression.expression,
-                    fixes=fixes,
->>>>>>> 254faa37
+                    fixes=self._coalesce_fix_list(
+                        context,
+                        coalesce_arg_1,
+                        coalesce_arg_2,
+                    ),
                 )
 
         return None