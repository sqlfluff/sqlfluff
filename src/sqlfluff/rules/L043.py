"""Implementation of Rule L043."""
from typing import List, Optional

from sqlfluff.core.parser import (
    WhitespaceSegment,
    SymbolSegment,
    KeywordSegment,
)
from sqlfluff.core.parser.segments.base import BaseSegment

from sqlfluff.core.rules.base import BaseRule, LintFix, LintResult, RuleContext
from sqlfluff.core.rules.doc_decorators import document_fix_compatible
from sqlfluff.core.rules.functional import Segments, sp


@document_fix_compatible
class Rule_L043(BaseRule):
    """Unnecessary ``CASE`` statement.

    | **Anti-pattern**
    | ``CASE`` statement returns booleans.

    .. code-block:: sql
        :force:

        select
            case
                when fab > 0 then true
                else false
            end as is_fab
        from fancy_table

        -- This rule can also simplify ``CASE`` statements
        -- that aim to fill NULL values.

        select
            case
                when fab is null then 0
                else fab
            end as fab_clean
        from fancy_table

        -- This also covers where the case statement
        -- replaces NULL values with NULL values.

        select
            case
                when fab is null then null
                else fab
            end as fab_clean
        from fancy_table

    | **Best practice**
    | Reduce to ``WHEN`` condition within ``COALESCE`` function.

    .. code-block:: sql
        :force:

        select
            coalesce(fab > 0, false) as is_fab
        from fancy_table

        -- To fill ``NULL`` values.

        select
            coalesce(fab, 0) as fab_clean
        from fancy_table

        -- ``NULL`` filling ``NULL``.

        select fab as fab_clean
        from fancy_table


    """

    @staticmethod
    def _coalesce_fix_list(
        context: RuleContext,
        coalesce_arg_1: BaseSegment,
        coalesce_arg_2: BaseSegment,
        preceding_not: bool = False,
    ) -> List[LintFix]:
        """Generate list of fixes to convert CASE statement to COALESCE function."""
        # Add coalesce and opening parenthesis.
        edits = [
            KeywordSegment("coalesce"),
            SymbolSegment("(", name="start_bracket", type="start_bracket"),
            coalesce_arg_1,
            SymbolSegment(",", name="comma", type="comma"),
            WhitespaceSegment(),
            coalesce_arg_2,
            SymbolSegment(")", name="end_bracket", type="end_bracket"),
        ]

        if preceding_not:
            not_edits: List[BaseSegment] = [
                KeywordSegment("not"),
                WhitespaceSegment(),
            ]
            edits = not_edits + edits

        fixes = [
            LintFix.replace(
                context.segment,
                edits,
            )
        ]
        return fixes

    @staticmethod
    def _column_only_fix_list(
        context: RuleContext,
        column_reference_segment: BaseSegment,
    ) -> List[LintFix]:
        """Generate list of fixes to reduce CASE statement to a single column."""
        fixes = [
            LintFix.replace(
                context.segment,
                [column_reference_segment],
            )
        ]
        return fixes

    def _eval(self, context: RuleContext) -> Optional[LintResult]:
        """Unnecessary CASE statement."""
        # Look for CASE expression.
        if (
            context.segment.is_type("case_expression")
            and context.segment.segments[0].name == "case"
        ):
            # Find all 'WHEN' clauses and the optional 'ELSE' clause.
            children = context.functional.segment.children()
            when_clauses = children.select(sp.is_type("when_clause"))
            else_clauses = children.select(sp.is_type("else_clause"))

            # Can't fix if multiple WHEN clauses.
            if len(when_clauses) > 1:
                return None

            # Find condition and then expressions.
            condition_expression = when_clauses.children(sp.is_type("expression"))[0]
            then_expression = when_clauses.children(sp.is_type("expression"))[1]

<<<<<<< HEAD
            # Method 1: Check if THEN/ELSE expressions are both Boolean and can
            # therefore be reduced.
            upper_bools = ["TRUE", "FALSE"]
            if (
                (then_expression.expression.raw_upper in upper_bools)
                and (else_expression.expression.raw_upper in upper_bools)
                and (
                    then_expression.expression.raw_upper
                    != else_expression.expression.raw_upper
                )
            ):
                coalesce_arg_1 = condition_expression
                coalesce_arg_2 = KeywordSegment("false")
                preceding_not = then_expression.expression.raw_upper == "FALSE"

                fixes = self._coalesce_fix_list(
                    context,
                    coalesce_arg_1,
                    coalesce_arg_2,
                    preceding_not,
                )
=======
            # Method 1: Check if THEN/ELSE expressions are both Boolean and can therefore be reduced.
            if else_clauses:
                else_expression = else_clauses.children(sp.is_type("expression"))[0]
                upper_bools = ["TRUE", "FALSE"]
                if (
                    (then_expression.raw_upper in upper_bools)
                    and (else_expression.raw_upper in upper_bools)
                    and (then_expression.raw_upper != else_expression.raw_upper)
                ):
                    coalesce_arg_1 = condition_expression
                    coalesce_arg_2 = KeywordSegment("false")
                    preceding_not = then_expression.raw_upper == "FALSE"
>>>>>>> bcf49689

                    fixes = self._coalesce_fix_list(
                        context,
                        coalesce_arg_1,
                        coalesce_arg_2,
                        preceding_not,
                    )

                    return LintResult(
                        anchor=condition_expression,
                        fixes=fixes,
                        description="Unnecessary CASE statement. Use COALESCE function instead.",
                    )

            # Method 2: Check if the condition expression is comparing a column
            # reference to NULL and whether that column reference is also in either the
            # THEN/ELSE expression. We can only apply this method when there is only one
            # condition in the condition expression.
            condition_expression_segments_raw = {
                segment.raw_upper for segment in condition_expression.segments
            }
            if {"IS", "NULL"}.issubset(condition_expression_segments_raw) and (
                not condition_expression_segments_raw.intersection({"AND", "OR"})
            ):
                # Check if the comparison is to NULL or NOT NULL.
                is_not_prefix = "NOT" in condition_expression_segments_raw

                # Locate column reference in condition expression.
                column_reference_segment = (
                    Segments(condition_expression)
                    .children(sp.is_type("column_reference"))
                    .get()
                )

                # Return None if none found (this condition does not apply to functions)
                if not column_reference_segment:
                    return None

<<<<<<< HEAD
                # Check if we can reduce the CASE expression to a single coalesce
                # function.
                if (
                    not is_not_prefix
                    and column_reference_segment.raw_upper
                    == else_expression.expression.raw_upper
                ):
                    coalesce_arg_1 = else_expression
                    coalesce_arg_2 = then_expression.expression
=======
                if else_clauses:
                    else_expression = else_clauses.children(sp.is_type("expression"))[0]
                    # Check if we can reduce the CASE expression to a single coalesce function.
                    if (
                        not is_not_prefix
                        and column_reference_segment.raw_upper
                        == else_expression.raw_upper
                    ):
                        coalesce_arg_1 = else_expression
                        coalesce_arg_2 = then_expression
                    elif (
                        is_not_prefix
                        and column_reference_segment.raw_upper
                        == then_expression.raw_upper
                    ):
                        coalesce_arg_1 = then_expression
                        coalesce_arg_2 = else_expression
                    else:
                        return None

                    if coalesce_arg_2.raw_upper == "NULL":
                        # Can just specify the column on it's own
                        # rather than using a COALESCE function.
                        return LintResult(
                            anchor=condition_expression,
                            fixes=self._column_only_fix_list(
                                context,
                                column_reference_segment,
                            ),
                            description=f"Unnecessary CASE statement. Just use column '{column_reference_segment.raw}'.",
                        )

                    return LintResult(
                        anchor=condition_expression,
                        fixes=self._coalesce_fix_list(
                            context,
                            coalesce_arg_1,
                            coalesce_arg_2,
                        ),
                        description="Unnecessary CASE statement. Use COALESCE function instead.",
                    )
>>>>>>> bcf49689
                elif (
                    column_reference_segment.raw_segments_upper
                    == then_expression.raw_segments_upper
                ):
                    # Can just specify the column on it's own
                    # rather than using a COALESCE function.
                    # In this case no ELSE statement is equivalent to ELSE NULL.
                    return LintResult(
                        anchor=condition_expression,
                        fixes=self._column_only_fix_list(
                            context,
                            column_reference_segment,
                        ),
                        description=f"Unnecessary CASE statement. Just use column '{column_reference_segment.raw}'.",
                    )

        return None<|MERGE_RESOLUTION|>--- conflicted
+++ resolved
@@ -142,30 +142,8 @@
             condition_expression = when_clauses.children(sp.is_type("expression"))[0]
             then_expression = when_clauses.children(sp.is_type("expression"))[1]
 
-<<<<<<< HEAD
             # Method 1: Check if THEN/ELSE expressions are both Boolean and can
             # therefore be reduced.
-            upper_bools = ["TRUE", "FALSE"]
-            if (
-                (then_expression.expression.raw_upper in upper_bools)
-                and (else_expression.expression.raw_upper in upper_bools)
-                and (
-                    then_expression.expression.raw_upper
-                    != else_expression.expression.raw_upper
-                )
-            ):
-                coalesce_arg_1 = condition_expression
-                coalesce_arg_2 = KeywordSegment("false")
-                preceding_not = then_expression.expression.raw_upper == "FALSE"
-
-                fixes = self._coalesce_fix_list(
-                    context,
-                    coalesce_arg_1,
-                    coalesce_arg_2,
-                    preceding_not,
-                )
-=======
-            # Method 1: Check if THEN/ELSE expressions are both Boolean and can therefore be reduced.
             if else_clauses:
                 else_expression = else_clauses.children(sp.is_type("expression"))[0]
                 upper_bools = ["TRUE", "FALSE"]
@@ -177,7 +155,6 @@
                     coalesce_arg_1 = condition_expression
                     coalesce_arg_2 = KeywordSegment("false")
                     preceding_not = then_expression.raw_upper == "FALSE"
->>>>>>> bcf49689
 
                     fixes = self._coalesce_fix_list(
                         context,
@@ -189,13 +166,14 @@
                     return LintResult(
                         anchor=condition_expression,
                         fixes=fixes,
-                        description="Unnecessary CASE statement. Use COALESCE function instead.",
+                        description="Unnecessary CASE statement. "
+                        "Use COALESCE function instead.",
                     )
 
             # Method 2: Check if the condition expression is comparing a column
             # reference to NULL and whether that column reference is also in either the
-            # THEN/ELSE expression. We can only apply this method when there is only one
-            # condition in the condition expression.
+            # THEN/ELSE expression. We can only apply this method when there is only
+            # one condition in the condition expression.
             condition_expression_segments_raw = {
                 segment.raw_upper for segment in condition_expression.segments
             }
@@ -216,20 +194,10 @@
                 if not column_reference_segment:
                     return None
 
-<<<<<<< HEAD
-                # Check if we can reduce the CASE expression to a single coalesce
-                # function.
-                if (
-                    not is_not_prefix
-                    and column_reference_segment.raw_upper
-                    == else_expression.expression.raw_upper
-                ):
-                    coalesce_arg_1 = else_expression
-                    coalesce_arg_2 = then_expression.expression
-=======
                 if else_clauses:
                     else_expression = else_clauses.children(sp.is_type("expression"))[0]
-                    # Check if we can reduce the CASE expression to a single coalesce function.
+                    # Check if we can reduce the CASE expression to a single coalesce
+                    # function.
                     if (
                         not is_not_prefix
                         and column_reference_segment.raw_upper
@@ -256,7 +224,8 @@
                                 context,
                                 column_reference_segment,
                             ),
-                            description=f"Unnecessary CASE statement. Just use column '{column_reference_segment.raw}'.",
+                            description="Unnecessary CASE statement. "
+                            f"Just use column '{column_reference_segment.raw}'.",
                         )
 
                     return LintResult(
@@ -266,9 +235,9 @@
                             coalesce_arg_1,
                             coalesce_arg_2,
                         ),
-                        description="Unnecessary CASE statement. Use COALESCE function instead.",
-                    )
->>>>>>> bcf49689
+                        description="Unnecessary CASE statement. "
+                        "Use COALESCE function instead.",
+                    )
                 elif (
                     column_reference_segment.raw_segments_upper
                     == then_expression.raw_segments_upper
@@ -282,7 +251,8 @@
                             context,
                             column_reference_segment,
                         ),
-                        description=f"Unnecessary CASE statement. Just use column '{column_reference_segment.raw}'.",
+                        description="Unnecessary CASE statement. "
+                        f"Just use column '{column_reference_segment.raw}'.",
                     )
 
         return None