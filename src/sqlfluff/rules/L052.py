"""Implementation of Rule L052."""
from typing import Optional, Tuple

from apm import match, Check, Some

from sqlfluff.core.parser import SymbolSegment
from sqlfluff.core.parser.segments.base import BaseSegment
from sqlfluff.core.parser.segments.raw import NewlineSegment

from sqlfluff.core.rules.base import BaseRule, LintResult, LintFix, RuleContext
from sqlfluff.core.rules.doc_decorators import (
    document_configuration,
    document_fix_compatible,
)
import sqlfluff.core.rules.functional.segment_predicates as sp


@document_configuration
@document_fix_compatible
class Rule_L052(BaseRule):
    """Statements must end with a semi-colon.

    | **Anti-pattern**
    | A statement is not immediately terminated with a semi-colon, the • represents space.

    .. code-block:: sql
       :force:

        SELECT
            a
        FROM foo

        ;

        SELECT
            b
        FROM bar••;

    | **Best practice**
    | Immediately terminate the statement with a semi-colon.

    .. code-block:: sql
       :force:

        SELECT
            a
        FROM foo;
    """

    config_keywords = ["multiline_newline", "require_final_semicolon"]

    @staticmethod
    def _handle_preceding_inline_comments(pre_semicolon_segments, anchor_segment):
        """Adjust pre_semicolon_segments and anchor_segment to not move preceding inline comments.

        We don't want to move inline comments that are on the same line
        as the preceding code segment as they could contain noqa instructions.
        """
        # See if we have a preceding inline comment on the same line as the preceding segment.
        same_line_comment = next(
            (
                s
                for s in pre_semicolon_segments
                if s.is_comment
                and s.name != "block_comment"
                and s.pos_marker.working_line_no
                == anchor_segment.pos_marker.working_line_no
            ),
            None,
        )
        # If so then make that our new anchor segment and adjust
        # pre_semicolon_segments accordingly.
        if same_line_comment:
            anchor_segment = same_line_comment
            pre_semicolon_segments = pre_semicolon_segments[
                : pre_semicolon_segments.index(same_line_comment)
            ]

        return pre_semicolon_segments, anchor_segment

    @staticmethod
    def _handle_trailing_inline_comments(context, anchor_segment):
        """Adjust anchor_segment to not move trailing inline comment.

        We don't want to move inline comments that are on the same line
        as the preceding code segment as they could contain noqa instructions.
        """
        # See if we have a trailing inline comment on the same line as the preceding segment.
        for parent_segment in context.parent_stack[::-1]:
            for comment_segment in parent_segment.recursive_crawl("comment"):
                if (
                    comment_segment.pos_marker.working_line_no
                    == anchor_segment.pos_marker.working_line_no
                ) and (comment_segment.name != "block_comment"):
                    anchor_segment = comment_segment

        return anchor_segment

    @staticmethod
    def _is_one_line_statement(context, segment):
        """Check if the statement containing the provided segment is one line."""
        # Find statement segment containing the current segment.
        statement_segment = next(
            (
                s
                for s in context.parent_stack[0].path_to(segment)
                if s.is_type("statement")
            ),
            None,
        )
        if statement_segment is None:  # pragma: no cover
            # If we can't find a parent statement segment then don't try anything special.
            return False

        if not any(statement_segment.recursive_crawl("newline")):
            # Statement segment has no newlines therefore starts and ends on the same line.
            return True

        return False

    def _eval(self, context: RuleContext) -> Optional[LintResult]:
        """Statements must end with a semi-colon."""
        # Config type hints
        self.multiline_newline: bool
        self.require_final_semicolon: bool

        # First we can simply handle the case of existing semi-colon alignment.
        if context.segment.name == "semicolon":

            # Locate semicolon and search back over the raw stack
            # to find the end of the preceding statement.
            reversed_raw_stack = context.functional.raw_stack.reversed()
            before_code = reversed_raw_stack.select(loop_while=sp.not_(sp.is_code()))
<<<<<<< HEAD
            anchor_segment = before_code[-1] if before_code else context.segment
=======
            pre_semicolon_segments = before_code.select(sp.not_(sp.is_meta()))
            anchor_segment = before_code[-1] if before_code else context.segment
            first_code = reversed_raw_stack.select(sp.is_code()).first()
            is_one_line = (
                self._is_one_line_statement(context, first_code[0])
                if first_code
                else False
            )
>>>>>>> 043011fd

            # We can tidy up any whitespace between the semi-colon
            # and the preceding code/comment segment.
            # Don't mess with comment spacing/placement.
<<<<<<< HEAD
            pre_semicolon_segments = before_code.select(sp.not_(sp.is_meta()))
            whitespace_deletions = pre_semicolon_segments.select(
                loop_while=sp.is_whitespace()
            )
=======
            whitespace_deletions = pre_semicolon_segments.select(
                loop_while=sp.is_whitespace()
            )

            semicolon_newline = self.multiline_newline if not is_one_line else False
>>>>>>> 043011fd

            # Semi-colon on same line.
            first_code = reversed_raw_stack.select(sp.is_code()).first()
            is_one_line = self._is_one_line_statement(context, first_code[0])
            semicolon_newline = self.multiline_newline if not is_one_line else False
            if not semicolon_newline:
                if len(pre_semicolon_segments) >= 1:
                    # If preceding segments are found then delete the old
                    # semi-colon and its preceding whitespace and then insert
                    # the semi-colon in the correct location.
                    fixes = [
                        LintFix.replace(
                            anchor_segment,
                            [
                                anchor_segment,
                                SymbolSegment(raw=";", type="symbol", name="semicolon"),
                            ],
                        ),
                        LintFix.delete(
                            context.segment,
                        ),
                    ]
                    fixes.extend(LintFix.delete(d) for d in whitespace_deletions)
                    return LintResult(
                        anchor=anchor_segment,
                        fixes=fixes,
                    )
            # Semi-colon on new line.
            else:
                # Adjust pre_semicolon_segments and anchor_segment for preceding inline comments.
                # Inline comments can contain noqa logic so we need to add the newline after the inline comment.
                (
                    pre_semicolon_segments,
                    anchor_segment,
                ) = self._handle_preceding_inline_comments(
                    pre_semicolon_segments, anchor_segment
                )

                if not (
                    (len(pre_semicolon_segments) == 1)
                    and all(s.is_type("newline") for s in pre_semicolon_segments)
                ):
                    # If preceding segment is not a single newline then delete the old
                    # semi-colon/preceding whitespace and then insert the
                    # semi-colon in the correct location.

                    # This handles an edge case in which an inline comment comes after the semi-colon.
                    anchor_segment = self._handle_trailing_inline_comments(
                        context, anchor_segment
                    )

                    fixes = [
                        LintFix.replace(
                            anchor_segment,
                            [
                                anchor_segment,
                                NewlineSegment(),
                                SymbolSegment(raw=";", type="symbol", name="semicolon"),
                            ],
                        ),
                        LintFix.delete(
                            context.segment,
                        ),
                    ]
                    fixes.extend(LintFix.delete(d) for d in whitespace_deletions)
                    return LintResult(
                        anchor=anchor_segment,
                        fixes=fixes,
                    )

        # SQL does not require a final trailing semi-colon, however
        # this rule looks to enforce that it is there.
        if self.require_final_semicolon:
            # Locate the end of the file.
            if not self.is_final_segment(context):
                return None

            # Include current segment for complete stack.
            complete_stack: Tuple[BaseSegment, ...] = tuple(context.raw_stack) + (
                context.segment,
            )

            # Iterate backwards over complete stack to find
            # if the final semi-colon is already present.
<<<<<<< HEAD
            matched = match(
                reversed(complete_stack),
                [
                    "before"
                    @ Some(
                        Check(sp.or_(sp.not_(sp.is_code()), sp.is_name("semicolon")))
                    ),
                    "code"
                    @ Check(sp.and_(sp.is_code(), sp.not_(sp.is_name("semicolon")))),
                    Some(...),
                ],
            )
            if not matched:
                return None  # pragma: no cover

            anchor_segment = (
                matched["before"][-1] if matched["before"] else context.segment
            )
            semicolon_newline = (
                self.multiline_newline
                if not self._is_one_line_statement(context, matched["code"])
                else False
            )

            if not any(seg.is_name("semicolon") for seg in matched["before"]):
=======
            anchor_segment = context.segment
            semi_colon_exist_flag = False
            is_one_line = False
            pre_semicolon_segments = []
            for segment in complete_stack[::-1]:
                if segment.name == "semicolon":
                    semi_colon_exist_flag = True
                elif segment.is_code:
                    is_one_line = self._is_one_line_statement(context, segment)
                    break
                elif not segment.is_meta:
                    pre_semicolon_segments.append(segment)
                anchor_segment = segment

            semicolon_newline = self.multiline_newline if not is_one_line else False

            if not semi_colon_exist_flag:
>>>>>>> 043011fd
                # Create the final semi-colon if it does not yet exist.

                # Semi-colon on same line.
                if not semicolon_newline:
                    fixes = [
                        LintFix.replace(
                            anchor_segment,
                            [
                                anchor_segment,
                                SymbolSegment(raw=";", type="symbol", name="semicolon"),
                            ],
                        )
                    ]
                # Semi-colon on new line.
                else:
                    # Adjust anchor_segment for inline comments.
                    anchor_segment = self._handle_preceding_inline_comments(
                        [seg for seg in matched["before"] if not seg.is_meta],
                        anchor_segment,
                    )[1]
                    fixes = [
                        LintFix.replace(
                            anchor_segment,
                            [
                                anchor_segment,
                                NewlineSegment(),
                                SymbolSegment(raw=";", type="symbol", name="semicolon"),
                            ],
                        )
                    ]

                return LintResult(
                    anchor=anchor_segment,
                    fixes=fixes,
                )

        return None<|MERGE_RESOLUTION|>--- conflicted
+++ resolved
@@ -1,7 +1,5 @@
 """Implementation of Rule L052."""
-from typing import Optional, Tuple
-
-from apm import match, Check, Some
+from typing import List, Optional
 
 from sqlfluff.core.parser import SymbolSegment
 from sqlfluff.core.parser.segments.base import BaseSegment
@@ -131,9 +129,6 @@
             # to find the end of the preceding statement.
             reversed_raw_stack = context.functional.raw_stack.reversed()
             before_code = reversed_raw_stack.select(loop_while=sp.not_(sp.is_code()))
-<<<<<<< HEAD
-            anchor_segment = before_code[-1] if before_code else context.segment
-=======
             pre_semicolon_segments = before_code.select(sp.not_(sp.is_meta()))
             anchor_segment = before_code[-1] if before_code else context.segment
             first_code = reversed_raw_stack.select(sp.is_code()).first()
@@ -142,28 +137,17 @@
                 if first_code
                 else False
             )
->>>>>>> 043011fd
 
             # We can tidy up any whitespace between the semi-colon
             # and the preceding code/comment segment.
             # Don't mess with comment spacing/placement.
-<<<<<<< HEAD
-            pre_semicolon_segments = before_code.select(sp.not_(sp.is_meta()))
             whitespace_deletions = pre_semicolon_segments.select(
                 loop_while=sp.is_whitespace()
             )
-=======
-            whitespace_deletions = pre_semicolon_segments.select(
-                loop_while=sp.is_whitespace()
-            )
 
             semicolon_newline = self.multiline_newline if not is_one_line else False
->>>>>>> 043011fd
 
             # Semi-colon on same line.
-            first_code = reversed_raw_stack.select(sp.is_code()).first()
-            is_one_line = self._is_one_line_statement(context, first_code[0])
-            semicolon_newline = self.multiline_newline if not is_one_line else False
             if not semicolon_newline:
                 if len(pre_semicolon_segments) >= 1:
                     # If preceding segments are found then delete the old
@@ -237,39 +221,11 @@
                 return None
 
             # Include current segment for complete stack.
-            complete_stack: Tuple[BaseSegment, ...] = tuple(context.raw_stack) + (
-                context.segment,
-            )
+            complete_stack: List[BaseSegment] = list(context.raw_stack)
+            complete_stack.append(context.segment)
 
             # Iterate backwards over complete stack to find
             # if the final semi-colon is already present.
-<<<<<<< HEAD
-            matched = match(
-                reversed(complete_stack),
-                [
-                    "before"
-                    @ Some(
-                        Check(sp.or_(sp.not_(sp.is_code()), sp.is_name("semicolon")))
-                    ),
-                    "code"
-                    @ Check(sp.and_(sp.is_code(), sp.not_(sp.is_name("semicolon")))),
-                    Some(...),
-                ],
-            )
-            if not matched:
-                return None  # pragma: no cover
-
-            anchor_segment = (
-                matched["before"][-1] if matched["before"] else context.segment
-            )
-            semicolon_newline = (
-                self.multiline_newline
-                if not self._is_one_line_statement(context, matched["code"])
-                else False
-            )
-
-            if not any(seg.is_name("semicolon") for seg in matched["before"]):
-=======
             anchor_segment = context.segment
             semi_colon_exist_flag = False
             is_one_line = False
@@ -287,7 +243,6 @@
             semicolon_newline = self.multiline_newline if not is_one_line else False
 
             if not semi_colon_exist_flag:
->>>>>>> 043011fd
                 # Create the final semi-colon if it does not yet exist.
 
                 # Semi-colon on same line.
@@ -303,11 +258,13 @@
                     ]
                 # Semi-colon on new line.
                 else:
-                    # Adjust anchor_segment for inline comments.
-                    anchor_segment = self._handle_preceding_inline_comments(
-                        [seg for seg in matched["before"] if not seg.is_meta],
+                    # Adjust pre_semicolon_segments and anchor_segment for inline comments.
+                    (
+                        pre_semicolon_segments,
                         anchor_segment,
-                    )[1]
+                    ) = self._handle_preceding_inline_comments(
+                        pre_semicolon_segments, anchor_segment
+                    )
                     fixes = [
                         LintFix.replace(
                             anchor_segment,
