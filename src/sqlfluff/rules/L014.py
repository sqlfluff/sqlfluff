--- conflicted
+++ resolved
@@ -83,7 +83,6 @@
     ]
     _description_elem = "Unquoted identifiers"
 
-<<<<<<< HEAD
     def _eval(self, context: RuleContext) -> Optional[LintResult]:
         # Return None if identifer is case-sensitive property to enable Change Data Feed
         # https://docs.delta.io/2.0.0/delta-change-data-feed.html#enable-change-data-feed
@@ -95,9 +94,6 @@
         ):
             return None
 
-=======
-    def _eval(self, context: RuleContext) -> List[LintResult]:
->>>>>>> 0feb8704
         if identifiers_policy_applicable(
             self.unquoted_identifiers_policy, context.parent_stack  # type: ignore
         ):
