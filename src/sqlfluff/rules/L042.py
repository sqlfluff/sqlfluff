--- conflicted
+++ resolved
@@ -4,6 +4,7 @@
 from functools import partial
 from typing import (
     List,
+    NamedTuple,
     Optional,
     Set,
     Tuple,
@@ -23,16 +24,9 @@
     WhitespaceSegment,
 )
 from sqlfluff.core.rules import BaseRule, LintFix, LintResult, RuleContext
-<<<<<<< HEAD
-from sqlfluff.core.rules.analysis.select import get_select_statement_info
-from sqlfluff.core.rules.analysis.select_crawler import (
-    Query,
-    SelectCrawler,
-)
-=======
 from sqlfluff.utils.analysis.select import get_select_statement_info
+from sqlfluff.utils.analysis.select_crawler import Query, SelectCrawler
 from sqlfluff.core.rules.crawlers import SegmentSeekerCrawler
->>>>>>> c60d75a4
 from sqlfluff.core.rules.doc_decorators import (
     document_configuration,
     document_fix_compatible,
@@ -53,8 +47,6 @@
 )
 
 
-<<<<<<< HEAD
-=======
 _SELECT_TYPES = [
     "with_compound_statement",
     "set_expression",
@@ -69,7 +61,6 @@
     subquery: BaseSegment
 
 
->>>>>>> c60d75a4
 @document_groups
 @document_fix_compatible
 @document_configuration
@@ -123,12 +114,12 @@
     def _eval(self, context: RuleContext) -> Optional[List[LintResult]]:
         """Join/From clauses should not contain subqueries. Use CTEs instead."""
         self.forbid_subquery_in: str
-<<<<<<< HEAD
         # parent_types = self._config_mapping[self.forbid_subquery_in]
-        segment = context.functional.segment
-        parent_stack = context.functional.parent_stack
-        is_select = segment.all(is_type(*select_types))
-        is_select_child = parent_stack.any(is_type(*select_types))
+        functional_context = FunctionalContext(context)
+        segment = functional_context.segment
+        parent_stack = functional_context.parent_stack
+        is_select = segment.all(is_type(*_SELECT_TYPES))
+        is_select_child = parent_stack.any(is_type(*_SELECT_TYPES))
         if not is_select or is_select_child:
             # Nothing to do.
             return None
@@ -156,24 +147,6 @@
                     "select_statement",
                 )
             )
-=======
-        parent_types = self._config_mapping[self.forbid_subquery_in]
-        segment = FunctionalContext(context).segment
-        parent_stack = FunctionalContext(context).parent_stack
-        is_select_child = parent_stack.any(is_type(*_SELECT_TYPES))
-        if is_select_child:
-            # Nothing to do.
-            return None
-
-        # Gather all possible offending Elements in one crawl
-        nested_subqueries: List[_NestedSubQuerySummary] = []
-        selects = segment.recursive_crawl(*_SELECT_TYPES, recurse_into=True)
-        for select in selects.iterate_segments():
-            for res in _find_nested_subqueries(select, context.dialect):
-                if res.parent_clause_type not in parent_types:
-                    continue
-                nested_subqueries.append(res)
->>>>>>> c60d75a4
 
         # If there are offending elements calculate fixes
         clone_map = SegmentCloneMap(segment[0])
