"""Implementation of Rule L003."""
import dataclasses
import itertools
from typing import Dict, Iterable, List, Optional, Sequence, Set, Tuple

from sqlfluff.core.parser import WhitespaceSegment
from sqlfluff.core.parser.segments import BaseSegment
<<<<<<< HEAD
from sqlfluff.core.rules.functional import rsp, sp, Segments
from sqlfluff.core.rules import BaseRule, LintResult, LintFix, RuleContext
=======
from sqlfluff.core.rules.base import BaseRule, LintFix, LintResult, RuleContext
>>>>>>> 620aa572
from sqlfluff.core.rules.doc_decorators import (
    document_configuration,
    document_fix_compatible,
    document_groups,
)
from sqlfluff.core.rules.functional import Segments, rsp, sp
from sqlfluff.core.templaters import TemplatedFile
from sqlfluff.core.templaters.base import RawFileSlice


@dataclasses.dataclass
class _LineSummary:
    """A dataobject to represent a line.

    A _LineSummary is created and then filled with elements,
    before calling self.finalise to generate a final
    representation.
    """

    line_no: int = 0
    line_buffer: List[BaseSegment] = dataclasses.field(default_factory=list)
    indent_buffer: List[BaseSegment] = dataclasses.field(default_factory=list)
    # As of end of line
    indent_balance: int = 0
    # As it was as of the "Anchor" / first code elem
    anchor_indent_balance: int = 0
    line_anchor: Optional[BaseSegment] = None

    # Fixed calculated values
    templated_line: Optional[int] = None
    hanging_indent: Optional[int] = None
    indent_size: int = 1
    clean_indent: bool = True
    templated_line_type: Optional[str] = None
    is_comment_line: bool = False
    is_empty_line: bool = False
    has_code_segment: bool = False

    line_indent_stack: List[int] = dataclasses.field(default_factory=list)
    hanger_pos: Optional[int] = None

    def __repr__(self) -> str:
        """Printable Summary without Segments."""
        keys_to_strip = (
            "line_buffer",
            "indent_buffer",
            "as_of_anchor",
        )
        print_dict: Dict = {
            key: value
            for key, value in self.__dict__.copy().items()
            if key not in keys_to_strip
        }
        print_dict["raw_line"] = self.template_content
        return print_dict.__repr__()

    @property
    def template_content(self):  # pragma: no cover
        return "".join(
            seg.raw or getattr(seg, "source_str", "") for seg in self.line_buffer
        )

    def finalise(self, line_no: int, templated_file: Optional[TemplatedFile]):
        """Create a final summary from a memo/marker line."""
        copied_line_buffer = self.line_buffer[:]
        # Generate our final line summary based on the current state
        is_comment_line = all(
            seg.is_type(
                "whitespace", "comment", "indent"  # dedent is a subtype of indent
            )
            for seg in copied_line_buffer
        )
        has_code_segment = any(elem.is_code for elem in copied_line_buffer)
        has_placeholder = any(
            elem.is_type("placeholder") for elem in copied_line_buffer
        )
        is_empty_line = not has_code_segment and not has_placeholder

        line_summary = self.__class__(
            line_no=line_no,
            templated_line=self.templated_line,
            line_buffer=copied_line_buffer,
            indent_buffer=self.indent_buffer,
            indent_size=self.indent_size,
            indent_balance=self.indent_balance,
            anchor_indent_balance=self.anchor_indent_balance,
            hanging_indent=self.hanger_pos if self.line_indent_stack else None,
            # Clean indent is true if the line *ends* with an indent
            # or has an indent in the initial whitespace.
            clean_indent=self.clean_indent,
            # Solidify expensive immutable characteristics
            templated_line_type=_get_template_block_type(
                copied_line_buffer, templated_file
            ),
            is_comment_line=is_comment_line,
            is_empty_line=is_empty_line,
            has_code_segment=has_code_segment,
        )
        return line_summary


def _set_line_anchor(
    line: _LineSummary,
    anchor: Optional[BaseSegment],
    tab_space_size: int,
):
    """Create a Line state of this line upon reaching the anchor."""
    line.anchor_indent_balance = line.indent_balance
    line.indent_size = _indent_size(
        line.indent_buffer,
        tab_space_size=tab_space_size,
    )
    line.line_anchor = anchor

    return line


def _is_clean_indent(prev_line_buffer: List[BaseSegment]):
    """Check the previous line to see if the current state is a clean indent."""
    # Assume an unclean indent, but if the last line
    # ended with an indent then we might be ok.
    # Was there an indent after the last code element of the previous line?
    for search_elem in reversed(prev_line_buffer):
        is_meta = search_elem.is_meta
        if not search_elem.is_code and not is_meta:
            continue
        if is_meta and search_elem.indent_val > 0:  # type: ignore
            return True
        break

    return False


@dataclasses.dataclass
class _Memory:
    problem_lines: Set[int] = dataclasses.field(default_factory=set)
    # hanging_lines keeps track of hanging lines so that we don't
    # compare to them when assessing indent.
    hanging_lines: Set[int] = dataclasses.field(default_factory=set)
    comment_lines: Set[int] = dataclasses.field(default_factory=set)
    line_summaries: Dict[int, _LineSummary] = dataclasses.field(default_factory=dict)

    in_indent: bool = True
    trigger: Optional[BaseSegment] = None

    line_no: int = dataclasses.field(default=1)
    start_process_raw_idx: int = dataclasses.field(default=0)

    @property
    def noncomparable_lines(self):
        return self.hanging_lines.union(self.problem_lines)


@document_groups
@document_fix_compatible
@document_configuration
class Rule_L003(BaseRule):
    """Indentation not consistent with previous lines.

    **Anti-pattern**

    The ``•`` character represents a space.
    In this example, the third line contains five spaces instead of four.

    .. code-block:: sql
       :force:

        SELECT
        ••••a,
        •••••b
        FROM foo


    **Best practice**

    Change the indentation to use a multiple of four spaces.

    .. code-block:: sql
       :force:

        SELECT
        ••••a,
        ••••b
        FROM foo

    """

    groups = ("all", "core")
    targets_templated = True
    _works_on_unparsable = False
    needs_raw_stack = True
    _adjust_anchors = True
    _ignore_types: List[str] = ["script_content"]
    config_keywords = ["tab_space_size", "indent_unit", "hanging_indents"]

    @staticmethod
    def _make_indent(
        num: int = 1, tab_space_size: int = 4, indent_unit: str = "space"
    ) -> str:
        if indent_unit == "tab":
            return "\t" * num
        if indent_unit == "space":
            return " " * tab_space_size * num

        raise ValueError(
            f"Parameter indent_unit has unexpected value: `{indent_unit}`. Expected"
            " `tab` or `space`."
        )

    @staticmethod
    def _indent_size(segments: Sequence[BaseSegment], tab_space_size: int = 4) -> int:
        return _indent_size(segments, tab_space_size)

    @classmethod
    def _process_raw_stack(
        cls,
        raw_stack: Tuple[BaseSegment, ...],
        memory: _Memory,
        tab_space_size: int = 4,
        templated_file: Optional[TemplatedFile] = None,
    ) -> Dict[int, _LineSummary]:
        """Take the raw stack, split into lines and evaluate some stats."""
        result_buffer: Dict[int, _LineSummary] = memory.line_summaries
        cached_line_count = len(result_buffer)
        starting_indent_balance = 0
        if cached_line_count:
            starting_indent_balance = result_buffer[cached_line_count].indent_balance

        working_state = _LineSummary(indent_balance=starting_indent_balance)

        line_no = memory.line_no
        target_line_no = cached_line_count + 1
        for idx, elem in enumerate(raw_stack[memory.start_process_raw_idx :]):
            is_newline = elem.is_type("newline")
            if line_no < target_line_no:
                if is_newline:
                    line_no += 1
                    if line_no == target_line_no:
                        memory.start_process_raw_idx += idx + 1
                        memory.line_no = line_no
                        working_state.templated_line = elem.is_templated
                continue

            working_state.line_buffer.append(elem)
            # Pin indent_balance to above zero
            if working_state.indent_balance < 0:
                working_state.indent_balance = 0

            if is_newline:
                result_buffer[line_no] = working_state.finalise(line_no, templated_file)
                # Set the "templated_line" if the newline that ended the *current* line
                # was in templated space. Reason: We want to ignore indentation of lines
                # not present in the raw (pre-templated) code.
                working_state = _LineSummary(
                    indent_balance=working_state.indent_balance,
                    clean_indent=_is_clean_indent(working_state.line_buffer),
                    templated_line=elem.is_templated,
                )
                line_no += 1
                continue

            if working_state.line_anchor is None:
                working_state = cls._process_pre_anchor(
                    elem, working_state, tab_space_size
                )
                # If we hit the trigger element, stop processing.
                if elem is memory.trigger:
                    break
                continue

            if elem.is_meta and elem.indent_val != 0:  # type: ignore
                working_state = cls._process_line_indents(
                    elem, working_state, tab_space_size
                )
                continue

            elif elem.is_code and working_state.hanger_pos is None:
                working_state.hanger_pos = cls._indent_size(
                    working_state.line_buffer[:-1], tab_space_size=tab_space_size
                )

        # If we get to the end, and still have a buffer, add it on
        if working_state.line_buffer:
            result_buffer[line_no] = working_state.finalise(
                line_no,
                templated_file,
            )
        return result_buffer

    @classmethod
    def _process_line_indents(
        cls,
        elem: BaseSegment,
        working_state: _LineSummary,
        tab_space_size: int,
    ) -> _LineSummary:
        working_state.indent_balance += elem.indent_val  # type: ignore
        if elem.indent_val > 0:  # type: ignore
            # Keep track of the indent at the last ... indent
            working_state.line_indent_stack.append(
                cls._indent_size(
                    working_state.line_buffer, tab_space_size=tab_space_size
                )
            )
            working_state.hanger_pos = None
            return working_state
        # this is a dedent, we could still have a hanging indent,
        # but only if there's enough on the stack
        if working_state.line_indent_stack:
            working_state.line_indent_stack.pop()
        return working_state

    @classmethod
    def _process_pre_anchor(
        cls,
        elem: BaseSegment,
        working_state: _LineSummary,
        tab_space_size: int,
    ) -> _LineSummary:
        if elem.is_whitespace:
            working_state.indent_buffer.append(elem)
            return working_state
        if elem.is_meta and elem.indent_val != 0:  # type: ignore
            working_state.indent_balance += elem.indent_val  # type: ignore
            if elem.indent_val > 0:  # type: ignore
                # a "clean" indent is one where it contains
                # an increase in indentation? Can't quite
                # remember the logic here. Let's go with that.
                working_state.clean_indent = True
            return working_state

        return _set_line_anchor(working_state, elem, tab_space_size)

    def _coerce_indent_to(
        self,
        desired_indent: str,
        current_indent_buffer: List[BaseSegment],
        current_anchor: BaseSegment,
    ) -> List[LintFix]:
        """Generate fixes to make an indent a certain size."""
        # In all cases we empty the existing buffer
        # except for our indent markers
        fixes = [
            LintFix.delete(elem)
            for elem in current_indent_buffer
            if not elem.is_type("indent")
        ]
        if len(desired_indent) == 0:
            # If there shouldn't be an indent at all, just delete.
            return fixes

        # Anything other than 0 create a fresh buffer
        return [
            LintFix.create_before(
                current_anchor,
                [
                    WhitespaceSegment(
                        raw=desired_indent,
                    ),
                ],
            ),
            *fixes,
        ]

    def _eval(self, context: RuleContext) -> Optional[LintResult]:
        """Indentation not consistent with previous lines.

        To set the default tab size, set the `tab_space_size` value
        in the appropriate configuration.

        We compare each line (first non-whitespace element of the
        line), with the indentation of previous lines. The presence
        (or lack) of indent or dedent meta-characters indicate whether
        the indent is appropriate.

        - Any line is assessed by the indent level at the first non
          whitespace element.
        - Any increase in indentation may be _up to_ the number of
          indent characters.
        - Any line must be in line with the previous line which had
          the same indent balance at its start.
        - Apart from "whole" indents, a "hanging" indent is possible
          if the line starts in line with either the indent of the
          previous line or if it starts at the same indent as the *last*
          indent meta segment in the previous line.

        """
        # Config type hints
        self.tab_space_size: int
        self.indent_unit: str
        self.hanging_indents: bool
        segment = context.segment
        memory: _Memory = context.memory or _Memory()
        raw_stack: Tuple[BaseSegment, ...] = context.raw_stack
        if raw_stack and raw_stack[-1] is not context.segment:
            raw_stack = raw_stack + (segment,)

        is_ignorable = any(
            el.is_type(*self._ignore_types) for el in context.parent_stack + (segment,)
        )
        if is_ignorable:
            return LintResult(memory=memory)

        if segment.is_type("newline"):
            memory.in_indent = True
        elif memory.in_indent:
            has_children = bool(segment.segments)
            is_placeholder = segment.is_meta and segment.indent_val != 0  # type: ignore
            if not (segment.is_whitespace or has_children or is_placeholder):
                memory.in_indent = False
                # First non-whitespace element is our trigger
                memory.trigger = segment

        is_last = context.segment is context.final_segment
        if not segment.is_type("newline") and not is_last:
            # Process on line ends or file end
            return LintResult(memory=memory)

        line_summaries = self._process_raw_stack(
            raw_stack=raw_stack,
            memory=memory,
            tab_space_size=self.tab_space_size,
            templated_file=context.templated_file,
        )
        memory.line_summaries = line_summaries
        trigger_segment = memory.trigger
        memory.trigger = None
        if line_summaries and trigger_segment:
            last_line_no = max(line_summaries.keys())
            this_line = line_summaries[last_line_no]
            result = self._process_working_state(memory, trigger_segment)
            # Template lines don't need fixes
            # However we do need the mutations from the processing.
            if not this_line.templated_line:
                return result

        return LintResult(memory=memory)

    def _process_working_state(
        self,
        memory: _Memory,
        trigger_segment: BaseSegment,
    ) -> LintResult:
        """Checks indentation of one line of code, returning a LintResult.

        The _eval() function calls it for the current line of code:
        - When passed a newline segment (thus ending a line)
        - When passed the *final* segment in the entire parse tree (which may
          not be a newline)
        """
        line_summaries = memory.line_summaries
        this_line_no = max(line_summaries.keys())
        this_line: _LineSummary = line_summaries.pop(this_line_no)
        self.logger.debug(
            "Evaluating line #%s. %s",
            this_line_no,
            this_line,
        )

        if this_line.is_comment_line:
            # Comment line, deal with it later.
            memory.comment_lines.add(this_line_no)
            self.logger.debug("    Comment Line. #%s", this_line_no)
            return LintResult(memory=memory)

        previous_line_numbers = sorted(line_summaries.keys(), reverse=True)
        # we will iterate this more than once
        previous_lines = list(map(lambda k: line_summaries[k], previous_line_numbers))

        # handle hanging indents if allowed
        hanger_res = self.hanging_indents and self._handle_hanging_indents(
            this_line, previous_lines, memory
        )
        if hanger_res:
            return hanger_res

        # Is this an indented first line?
        if this_line.line_no == 1 and this_line.indent_size > 0:
            self.logger.debug("    Indented First Line. #%s", this_line_no)
            return LintResult(
                anchor=trigger_segment,
                memory=memory,
                description="First line has unexpected indent",
                fixes=[LintFix.delete(elem) for elem in this_line.indent_buffer],
            )

        # Special handling for template end blocks on a line by themselves.
        if this_line.templated_line_type == "end":
            return self._handle_template_blocks(
                this_line=this_line,
                trigger_segment=trigger_segment,
                previous_lines=previous_lines,
                memory=memory,
            )
        # Assuming it's not a hanger, let's compare it to the other previous
        # lines. We do it in reverse so that closer lines are more relevant.

        prev_line = _find_previous_line(
            this_line,
            previous_lines,
            memory.noncomparable_lines,
        )

        if not prev_line:
            return LintResult(memory=memory)
        prev_line_no = prev_line.line_no
        indent_diff = this_line.anchor_indent_balance - prev_line.anchor_indent_balance
        this_indent_num, this_indent_rem = divmod(
            this_line.indent_size, self.tab_space_size
        )
        has_partial_indent = bool(this_indent_rem)
        comp_indent_num = prev_line.indent_size // self.tab_space_size
        # Is the indent balance the same?
        if indent_diff == 0:
            self.logger.debug(
                "    [same indent balance] Comparing to #%s",
                prev_line_no,
            )
            if this_line.indent_size != prev_line.indent_size:
                # Indents don't match even though balance is the same...
                memory.problem_lines.add(this_line_no)

                # Work out desired indent
                desired_indent = self._make_indent(
                    indent_unit=self.indent_unit,
                    tab_space_size=self.tab_space_size,
                    num=comp_indent_num,
                )

                fixes = self._coerce_indent_to(
                    desired_indent=desired_indent,
                    current_indent_buffer=this_line.indent_buffer,
                    current_anchor=trigger_segment,
                )
                self.logger.debug(
                    "    !! Indentation does not match #%s. Fixes: %s",
                    prev_line_no,
                    fixes,
                )
                return LintResult(
                    anchor=trigger_segment,
                    memory=memory,
                    description=_Desc(
                        expected=comp_indent_num,
                        found=this_indent_num,
                        has_partial_indent=has_partial_indent,
                        compared_to=prev_line.line_no,
                    ),
                    fixes=fixes,
                )
        # Are we at a deeper indent?
        elif indent_diff > 0:
            self.logger.debug(
                "    [deeper indent balance] Comparing to #%s",
                prev_line_no,
            )
            # NB: We shouldn't need to deal with correct hanging indents
            # here, they should already have been dealt with before. We
            # may still need to deal with *creating* hanging indents if
            # appropriate.
            self.logger.debug("    Comparison Line: %s", prev_line)

            # Check to see if we've got a whole number of multiples. If
            # we do then record the number for later, otherwise raise
            # an error. We do the comparison here so we have a reference
            # point to do the repairs. We need a sensible previous line
            # to base the repairs off. If there's no indent at all, then
            # we should also take this route because there SHOULD be one.
            if this_line.indent_size % self.tab_space_size != 0:
                memory.problem_lines.add(this_line_no)

                # The default indent is the one just reconstructs it from
                # the indent size.
                desired_indent = self._make_indent(
                    indent_unit=self.indent_unit,
                    tab_space_size=self.tab_space_size,
                    num=indent_diff + this_indent_num,
                )
                # If we have the option of a hanging indent then use it.
                if self.hanging_indents and prev_line.hanging_indent:
                    self.logger.debug("        Use hanging indent.")
                    desired_indent = " " * prev_line.hanging_indent

                fixes = self._coerce_indent_to(
                    desired_indent=desired_indent,
                    current_indent_buffer=this_line.indent_buffer,
                    current_anchor=trigger_segment,
                )
                return LintResult(
                    anchor=trigger_segment,
                    memory=memory,
                    description=_Desc(
                        expected=len(desired_indent) // self.tab_space_size,
                        found=this_indent_num,
                        has_partial_indent=has_partial_indent,
                        compared_to=prev_line.line_no,
                    ),
                    fixes=fixes,
                )

            # The indent number should be at least 1, and can be UP TO
            # and including the difference in the indent balance.
            if comp_indent_num == this_indent_num:
                # We have two lines indented the same, but with a different starting
                # indent balance. This is either a problem OR a sign that one of the
                # opening indents wasn't used. We account for the latter and then
                # have a violation if that wasn't the case.

                # Does the comparison line have enough unused indent to get us back
                # to where we need to be? NB: This should only be applied if this is
                # a CLOSING bracket.

                # First work out if we have some closing brackets, and if so, how
                # many.
                b_num = 0
                for elem in this_line.line_buffer:
                    if not elem.is_code:
                        continue
                    if elem.is_type("end_bracket", "end_square_bracket"):
                        b_num += 1
                        continue
                    break  # pragma: no cover

                if b_num < indent_diff:
                    # It doesn't. That means we *should* have an indent when
                    # compared to this line and we DON'T.
                    memory.problem_lines.add(this_line_no)
                    return LintResult(
                        anchor=trigger_segment,
                        memory=memory,
                        description=_Desc(
                            expected=this_indent_num + 1,
                            found=this_indent_num,
                            has_partial_indent=has_partial_indent,
                            compared_to=prev_line.line_no,
                        ),
                        # Add in an extra bit of whitespace for the indent
                        fixes=[
                            LintFix.create_before(
                                trigger_segment,
                                [
                                    WhitespaceSegment(
                                        raw=self._make_indent(
                                            indent_unit=self.indent_unit,
                                            tab_space_size=self.tab_space_size,
                                        ),
                                    ),
                                ],
                            ),
                        ],
                    )
            elif (
                this_indent_num < comp_indent_num
                or this_indent_num > comp_indent_num + indent_diff
            ):
                memory.problem_lines.add(this_line_no)
                desired_indent = self._make_indent(
                    num=comp_indent_num,
                    indent_unit=self.indent_unit,
                    tab_space_size=self.tab_space_size,
                )
                fixes = self._coerce_indent_to(
                    desired_indent=desired_indent,
                    current_indent_buffer=this_line.indent_buffer,
                    current_anchor=trigger_segment,
                )
                return LintResult(
                    anchor=trigger_segment,
                    memory=memory,
                    description=_Desc(
                        expected=comp_indent_num,
                        found=this_indent_num,
                        has_partial_indent=has_partial_indent,
                        compared_to=prev_line.line_no,
                    ),
                    fixes=fixes,
                )

        # This was a valid comparison, so if it doesn't flag then
        # we can assume that we're ok.
        self.logger.debug("    Indent deemed ok comparing to #%s", prev_line_no)
        comment_fix = self._calculate_comment_fixes(
            memory, previous_line_numbers, this_line
        )
        return comment_fix or LintResult(memory=memory)

    def _calculate_comment_fixes(
        self, memory: _Memory, previous_line_numbers: List[int], this_line: _LineSummary
    ) -> Optional[LintResult]:
        # Given that this line is ok, consider if the preceding lines are
        # comments. If they are, lint the indentation of the comment(s).
        fixes: List[LintFix] = []
        anchor: Optional[BaseSegment] = None
        for n in previous_line_numbers:
            if n not in memory.comment_lines:
                break
            # The previous line WAS a comment.
            prev_line = memory.line_summaries[n]
            if this_line.indent_size != prev_line.indent_size:
                # It's not aligned.
                # Find the anchor first.
                for seg in prev_line.line_buffer:
                    if seg.is_type("comment"):
                        anchor = seg
                        break

                if not anchor:  # pragma: no cover
                    continue

                fixes += self._coerce_indent_to(
                    desired_indent="".join(
                        elem.raw for elem in this_line.indent_buffer
                    ),
                    current_indent_buffer=prev_line.indent_buffer,
                    current_anchor=anchor,
                )

                memory.problem_lines.add(n)

        if not fixes:
            return None

        return LintResult(
            anchor=anchor,
            memory=memory,
            description="Comment not aligned with following line.",
            fixes=fixes,
        )

    def _handle_hanging_indents(
        self,
        this_line: _LineSummary,
        previous_lines: List[_LineSummary],
        memory: _Memory,
    ) -> Optional[LintResult]:
        if len(previous_lines) == 0:
            return None

        last_line = _find_last_meaningful_line(previous_lines)
        if not last_line:
            return None
        # Handle Hanging Indents
        is_anchor_indent_match = (
            this_line.anchor_indent_balance == last_line.anchor_indent_balance
        )
        is_end_indent_match = this_line.indent_size == last_line.indent_size
        is_known_hanging_line = last_line.line_no in memory.hanging_lines
        # There MUST also be a non-zero indent. Otherwise we're just on the
        # baseline.
        if this_line.indent_size <= 0:
            return None

        # NB: Hangers are only allowed if there was content after the last
        # indent on the previous line. Otherwise it's just an indent.
        is_hanging_match = this_line.indent_size == last_line.hanging_indent
        # Or they're if the indent balance is the same and the indent is the
        # same AND the previous line was a hanger
        is_matching_previous = (
            is_anchor_indent_match and is_end_indent_match and is_known_hanging_line
        )
        if not is_matching_previous and not is_hanging_match:
            return None
        memory.hanging_lines.add(this_line.line_no)
        self.logger.debug("    Hanger Line. #%s", this_line.line_no)
        self.logger.debug("    Last Line: %s", last_line)
        return LintResult(memory=memory)

    def _handle_template_blocks(
        self,
        this_line: _LineSummary,
        trigger_segment: BaseSegment,
        previous_lines: List[_LineSummary],
        memory: _Memory,
    ):
        # For a template block end on a line by itself, search for a
        # matching block start on a line by itself. If there is one, match
        # its indentation. Question: Could we avoid treating this as a
        # special case? It has some similarities to the non-templated test
        # case test/fixtures/linter/indentation_error_contained.sql, in tha
        # both have lines where anchor_indent_balance drops 2 levels from one line
        # to the next, making it a bit unclear how to indent that line.
        template_line = _find_matching_start_line(previous_lines)
        # In rare circumstances there may be disbalanced pairs
        if not template_line:
            return LintResult(memory=memory)

        if template_line.line_no in memory.noncomparable_lines:
            return LintResult(memory=memory)

        self.logger.debug(
            "    [template block end] Comparing to #%s", template_line.line_no
        )
        if this_line.indent_size == template_line.indent_size:
            return LintResult(memory=memory)

        memory.problem_lines.add(this_line.line_no)

        # The previous indent.
        desired_indent = "".join(elem.raw for elem in template_line.indent_buffer)
        first_non_indent_i = len(this_line.indent_buffer)
        current_anchor = this_line.line_buffer[first_non_indent_i]
        fixes = self._coerce_indent_to(
            desired_indent=desired_indent,
            current_indent_buffer=this_line.indent_buffer,
            current_anchor=current_anchor,
        )
        self.logger.debug(
            "    !! Indentation does not match #%s. Fixes: %s",
            template_line.line_no,
            fixes,
        )
        return LintResult(
            anchor=trigger_segment,
            memory=memory,
            description=_Desc(
                len(desired_indent) // self.tab_space_size,
                this_line.indent_size,
                template_line.line_no,
            ),
            fixes=fixes,
        )


class _TemplateLineInterpreter:
    start_blocks = (
        ("placeholder", "block_start"),
        ("placeholder", "compound"),
        ("placeholder", "literal"),
        ("placeholder", "block_mid"),
    )
    indent_types = (
        ("indent", None),
        ("newline", None),
    )
    valid_start_combos = list(
        itertools.product(
            start_blocks,
            indent_types,
        )
    )
    dedent_types = (("dedent", None),)
    end_block = (
        ("placeholder", "block_end"),
        ("placeholder", "compound"),
        ("placeholder", "block_mid"),
    )
    valid_end_combos = list(
        itertools.product(
            dedent_types,
            end_block,
        )
    )

    def __init__(
        self,
        working_state: List[BaseSegment],
        templated_file: Optional[TemplatedFile],
    ) -> None:
        self.working_state = [el for el in working_state if not el.is_whitespace]
        self.templated_file = templated_file
        self._adjacent_pairs: Optional[
            List[Tuple[Tuple[str, Optional[str]], Tuple[str, Optional[str]]]]
        ] = None

    def is_single_placeholder_line(self):
        count_placeholder = 0
        for seg in self.working_state:
            if seg.is_code:
                return False
            elif seg.is_type("placeholder"):
                count_placeholder += 1

        return count_placeholder == 1

    def list_segment_and_raw_segment_types(self) -> Iterable[Tuple[str, Optional[str]]]:
        """Yields the tuple of seg type and underlying type were applicable."""
        for seg in self.working_state:
            raw_seg = self.get_raw_slices(seg)
            raw_str = raw_seg[0].slice_type if raw_seg else None
            yield (seg.type, raw_str)

    def get_adjacent_type_pairs(self):
        """Produce a list of pairs of each sequenctial combo of two."""
        if self._adjacent_pairs:
            return self._adjacent_pairs
        iterable = self.list_segment_and_raw_segment_types()
        a, b = itertools.tee(iterable)
        # consume the first item in b
        next(b, None)
        self._adjacent_pairs = list(zip(a, b))
        return self._adjacent_pairs

    def is_block_start(self):
        return any(
            pair in self.valid_start_combos for pair in self.get_adjacent_type_pairs()
        )

    def is_block_end(self):
        return any(
            pair in self.valid_end_combos for pair in self.get_adjacent_type_pairs()
        )

    def block_type(self) -> Optional[str]:
        """Return a block_type enum."""
        if not self.templated_file:
            return None

        if not self.is_single_placeholder_line():
            return None

        if self.is_block_end():
            return "end"

        if self.is_block_start():
            return "start"

        return None

    def get_raw_slices(self, elem: BaseSegment) -> Optional[List[RawFileSlice]]:
        if not self.templated_file:  # pragma: no cover
            return None

        if not elem.is_type("placeholder"):
            return None

        assert elem.pos_marker, "TypeGuard"
        slices = self.templated_file.raw_slices_spanning_source_slice(
            elem.pos_marker.source_slice
        )
        return slices or None


def _get_template_block_type(
    line_buffer: List[BaseSegment],
    templated_file: Optional[TemplatedFile] = None,
):
    """Convenience fn for getting 'start', 'end' etc of a placeholder line."""
    template_info = _TemplateLineInterpreter(line_buffer, templated_file)
    return template_info.block_type()


def _segment_length(elem: BaseSegment, tab_space_size: int):
    # Start by assuming the typical case, where we need not consider slices
    # or templating.
    raw = elem.raw

    # If it's whitespace, it might be a mixture of literal and templated
    # whitespace. Check for this.
    if elem.is_type("whitespace") and elem.is_templated:
        # Templated case: Find the leading *literal* whitespace.
        assert elem.pos_marker
        templated_file = elem.pos_marker.templated_file
        # Extract the leading literal whitespace, slice by slice.
        raw = ""
        for raw_slice in Segments(
            elem, templated_file=templated_file
        ).raw_slices.select(loop_while=rsp.is_slice_type("literal")):
            # Compute and append raw_slice's contribution.
            raw += sp.raw_slice(elem, raw_slice)

    # convert to spaces for convenience (and hanging indents)
    return raw.replace("\t", " " * tab_space_size)


def _indent_size(segments: Sequence[BaseSegment], tab_space_size: int = 4) -> int:
    indent_size = 0
    for elem in segments:
        raw = _segment_length(elem, tab_space_size)
        indent_size += len(raw)
    return indent_size


def _find_last_meaningful_line(
    previous_lines: List[_LineSummary],
) -> Optional[_LineSummary]:
    # Find last meaningful line indent.
    for line in previous_lines:
        if line.has_code_segment:
            return line

    return None


def _find_previous_line(
    this_line: _LineSummary,
    previous_lines: List[_LineSummary],
    ignoreable_lines: Set[int],
) -> Optional[_LineSummary]:
    for prev_line in previous_lines:
        should_ignore = prev_line.line_no in ignoreable_lines
        if should_ignore or prev_line.is_empty_line:
            continue

        # Work out the difference in indent
        indent_diff = this_line.anchor_indent_balance - prev_line.anchor_indent_balance
        # If we're comparing to a previous, more deeply indented line,
        # then skip and keep looking.
        if indent_diff < 0:
            continue
        return prev_line
    return None


def _find_matching_start_line(
    previous_lines: List[_LineSummary],
) -> Optional[_LineSummary]:
    template_block_level = -1
    for template_line in previous_lines:
        if not template_line.templated_line_type:
            continue
        if template_line.templated_line_type == "end":
            template_block_level -= 1
        else:
            template_block_level += 1

        if template_block_level != 0:
            continue

        return template_line
    return None  # pragma: no cover


def _Desc(
    expected: int, found: int, compared_to: int, has_partial_indent: bool = False
) -> str:
    indentations = "indentation" if expected == 1 else "indentations"
    if found >= expected and has_partial_indent:
        found_explanation = f"more than {found}"
    elif found < expected and has_partial_indent:
        found_explanation = f"less than {found + 1}"
    else:
        found_explanation = str(found)
    return (
        f"Expected {expected} {indentations},"
        f" found {found_explanation} [compared to line {compared_to:02}]"
    )<|MERGE_RESOLUTION|>--- conflicted
+++ resolved
@@ -5,12 +5,8 @@
 
 from sqlfluff.core.parser import WhitespaceSegment
 from sqlfluff.core.parser.segments import BaseSegment
-<<<<<<< HEAD
 from sqlfluff.core.rules.functional import rsp, sp, Segments
 from sqlfluff.core.rules import BaseRule, LintResult, LintFix, RuleContext
-=======
-from sqlfluff.core.rules.base import BaseRule, LintFix, LintResult, RuleContext
->>>>>>> 620aa572
 from sqlfluff.core.rules.doc_decorators import (
     document_configuration,
     document_fix_compatible,
