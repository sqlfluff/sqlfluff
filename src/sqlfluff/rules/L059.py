--- conflicted
+++ resolved
@@ -17,22 +17,16 @@
 class Rule_L059(BaseRule):
     """Unnecessary quoted identifier.
 
-<<<<<<< HEAD
-    **Anti-pattern**
-
-    In this example, an identifier is unnecessarily quoted. The quotes are unnecessary
-    because ``foo`` is not a reserved keyword.
-=======
     This rule will fail if the quotes used to quote an identifier are (un)necessary
     depending on the ``force_quote_identifier`` configuration.
 
     When ``prefer_quoted_identifiers = False`` (default behaviour), the quotes are
     unnecessary, except for reserved keywords and special characters in identifiers.
 
-    | **Anti-pattern**
-    | In this example, a valid unquoted identifier,
-    | that is also not a reserved keyword, is needlessly quoted.
->>>>>>> 01023030
+    **Anti-pattern**
+
+    In this example, a valid unquoted identifier,
+    that is also not a reserved keyword, is needlessly quoted.
 
     .. code-block:: sql
 
@@ -48,18 +42,22 @@
 
     When ``prefer_quoted_identifiers = True``, the quotes are always necessary, no
     matter if the identifier is valid, a reserved keyword, or contains special
-    characters. Note due to different quotes this mode is not `sqlfluff fix` compatible.
+    characters.
 
-    | **Anti-pattern**
-    | In this example, a valid unquoted identifier,
-    | that is also not a reserved keyword, is required to be quoted.
+    .. note::
+       Note due to different quotes this mode is not ``sqlfluff fix`` compatible.
+
+    **Anti-pattern**
+
+    In this example, a valid unquoted identifier,
+    that is also not a reserved keyword, is required to be quoted.
 
     .. code-block:: sql
 
         SELECT 123 as foo
 
-    | **Best practice**
-    | Use quoted identifiers.
+    **Best practice**
+    Use quoted identifiers.
 
     .. code-block:: sql
 
