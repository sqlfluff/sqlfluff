--- conflicted
+++ resolved
@@ -1,24 +1,12 @@
 """The capitalisation plugin bundle."""
 
 from sqlfluff.core.plugin import hookimpl
-<<<<<<< HEAD
 from sqlfluff.core.rules import BaseRule
-from sqlfluff.rules.capitalisation.CP01 import Rule_CP01
-from sqlfluff.rules.capitalisation.CP02 import Rule_CP02
-from sqlfluff.rules.capitalisation.CP03 import Rule_CP03
-from sqlfluff.rules.capitalisation.CP04 import Rule_CP04
-from sqlfluff.rules.capitalisation.CP05 import Rule_CP05
 from typing import List, Type
 
 
 @hookimpl
 def get_rules() -> List[Type[BaseRule]]:
-    """Get plugin rules."""
-=======
-
-
-@hookimpl
-def get_rules():
     """Get plugin rules.
 
     NOTE: Rules are imported only on fetch to manage import times
@@ -30,5 +18,4 @@
     from sqlfluff.rules.capitalisation.CP04 import Rule_CP04
     from sqlfluff.rules.capitalisation.CP05 import Rule_CP05
 
->>>>>>> 2166221a
     return [Rule_CP01, Rule_CP02, Rule_CP03, Rule_CP04, Rule_CP05]