"""The ambiguous plugin bundle.

NOTE: Yes the title of this bundle is ...ambiguous. 😁
"""

<<<<<<< HEAD
from typing import Dict, List, Type
=======
from typing import Any
>>>>>>> 978e4669

from sqlfluff.core.plugin import hookimpl
from sqlfluff.core.rules import BaseRule, ConfigInfo


@hookimpl
<<<<<<< HEAD
def get_configs_info() -> Dict[str, ConfigInfo]:
=======
def get_configs_info() -> dict[str, Any]:
>>>>>>> 978e4669
    """Get additional rule config validations and descriptions."""
    return {
        "fully_qualify_join_types": {
            "validation": ["inner", "outer", "both"],
            "definition": ("Which types of JOIN clauses should be fully qualified?"),
        },
        "group_by_and_order_by_style": {
            "validation": ["consistent", "implicit", "explicit"],
            "definition": (
                "The expectation for using explicit column name references "
                "or implicit positional references."
            ),
        },
    }


@hookimpl
def get_rules() -> list[type[BaseRule]]:
    """Get plugin rules.

    NOTE: Rules are imported only on fetch to manage import times
    when rules aren't used.
    """
    from sqlfluff.rules.ambiguous.AM01 import Rule_AM01
    from sqlfluff.rules.ambiguous.AM02 import Rule_AM02
    from sqlfluff.rules.ambiguous.AM03 import Rule_AM03
    from sqlfluff.rules.ambiguous.AM04 import Rule_AM04
    from sqlfluff.rules.ambiguous.AM05 import Rule_AM05
    from sqlfluff.rules.ambiguous.AM06 import Rule_AM06
    from sqlfluff.rules.ambiguous.AM07 import Rule_AM07
    from sqlfluff.rules.ambiguous.AM08 import Rule_AM08

    return [
        Rule_AM01,
        Rule_AM02,
        Rule_AM03,
        Rule_AM04,
        Rule_AM05,
        Rule_AM06,
        Rule_AM07,
        Rule_AM08,
    ]<|MERGE_RESOLUTION|>--- conflicted
+++ resolved
@@ -2,23 +2,13 @@
 
 NOTE: Yes the title of this bundle is ...ambiguous. 😁
 """
-
-<<<<<<< HEAD
-from typing import Dict, List, Type
-=======
-from typing import Any
->>>>>>> 978e4669
 
 from sqlfluff.core.plugin import hookimpl
 from sqlfluff.core.rules import BaseRule, ConfigInfo
 
 
 @hookimpl
-<<<<<<< HEAD
-def get_configs_info() -> Dict[str, ConfigInfo]:
-=======
-def get_configs_info() -> dict[str, Any]:
->>>>>>> 978e4669
+def get_configs_info() -> dict[str, ConfigInfo]:
     """Get additional rule config validations and descriptions."""
     return {
         "fully_qualify_join_types": {
