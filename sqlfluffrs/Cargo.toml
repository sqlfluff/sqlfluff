--- conflicted
+++ resolved
@@ -15,16 +15,12 @@
 members = [
     "sqlfluffrs_dialects",
     "sqlfluffrs_lexer",
-<<<<<<< HEAD
     "sqlfluffrs_parser",
-=======
->>>>>>> 5dc330b7
     "sqlfluffrs_types",
 ]
 
 [features]
 unicode = []
-<<<<<<< HEAD
 python = [
     "unicode",
     "pyo3",
@@ -32,9 +28,6 @@
     "sqlfluffrs_parser/python",
     "sqlfluffrs_types/python",
 ]
-=======
-python = ["unicode", "pyo3", "sqlfluffrs_lexer/python", "sqlfluffrs_types/python"]
->>>>>>> 5dc330b7
 
 [dependencies]
 env_logger = "0.11.8"
@@ -54,41 +47,22 @@
 uuid = { version = "1.18.1", features = ["v4"] }
 serde = { version = "1.0.225", features = ["derive"] }
 serde_json = "1.0.145"
-<<<<<<< HEAD
-=======
-# serde_yaml = "0.9"
->>>>>>> 5dc330b7
 serde_yaml_ng = "0.10.0"
 bincode = "1.3.3"
 blake2 = "0.10.6"
 sqlfluffrs_types = { path = "sqlfluffrs_types" }
 sqlfluffrs_lexer = { path = "sqlfluffrs_lexer" }
 sqlfluffrs_dialects = { path = "sqlfluffrs_dialects" }
-<<<<<<< HEAD
 sqlfluffrs_parser = { path = "sqlfluffrs_parser" }
-=======
->>>>>>> 5dc330b7
 
 [dev-dependencies]
 env_logger = "0.11.6"
 criterion = "0.7.0"
-<<<<<<< HEAD
 flamegraph = "0.6.8"
 
 [[bench]]
 name = "parser_bench"
 harness = false
 
-[[bench]]
-name = "delimited_performance"
-harness = false
-
-[[bench]]
-name = "baseline_phase1"
-harness = false
-
 [profile.bench]
-debug = true
-=======
-flamegraph = "0.6.8"
->>>>>>> 5dc330b7
+debug = true