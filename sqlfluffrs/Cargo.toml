--- conflicted
+++ resolved
@@ -15,25 +15,18 @@
 members = [
     "sqlfluffrs_dialects",
     "sqlfluffrs_lexer",
-<<<<<<< HEAD
     "sqlfluffrs_parser",
-=======
->>>>>>> c8f0b2d6
     "sqlfluffrs_types",
 ]
 
 [features]
 unicode = []
-<<<<<<< HEAD
 python = [
     "unicode",
     "pyo3",
     "sqlfluffrs_lexer/python",
     "sqlfluffrs_types/python",
 ]
-=======
-python = ["unicode", "pyo3", "sqlfluffrs_lexer/python", "sqlfluffrs_types/python"]
->>>>>>> c8f0b2d6
 
 [dependencies]
 env_logger = "0.11.8"
@@ -53,22 +46,17 @@
 uuid = { version = "1.18.1", features = ["v4"] }
 serde = { version = "1.0.225", features = ["derive"] }
 serde_json = "1.0.145"
-# serde_yaml = "0.9"
 serde_yaml_ng = "0.10.0"
 bincode = "1.3.3"
 blake2 = "0.10.6"
 sqlfluffrs_types = { path = "sqlfluffrs_types" }
 sqlfluffrs_lexer = { path = "sqlfluffrs_lexer" }
 sqlfluffrs_dialects = { path = "sqlfluffrs_dialects" }
-<<<<<<< HEAD
 sqlfluffrs_parser = { path = "sqlfluffrs_parser" }
-=======
->>>>>>> c8f0b2d6
 
 [dev-dependencies]
 env_logger = "0.11.6"
 criterion = "0.7.0"
-<<<<<<< HEAD
 flamegraph = "0.6.8"
 
 [[bench]]
@@ -80,7 +68,4 @@
 harness = false
 
 [profile.bench]
-debug = true
-=======
-flamegraph = "0.6.8"
->>>>>>> c8f0b2d6
+debug = true