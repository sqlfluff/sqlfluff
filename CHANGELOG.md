--- conflicted
+++ resolved
@@ -13,32 +13,20 @@
   ANSI dialect which defaults to the semicolon, but allows it to be more intuitive
   when overriden in a specific child dialect (mysql) [#901](https://github.com/sqlfluff/sqlfluff/issues/901))
 - Added support for the DELIMITER statement in the mysql dialect [#901](https://github.com/sqlfluff/sqlfluff/issues/901))
+- Added support for additional delimiters by creating a new DelimiterSegment in the
+  ANSI dialect which defaults to the semicolon, but allows it to be more intuitive.
 
 ### Changed
 - Renamed --parallel CLI argument to --processes to be more accurate.
 - L034 now ignores select statements which contain macros.
 - L034 now ignores select statements part of a set expression, most commonly a union.
 - Fix bug [#1082](https://github.com/sqlfluff/sqlfluff/issues/1082), adding
-  support for BigQuery `select as struct '1' as bb, 2 as aa` syntax
-<<<<<<< HEAD
-
-Contributors:
-- [@GitHub-Username](Link to GitHub profile) ([#PR-Number](Link to PR))
-- [@bolajiwahab](https://github.com/bolajiwahab) ([#1063])(https://github.com/sqlfluff/sqlfluff/pull/1063)
-## [0.6.1] - 2021-06-01
-### Changed
-- Added support for additional delimiters by creating a new DelimiterSegment in the
-  ANSI dialect which defaults to the semicolon, but allows it to be more intuitive
-=======
+  support for BigQuery `select as struct '1' as bb, 2 as aa` syntax.
 - Fix bug [#1079](https://github.com/sqlfluff/sqlfluff/issues/1079), addressing
-  issues with L025 and L026 with BigQuery column references involving `STRUCT`
+  issues with L025 and L026 with BigQuery column references involving `STRUCT`.
 - Fix bug [#1080](https://github.com/sqlfluff/sqlfluff/issues/1080), add
   SET SCHEMA and DROP SCHEMA support to ANSI dialect.
-- Added support for additional delimiters by creating a new DelimiterSegment in the 
-  ANSI dialect which defaults to the semicolon, but allows it to be more intuitive 
->>>>>>> bcb5c6df
   when overriden in a specific child dialect (mysql) [#901](https://github.com/sqlfluff/sqlfluff/issues/901))
-- Added support for the DELIMITER statement in the mysql dialect [#901](https://github.com/sqlfluff/sqlfluff/issues/901))
 
 Contributors:
 - [@bolajiwahab](https://github.com/bolajiwahab) ([#1063])(https://github.com/sqlfluff/sqlfluff/pull/1063)
