# Changelog

All notable changes to this project will be documented in this file.

The format is based on [Keep a Changelog](https://keepachangelog.com/en/1.0.0/),
and this project adheres to [Semantic Versioning](https://semver.org/spec/v2.0.0.html).

<!--
Note: Changes are now automatically tracked in [GitHub](https://github.com/sqlfluff/sqlfluff/releases) and will be copied in here on each release (please remember to update the issues and contributors to links!). There is no need to manually edit this file going forward.
-->

## [0.7.0] - 2021-10-14

<<<<<<< HEAD
*** BREAKING CHANGE ***

This release extracts the dbt templater to a seperately installable plugin
[sqlfluff-templater-dbt](https://pypi.org/project/sqlfluff-templater-dbt/).
For users who take advantage of the dbt templater see the
[updated docs on how to migrate](https://docs.sqlfluff.com/en/latest/configuration.html#installation-configuration).
It also add the `redshift` dialect and removes the `exasol_fs` dialect which has been merged
=======
This release extracts the dbt templater to a seperately installable plugin [sqlfluff-templater-dbt](https://pypi.org/project/sqlfluff-templater-dbt/).
It also adds the `redshift` dialect and removes the `exasol_fs` dialect which has been merged
>>>>>>> fcf27233
into the `exasol` dialect.

## What’s Changed

* src/sqlfluff/core/linter: Improve ignore file processing [#1650](https://github.com/sqlfluff/sqlfluff/pull/1650) [@CyberShadow](https://github.com/CyberShadow)
* Misc documentation updates [#1644](https://github.com/sqlfluff/sqlfluff/pull/1644) [@tunetheweb](https://github.com/tunetheweb)
* Segregate dbt plugin tests [#1610](https://github.com/sqlfluff/sqlfluff/pull/1610) [@alanmcruickshank](https://github.com/alanmcruickshank)
* Add initial Redshift support [#1641](https://github.com/sqlfluff/sqlfluff/pull/1641) [@tunetheweb](https://github.com/tunetheweb)
* Update docs for dbt templater, improve error messages when not installed. [#1583](https://github.com/sqlfluff/sqlfluff/pull/1583) [@alanmcruickshank](https://github.com/alanmcruickshank)
* Make templaters pluggable and move the dbt templater into a plugin [#1264](https://github.com/sqlfluff/sqlfluff/pull/1264) [@alanmcruickshank](https://github.com/alanmcruickshank)

## 🚀 Enhancements

* TSQL: CTAS delimiter [#1652](https://github.com/sqlfluff/sqlfluff/pull/1652) [@jpers36](https://github.com/jpers36)
* TSQL: Allow for multiple variables DECLAREd in the same statement [#1651](https://github.com/sqlfluff/sqlfluff/pull/1651) [@jpers36](https://github.com/jpers36)
* TSQL: Allow DECLARE/SET statements to parse using ExpressionStatement [#1649](https://github.com/sqlfluff/sqlfluff/pull/1649) [@jpers36](https://github.com/jpers36)
* TSQL PRINT statement parsing [#1648](https://github.com/sqlfluff/sqlfluff/pull/1648) [@jpers36](https://github.com/jpers36)
* Better date function for tsql [#1636](https://github.com/sqlfluff/sqlfluff/pull/1636) [@tunetheweb](https://github.com/tunetheweb)
* TSQL: Allow for multiple statements in a procedure [#1637](https://github.com/sqlfluff/sqlfluff/pull/1637) [@jpers36](https://github.com/jpers36)
* TSQL: Allow for !>, !< operators [#1640](https://github.com/sqlfluff/sqlfluff/pull/1640) [@jpers36](https://github.com/jpers36)
* TSQL: Fix GROUP BY delimiter [#1635](https://github.com/sqlfluff/sqlfluff/pull/1635) [@jpers36](https://github.com/jpers36)
* TSQL: Fix DROP delimiter [#1633](https://github.com/sqlfluff/sqlfluff/pull/1633) [@jpers36](https://github.com/jpers36)
* TSQL: +RENAME statement for Azure Synapse Analytics [#1631](https://github.com/sqlfluff/sqlfluff/pull/1631) [@jpers36](https://github.com/jpers36)
* TSQL: Fix CASTing variables [#1627](https://github.com/sqlfluff/sqlfluff/pull/1627) [@jpers36](https://github.com/jpers36)
* Snowflake: Add implementation for CREATE TASK statement [#1597](https://github.com/sqlfluff/sqlfluff/pull/1597) [#1603](https://github.com/sqlfluff/sqlfluff/pull/1603) [@JoeHut](https://github.com/JoeHut)
* Allow global config for rule testcases [#1580](https://github.com/sqlfluff/sqlfluff/pull/1580) [@sti0](https://github.com/sti0)
* Snowflake dollar sign literals [#1591](https://github.com/sqlfluff/sqlfluff/pull/1591) [@myschkyna](https://github.com/myschkyna)
* Rename test/fixtures/parser directory to test/fixtures/dialects [#1585](https://github.com/sqlfluff/sqlfluff/pull/1585) [@tunetheweb](https://github.com/tunetheweb)
* Rename keyword files [#1584](https://github.com/sqlfluff/sqlfluff/pull/1584) [@tunetheweb](https://github.com/tunetheweb)
* Add some more unreserved keywords to BigQuery [#1588](https://github.com/sqlfluff/sqlfluff/pull/1588) [@tunetheweb](https://github.com/tunetheweb)
* Increase minimum runs before coverage report is issued [#1596](https://github.com/sqlfluff/sqlfluff/pull/1596) [@tunetheweb](https://github.com/tunetheweb)
* Snowflake: Support CURRENT_TIMESTAMP as a column default value [#1578](https://github.com/sqlfluff/sqlfluff/pull/1578) [@wong-codaio](https://github.com/wong-codaio)
* TSQL temp tables [#1574](https://github.com/sqlfluff/sqlfluff/pull/1574) [@jpers36](https://github.com/jpers36)

## 🐛 Bug Fixes

* Fix NoneType exception in L031 [#1643](https://github.com/sqlfluff/sqlfluff/pull/1643) [@tunetheweb](https://github.com/tunetheweb)
* Stop rule L048 complaining if literal is followed by a semicolon [#1638](https://github.com/sqlfluff/sqlfluff/pull/1638) [@tunetheweb](https://github.com/tunetheweb)
* L031 desc updated to cover both 'from' and 'join' [#1625](https://github.com/sqlfluff/sqlfluff/pull/1625) [@nevado](https://github.com/nevado)
* Snowflake auto increments fixes [#1620](https://github.com/sqlfluff/sqlfluff/pull/1620) [@myschkyna](https://github.com/myschkyna)
* Fix DECLARE Delimitation [#1615](https://github.com/sqlfluff/sqlfluff/pull/1615) [@jpers36](https://github.com/jpers36)
* Snowflake drop column fixes [#1618](https://github.com/sqlfluff/sqlfluff/pull/1618) [@myschkyna](https://github.com/myschkyna)
* TSQL: fix statement delimitation [#1612](https://github.com/sqlfluff/sqlfluff/pull/1612) [@jpers36](https://github.com/jpers36)
* Snowflake: Fixed data type casting not working in `SET` statement [#1604](https://github.com/sqlfluff/sqlfluff/pull/1604) [@wong-codaio](https://github.com/wong-codaio)
* Postgres dialect: Fix parse error for "on delete", "on update" clauses in column constraints [#1586](https://github.com/sqlfluff/sqlfluff/pull/1586) [@samlader](https://github.com/samlader)
* Fix AttributeError: 'NoneType' object has no attribute 'get_child' error with rule L031 [#1595](https://github.com/sqlfluff/sqlfluff/pull/1595) [@barrywhart](https://github.com/barrywhart)
* Fix zero length templated file bug. [#1577](https://github.com/sqlfluff/sqlfluff/pull/1577) [@alanmcruickshank](https://github.com/alanmcruickshank)
* Fully remove exasol_fs dialect and bump version [#1573](https://github.com/sqlfluff/sqlfluff/pull/1573) [@alanmcruickshank](https://github.com/alanmcruickshank)


## [0.6.9] - 2021-10-08

Another dbt bugfix from 0.6.7 and 0.6.8, plus a host of dialect and syntax improvements.

## 🚀 Enhancements
* Correct and expand Snowflake CREATE TABLE syntax [#1567] [@tunetheweb](https://github.com/tunetheweb)
* Support brackets in Postgres Meta commands [#1548](https://github.com/sqlfluff/sqlfluff/pull/1548) [@tunetheweb](https://github.com/tunetheweb)
* added type hints to rule files [#1515](https://github.com/sqlfluff/sqlfluff/pull/1515) [@ttomasz](https://github.com/ttomasz)
* Update Rule L028 to handle TSQL PIVOT columns [#1545](https://github.com/sqlfluff/sqlfluff/pull/1545) [@tunetheweb](https://github.com/tunetheweb)
* TSQL IF/ELSE [#1564](https://github.com/sqlfluff/sqlfluff/pull/1564) [@jpers36](https://github.com/jpers36)
* Enums for format types and colors added [#1558](https://github.com/sqlfluff/sqlfluff/pull/1558) [@adam-tokarski](https://github.com/adam-tokarski)
* Add dbt 0.21.0 to the test suite [#1566](https://github.com/sqlfluff/sqlfluff/pull/1566) [@alanmcruickshank](https://github.com/alanmcruickshank)
* Merge EXASOL_FS dialect into EXASOL dialect [#1498](https://github.com/sqlfluff/sqlfluff/pull/1498) [@sti0](https://github.com/sti0)
* TSQL - BEGIN/END blocks [#1553](https://github.com/sqlfluff/sqlfluff/pull/1553) [@jpers36](https://github.com/jpers36)
* Small refactor with type hints and string formattings [#1525](https://github.com/sqlfluff/sqlfluff/pull/1525) [@adam-tokarski](https://github.com/adam-tokarski)
* Add Github Preview Image [#1557](https://github.com/sqlfluff/sqlfluff/pull/1557) [@alanmcruickshank](https://github.com/alanmcruickshank)
* Support SETOF in Postgres [#1522](https://github.com/sqlfluff/sqlfluff/pull/1522) [@tunetheweb](https://github.com/tunetheweb)
* Support Double Precision in ANSI [#1524](https://github.com/sqlfluff/sqlfluff/pull/1524) [@tunetheweb](https://github.com/tunetheweb)
* Support LATERAL joins in Postgres [#1519](https://github.com/sqlfluff/sqlfluff/pull/1519) [@adam-tokarski](https://github.com/adam-tokarski)
* Add a rule to warn on "= NULL" or "<> NULL" comparisons [#1527](https://github.com/sqlfluff/sqlfluff/pull/1527) [@barrywhart](https://github.com/barrywhart)
* Support Group and Groups as table names [#1546](https://github.com/sqlfluff/sqlfluff/pull/1546) [@tunetheweb](https://github.com/tunetheweb)
* Support more complex IN (...) expressions [#1550](https://github.com/sqlfluff/sqlfluff/pull/1550) [@tunetheweb](https://github.com/tunetheweb)
* Support CROSS APPLY and OUTER APPLY and TOP in T-SQL [#1551](https://github.com/sqlfluff/sqlfluff/pull/1551) [@tunetheweb](https://github.com/tunetheweb)
* Add support for WITHOUT ROWID to SQLite [#1531](https://github.com/sqlfluff/sqlfluff/pull/1531) [@tunetheweb](https://github.com/tunetheweb)
* Postgres: add `CONCURRENTLY` and `FINALIZE` keywords to `DETACH PARTITION` [#1529](https://github.com/sqlfluff/sqlfluff/pull/1529) [@kevinmarsh](https://github.com/kevinmarsh)
* Better support of MySQL CREATE TABLE TIMESTAMP/DATESTAMP [#1530](https://github.com/sqlfluff/sqlfluff/pull/1530) [@tunetheweb](https://github.com/tunetheweb)
* "Found unparsable section" instead of stack trace when multiple semicolons provided [#1517](https://github.com/sqlfluff/sqlfluff/pull/1517) [@adam-tokarski](https://github.com/adam-tokarski)

## 🐛 Bug Fixes
* Fix test coverage [#1569](https://github.com/sqlfluff/sqlfluff/pull/1569) [@tunetheweb](https://github.com/tunetheweb)
* Remove lint_templated_tokens as no longer does anything [#1570](https://github.com/sqlfluff/sqlfluff/pull/1570) [@tunetheweb](https://github.com/tunetheweb)
* Fix broken block comments in exasol [#1565](https://github.com/sqlfluff/sqlfluff/pull/1565) [@sti0](https://github.com/sti0)
* Rethink sequence_files in dbt templater. [#1563](https://github.com/sqlfluff/sqlfluff/pull/1563) [@alanmcruickshank](https://github.com/alanmcruickshank)
* TSQL: fix STRING_AGG() WITHIN GROUP clause [#1559](https://github.com/sqlfluff/sqlfluff/pull/1559) [@jpers36](https://github.com/jpers36)
* fix spelling: occurance>occurrence [#1507](https://github.com/sqlfluff/sqlfluff/pull/1507) [@jpers36](https://github.com/jpers36)


## [0.6.8] - 2021-10-05

Fixed a DBT bug introduced in 0.6.7 - apologies!

## What’s Changed

SQLFluff can't find dbt models [#1513](https://github.com/sqlfluff/sqlfluff/pull/1513) [@barrywhart](https://github.com/barrywhart)
TSQL: Support for unicode literals [#1511](https://github.com/sqlfluff/sqlfluff/pull/1511) [@adam-tokarski](https://github.com/adam-tokarski)


## [0.6.7] - 2021-10-04

Lots of fixes to our rules (particularly when running `sqlfluff fix`, and particularly for Jinja and DBT templates). We also have good improvements to Exasol, Snowflake, and T-SQL dialects amongst others. Plus we added Hive and SQLite as supported dialects!

## What’s Changed

* Snowflake better WAREHOUSE and CREATE (EXTERNAL) TABLES support [#1508](https://github.com/sqlfluff/sqlfluff/pull/1508) [@tunetheweb](https://github.com/tunetheweb)
* Exasol: Fix typo in `REORGANIZE` statement [#1509](https://github.com/sqlfluff/sqlfluff/pull/1509) [@sti0](https://github.com/sti0)
* Fix bug that can prevent linting ephemeral dbt models [#1496](https://github.com/sqlfluff/sqlfluff/pull/1496) [@barrywhart](https://github.com/barrywhart)
* Disable rules L026 and L028 for BigQuery by default, with option to reenable [#1504](https://github.com/sqlfluff/sqlfluff/pull/1504) [@tunetheweb](https://github.com/tunetheweb)
* BigQuery keywords [#1506](https://github.com/sqlfluff/sqlfluff/pull/1506) [@tunetheweb](https://github.com/tunetheweb)
* Inline --noqa not always honoured by "sqlfluff fix" [#1502](https://github.com/sqlfluff/sqlfluff/pull/1502) [@barrywhart](https://github.com/barrywhart)
* Snowflake - fix parsing of UNPIVOT [#1505](https://github.com/sqlfluff/sqlfluff/pull/1505) [@michael-the1](https://github.com/michael-the1)
* Better parsing of DATEADD function [#1486](https://github.com/sqlfluff/sqlfluff/pull/1486) [@jpers36](https://github.com/jpers36)
* Fix handling of ISNULL and NOTNULL keywords [#1483](https://github.com/sqlfluff/sqlfluff/pull/1483) [@leamingrad](https://github.com/leamingrad)
* Improved test cases names [#1501](https://github.com/sqlfluff/sqlfluff/pull/1501) [@ttomasz](https://github.com/ttomasz)
* Exasol: Fix CREATE TABLE in-/outline constraint / Adjusted DISTRIBUTE/PARTITION clause [#1491](https://github.com/sqlfluff/sqlfluff/pull/1491) [@sti0](https://github.com/sti0)
* Add support for SnowSQL variables [#1497](https://github.com/sqlfluff/sqlfluff/pull/1497) [@samlader](https://github.com/samlader)
* Ignore erroneous newline segments in L016 (e.g. Jinja for loops) [#1494](https://github.com/sqlfluff/sqlfluff/pull/1494) [@tunetheweb](https://github.com/tunetheweb)
* Indentation error on Jinja templated test case [#1444](https://github.com/sqlfluff/sqlfluff/pull/1444) [@barrywhart](https://github.com/barrywhart)
* Improve EXASOL dialect [#1484](https://github.com/sqlfluff/sqlfluff/pull/1484) [@sti0](https://github.com/sti0)
* TSQL dialect - +support for CONVERT() special function [#1489](https://github.com/sqlfluff/sqlfluff/pull/1489) [@jpers36](https://github.com/jpers36)
* Allow Postgres column references to use `AT TIME ZONE` [#1485](https://github.com/sqlfluff/sqlfluff/pull/1485) [@leamingrad](https://github.com/leamingrad)
* TSQL dialect - provide alternate ASA PR incorporating ASA into TSQL [#1478](https://github.com/sqlfluff/sqlfluff/pull/1478) [@jpers36](https://github.com/jpers36)
* Modest parser performance improvement [#1475](https://github.com/sqlfluff/sqlfluff/pull/1475) [@NathanHowell](https://github.com/NathanHowell)
* Disable rule L033 for dialects that do not support it (e.g. Exasol, Postgres) [#1482](https://github.com/sqlfluff/sqlfluff/pull/1482) [@tunetheweb](https://github.com/tunetheweb)
* Adding a new BaseFileSegment class for FileSegments to inherit from [#1473](https://github.com/sqlfluff/sqlfluff/pull/1473) [@sti0](https://github.com/sti0)
* EXASOL_FS: Fix adapter script type [#1480](https://github.com/sqlfluff/sqlfluff/pull/1480) [@sti0](https://github.com/sti0)
* Dialect/tsql update - added pivot / unpivot, view support, sequence support on table creation [#1469](https://github.com/sqlfluff/sqlfluff/pull/1469) [@ericmuijs](https://github.com/ericmuijs)
* Correct typo in SQLFluff name [#1470](https://github.com/sqlfluff/sqlfluff/pull/1470) [@tunetheweb](https://github.com/tunetheweb)
* Stop L008 from adding spaces for simple SELECTs [#1461](https://github.com/sqlfluff/sqlfluff/pull/1461) [@CyberShadow](https://github.com/CyberShadow)
* Add SQLite dialect [#1453](https://github.com/sqlfluff/sqlfluff/pull/1453) [@tunetheweb](https://github.com/tunetheweb)
* Fix Windows Clause for Exasol [#1463](https://github.com/sqlfluff/sqlfluff/pull/1463) [@tunetheweb](https://github.com/tunetheweb)
* Add CHECK constraint syntax to ANSI SQL [#1451](https://github.com/sqlfluff/sqlfluff/pull/1451) [@tunetheweb](https://github.com/tunetheweb)
* Move Exasol test statements fixtures from Python to SQL files [#1449](https://github.com/sqlfluff/sqlfluff/pull/1449) [@tunetheweb](https://github.com/tunetheweb)
* fix spelling of "preceding" [#1455](https://github.com/sqlfluff/sqlfluff/pull/1455) [@jpers36](https://github.com/jpers36)
* Add NORMALIZE to Teradata dialect [#1448](https://github.com/sqlfluff/sqlfluff/pull/1448) [@tunetheweb](https://github.com/tunetheweb)
* Add @ and $ symbols to Exasol to avoid lexing errors [#1447](https://github.com/sqlfluff/sqlfluff/pull/1447) [@tunetheweb](https://github.com/tunetheweb)
* Stop fix adding then removing whitespace [#1443](https://github.com/sqlfluff/sqlfluff/pull/1443) [@barrywhart](https://github.com/barrywhart)
* Stop exception in L016 for long Jinja comments [#1440](https://github.com/sqlfluff/sqlfluff/pull/1440) [@tunetheweb](https://github.com/tunetheweb)
* Fix some issues where the SQL file is corrupted by lint "fixes" in or near Jinja loops [#1431](https://github.com/sqlfluff/sqlfluff/pull/1431) [@barrywhart](https://github.com/barrywhart)
* TSQL: Remove Limit and NamedWindow segments as not supported in T-SQL [#1420](https://github.com/sqlfluff/sqlfluff/pull/1420) [@jpers36](https://github.com/jpers36)
* Fix runtime error (IndexError ) when linting file with jinja "if" [#1430](https://github.com/sqlfluff/sqlfluff/pull/1430) [@barrywhart](https://github.com/barrywhart)
* Add Hive dialect (#985) [@satish-ravi](https://github.com/satish-ravi)
* Further fix for L036 [#1428](https://github.com/sqlfluff/sqlfluff/pull/1428) [@tunetheweb](https://github.com/tunetheweb)
* Add default parameter to dbt "var" macro stub [#1426](https://github.com/sqlfluff/sqlfluff/pull/1426) [@CyberShadow](https://github.com/CyberShadow)


## [0.6.6] - 2021-09-20

Fixed some of our autofix rules where running `fix` sometimes made unintended changes. Added config to rules L011 and L012 to allow preferring implicit aliasing. Also further improved our Postgres support and documentation.

### What's Changed

* Rule L036 bug fixes [#1427](https://github.com/sqlfluff/sqlfluff/pull/1427) [@tunetheweb](https://github.com/tunetheweb)
* Added support for psql meta commands to Postgres [#1423](https://github.com/sqlfluff/sqlfluff/pull/1423) [@WittierDinosaur](https://github.com/WittierDinosaur)
* Remaining line endings [#1415](https://github.com/sqlfluff/sqlfluff/pull/1415) [@tunetheweb](https://github.com/tunetheweb)
* TSQL: Remove match possibilities for segments with no TSQL equivalent [#1416](https://github.com/sqlfluff/sqlfluff/pull/1416) [@jpers36](https://github.com/jpers36)
* Fix generate error on test file with just a comment [#1413](https://github.com/sqlfluff/sqlfluff/pull/1413) [@tunetheweb](https://github.com/tunetheweb)
* Misc fixes to workflow files [#1412](https://github.com/sqlfluff/sqlfluff/pull/1412) [@tunetheweb](https://github.com/tunetheweb)
* Added support for escape character strings to Postgres [#1409](https://github.com/sqlfluff/sqlfluff/pull/1409) [@WittierDinosaur](https://github.com/WittierDinosaur)
* Issue 845: L016 should compute line length prior to template expansion [#1411](https://github.com/sqlfluff/sqlfluff/pull/1411) [@barrywhart](https://github.com/barrywhart)
* Add .editorconfig config and enforce style rules [#1410](https://github.com/sqlfluff/sqlfluff/pull/1410) [@tunetheweb](https://github.com/tunetheweb)
* Allow optional enforcing of implicit aliasing of tables (L011) and columns (L012) [#1402](https://github.com/sqlfluff/sqlfluff/pull/1402) [@tunetheweb](https://github.com/tunetheweb)
* Better error messages on error [#1407](https://github.com/sqlfluff/sqlfluff/pull/1407) [@tunetheweb](https://github.com/tunetheweb)
* Add README on how to generate docs [#1403](https://github.com/sqlfluff/sqlfluff/pull/1403) [@tunetheweb](https://github.com/tunetheweb)
* Fix extra underscores in case rules (L010 and L014) [#1396](https://github.com/sqlfluff/sqlfluff/pull/1396) [@tunetheweb](https://github.com/tunetheweb)
* Remove unused deps in tox test docbuild [#1406](https://github.com/sqlfluff/sqlfluff/pull/1406) [@zhongjiajie](https://github.com/zhongjiajie)
* Prevent CodeCov commenting on coverage differences too early [#1404](https://github.com/sqlfluff/sqlfluff/pull/1404) [@tunetheweb](https://github.com/tunetheweb)
* Fix "sqlfluff fix compatible" rules indenting to much in documentation [#1405](https://github.com/sqlfluff/sqlfluff/pull/1405) [@tunetheweb](https://github.com/tunetheweb)
* Fix documentation SQL highlight error [#1393](https://github.com/sqlfluff/sqlfluff/pull/1393) [@zhongjiajie](https://github.com/zhongjiajie)
* Support TIMESTAMPTZ in TIME ZONE queries for Postgres [#1398](https://github.com/sqlfluff/sqlfluff/pull/1398) [@tunetheweb](https://github.com/tunetheweb)
* Improve datatypes: CHARACTER VARYING for ANSI, and Postgres and also TIMESTAMP AT TIME ZONE for Postgres [#1378](https://github.com/sqlfluff/sqlfluff/pull/1378) [@WittierDinosaur](https://github.com/WittierDinosaur)
* Improve rules L003 and L019 by processing multi-line fixes in one pass. [#1391](https://github.com/sqlfluff/sqlfluff/pull/1391) [@barrywhart](https://github.com/barrywhart)
* Correct codecov badge for Docs website [#1390](https://github.com/sqlfluff/sqlfluff/pull/1390) [@tunetheweb](https://github.com/tunetheweb)
* Change fix to use non-zero exit code if unfixable [#1389](https://github.com/sqlfluff/sqlfluff/pull/1389) [@tunetheweb](https://github.com/tunetheweb)
* Bugfix, frame clauses in window functions were not working [#1381](https://github.com/sqlfluff/sqlfluff/pull/1381) [@WittierDinosaur](https://github.com/WittierDinosaur)
* Handle template and unfixable errors when fixing stdin [#1385](https://github.com/sqlfluff/sqlfluff/pull/1385) [@nolanbconaway](https://github.com/nolanbconaway)
* CREATE, ALTER, DROP SEQUENCE support, with Postgres extensions [#1380](https://github.com/sqlfluff/sqlfluff/pull/1380) [@WittierDinosaur](https://github.com/WittierDinosaur)
* Postgres analyze [#1377](https://github.com/sqlfluff/sqlfluff/pull/1377) [@WittierDinosaur](https://github.com/WittierDinosaur)
* L016: "sqlfluff fix" adds too many newlines [#1382](https://github.com/sqlfluff/sqlfluff/pull/1382) [@barrywhart](https://github.com/barrywhart)
* L003 fix mixes hanging and clean indents [#1383](https://github.com/sqlfluff/sqlfluff/pull/1383) [@barrywhart](https://github.com/barrywhart)
* L034 should not fix inside "INSERT" or "CREATE TABLE AS SELECT" [#1384](https://github.com/sqlfluff/sqlfluff/pull/1384) [@barrywhart](https://github.com/barrywhart)

## [0.6.5] - 2021-09-10

### What's Changed

This release includes initial support of Transact-SQL (T-SQL), much better Postgres and Snowflake support, improvements to our documentation, 100% coverage for Python code (with a small number of accepted exceptions), along with numerous other bug fixes and improvements.

Many thanks to all the [contributors](https://github.com/sqlfluff/sqlfluff/graphs/contributors) helping to improve SQLFluff!

### Complete list of changes

* Simplify rule L030 and fix recursion bug ([#1376](https://github.com/sqlfluff/sqlfluff/pull/1376)) ([@tunetheweb](https://github.com/tunetheweb)
* Move from CircleCI to GitHub Actions for Continuous Integration ([#1361](https://github.com/sqlfluff/sqlfluff/pull/1361)) ([@tunetheweb](https://github.com/tunetheweb)
* Postgres enhance create index ([#1375](https://github.com/sqlfluff/sqlfluff/pull/1375)) ([@WittierDinosaur](https://github.com/WittierDinosaur)
* Initial support for Transact-SQL (T-SQL) dialect ([#1313](https://github.com/sqlfluff/sqlfluff/pull/1313)) ([@ericmuijs](https://github.com/ericmuijs)
* Handle initial whitespace lines in rule L001 ([#1372](https://github.com/sqlfluff/sqlfluff/pull/1372)) ([@tunetheweb](https://github.com/tunetheweb)
* Postgres Improved DEFAULT column constraint support ([#1373](https://github.com/sqlfluff/sqlfluff/pull/1373)) ([@WittierDinosaur](https://github.com/WittierDinosaur)
* Minor grammar, spelling, and readability fixes ([#1370](https://github.com/sqlfluff/sqlfluff/pull/1370)) ([@WittierDinosaur](https://github.com/Fdawgs)
* Issues 854, 1321: Handle Jinja leading whitespace-only lines ([#1364](https://github.com/sqlfluff/sqlfluff/pull/1364)) ([@barrywhart](https://github.com/barrywhart)
* Enhanced the Postgres grammar for create table ([#1369](https://github.com/sqlfluff/sqlfluff/pull/1369)) ([@WittierDinosaur](https://github.com/WittierDinosaur)
* Added ability to Grant and Revoke Grant to multiple users ([#1367](https://github.com/sqlfluff/sqlfluff/pull/1367)) ([@WittierDinosaur](https://github.com/WittierDinosaur)
* Add BigQuery Parameter Lexing and Parsing ([#1363](https://github.com/sqlfluff/sqlfluff/pull/1363)) ([@rileyrunnoe](https://github.com/rileyrunnoe)
* Rule L030 bugfix ([#1360](https://github.com/sqlfluff/sqlfluff/pull/1360)) ([@WittierDinosaur](https://github.com/WittierDinosaur)
* Add Postgres dialect for COMMENT ON ([#1358](https://github.com/sqlfluff/sqlfluff/pull/1358)) ([@miketheman](https://github.com/miketheman)
* Allow ORDER BY and LIMIT after QUALIFY in BigQuery ([#1362](https://github.com/sqlfluff/sqlfluff/pull/1362)) ([@tunetheweb](https://github.com/tunetheweb)
* Correct CircleCI badge reference ([#1359](https://github.com/sqlfluff/sqlfluff/pull/1359)) [@miketheman](https://github.com/miketheman)
* Minor grammar corrections to documentation ([#1355](https://github.com/sqlfluff/sqlfluff/pull/1355)) [@miketheman](https://github.com/miketheman)
* Pytest coverage exceptions to get us to 100% coverage! ([#1346](https://github.com/sqlfluff/sqlfluff/pull/1346)) [@tunetheweb](https://github.com/tunetheweb)
* Greatly improved Snowflake syntax support ([#1353](https://github.com/sqlfluff/sqlfluff/pull/1353)) [@tunetheweb](https://github.com/tunetheweb)
* Postgres keyword support ([#1347](https://github.com/sqlfluff/sqlfluff/pull/1347)) [@WittierDinosaur](https://github.com/WittierDinosaur)
* Added full support for postgres's ALTER DEFAULT PRIVILEGES. ([#1350](https://github.com/sqlfluff/sqlfluff/pull/1350)) [@creste](https://github.com/creste)
* Show all LintResult in Rule_L020 ([#1348](https://github.com/sqlfluff/sqlfluff/pull/1348)) [@zhongjiajie](https://github.com/zhongjiajie)
* Enhance error message L010 base on configure ([#1351](https://github.com/sqlfluff/sqlfluff/pull/1351)) [@zhongjiajie](https://github.com/zhongjiajie)
* Remove unused variable insert_str ([#1352](https://github.com/sqlfluff/sqlfluff/pull/1352)) [@zhongjiajie](https://github.com/zhongjiajie)
* Pytest coverage exceptions for Core code - part 1 ([#1343](https://github.com/sqlfluff/sqlfluff/pull/1343)) [@tunetheweb](https://github.com/tunetheweb)
* BigQuery: Allow Qualify Clause for UnorderedSelectStatements ([#1341](https://github.com/sqlfluff/sqlfluff/pull/1341)) [@tunetheweb](https://github.com/tunetheweb)
* Postgres "ALTER TABLE" enhancement, and timestamp bug fix ([#1338](https://github.com/sqlfluff/sqlfluff/pull/1338)) [@WittierDinosaur](https://github.com/WittierDinosaur)
* Improve pytest coverage for non-core code ([#1319](https://github.com/sqlfluff/sqlfluff/pull/1319)) [@tunetheweb](https://github.com/tunetheweb)
* Support additional GRANTs in Postgres ([#1339](https://github.com/sqlfluff/sqlfluff/pull/1339)) [@creste](https://github.com/creste)
* Allow optional alias for BigQuery WITH OFFSET ([#1330](https://github.com/sqlfluff/sqlfluff/pull/1330)) [@tunetheweb](https://github.com/tunetheweb)
* Improve function support in Postgres dialect ([#1336](https://github.com/sqlfluff/sqlfluff/pull/1336)) [@WittierDinosaur](https://github.com/WittierDinosaur)
* Using github star instead of watch in docs ([#1337](https://github.com/sqlfluff/sqlfluff/pull/1337)) [@zhongjiajie](https://github.com/zhongjiajie)
* Add unittest for rules docstring ([#1335](https://github.com/sqlfluff/sqlfluff/pull/1335)) [@zhongjiajie](https://github.com/zhongjiajie)
* Bugfix PR, fixes issue [#1333](https://github.com/sqlfluff/sqlfluff/issues/#1333), wherein test___main___help() defaults to your default Python installation ([#1334](https://github.com/sqlfluff/sqlfluff/pull/1334)) [@WittierDinosaur](https://github.com/WittierDinosaur)
* Improve wording of L007 now the before/after is configurable ([#1325](https://github.com/sqlfluff/sqlfluff/pull/1325)) [@tunetheweb](https://github.com/tunetheweb)
* Fix a couple of small issues with CI jobs ([#1326](https://github.com/sqlfluff/sqlfluff/pull/1326)) [@tunetheweb](https://github.com/tunetheweb)
* Add updated sqlfluff graphics and source. ([#1315](https://github.com/sqlfluff/sqlfluff/pull/1315)) [@alanmcruickshank](https://github.com/alanmcruickshank)
* Issue 1277: Enforce that YML test files are computer generated and not edited ([#1279](https://github.com/sqlfluff/sqlfluff/pull/1279)) [@barrywhart](https://github.com/barrywhart)
* Fix typo in README ([#1320](https://github.com/sqlfluff/sqlfluff/pull/1320)) [@tunetheweb](https://github.com/tunetheweb)
* Fix link in README ([#1316](https://github.com/sqlfluff/sqlfluff/pull/1316)) [@jmks](https://github.com/jmks)
* Update documentation to make the project more discoverable ([#1311](https://github.com/sqlfluff/sqlfluff/pull/1311)) [@tunetheweb](https://github.com/tunetheweb)
* Show latest version number on unsupported Python error message ([#1307](https://github.com/sqlfluff/sqlfluff/pull/1307)) [@zhongjiajie](https://github.com/zhongjiajie)
* Fix typo in github PR template ([#1308](https://github.com/sqlfluff/sqlfluff/pull/1308)) [@zhongjiajie](https://github.com/zhongjiajie)

## [0.6.4] - 2021-08-20

### Added
* Added support for empty WINDOWS specificiations ([#1293](https://github.com/sqlfluff/sqlfluff/pull/1293)) [@matthieucan](https://github.com/matthieucan)
* Added auto release drafter ([#1287](https://github.com/sqlfluff/sqlfluff/pull/1287)) [@tunetheweb](https://github.com/tunetheweb)

### Changed
* Fix typo in the in the wild page ([#1285](https://github.com/sqlfluff/sqlfluff/pull/1285)) [@tunetheweb](https://github.com/tunetheweb)
* Fix spacing issue for BigQuery UNNEST statement for rules L003 and L025 ([#1303](https://github.com/sqlfluff/sqlfluff/pull/1303)) [@tunetheweb](https://github.com/tunetheweb)
* Update GitHub templates ([#1297](https://github.com/sqlfluff/sqlfluff/pull/1297)) [@tunetheweb](https://github.com/tunetheweb)
* Allow BigQuery UDF with triple quoted bodies to pass rule L048 ([#1300](https://github.com/sqlfluff/sqlfluff/pull/1300)) [@tunetheweb](https://github.com/tunetheweb)
* Add Parameterless Functions and more function names support to BigQuery ([#1299](https://github.com/sqlfluff/sqlfluff/pull/1299)) [@tunetheweb](https://github.com/tunetheweb)
* Add release drafter ([#1295](https://github.com/sqlfluff/sqlfluff/pull/1295)) [@tunetheweb](https://github.com/tunetheweb)
* Support empty OVER() clause in Window Specification ([#1294](https://github.com/sqlfluff/sqlfluff/pull/1294)) [@tunetheweb](https://github.com/tunetheweb)
* Fix typo on the In the Wild page ([#1285](https://github.com/sqlfluff/sqlfluff/pull/1285)) [@tunetheweb](https://github.com/tunetheweb)

## [0.6.3] - 2021-08-16
### Added

- Support for primary index name, collect stats improvement, COMMENT statement for teradata dialect [#1232](https://github.com/sqlfluff/sqlfluff/issues/1232)
- Support config for L007 to prefer end of line operators [#1261](https://github.com/sqlfluff/sqlfluff/issues/1261)
- Support for DETERMINISTIC user defined functions in BigQuery dialect [#1251](https://github.com/sqlfluff/sqlfluff/issues/1251)
- Support more identifiers in BigQuery dialect [#1253](https://github.com/sqlfluff/sqlfluff/issues/1253)
- Support function member field references in BigQuery dialect [#1255](https://github.com/sqlfluff/sqlfluff/issues/1255)
- Support alternative indentation for USING and ON clauses [#1250](https://github.com/sqlfluff/sqlfluff/issues/1250)
- Support COUNT(0) preference over COUNT(*) or COUNT(1) [#1260](https://github.com/sqlfluff/sqlfluff/issues/1260)
- Support for BigQuery "CREATE table OPTIONS ( description = 'desc' )" [#1205](https://github.com/sqlfluff/sqlfluff/issues/1205)
- Support wildcard member field references in BigQuery dialect [#1269](https://github.com/sqlfluff/sqlfluff/issues/1269)
- Support ARRAYS of STRUCTs in BigQuery dialect [#1271](https://github.com/sqlfluff/sqlfluff/issues/1271)
- Support fields of field references in BigQuery dialect [#1276](https://github.com/sqlfluff/sqlfluff/issues/1276)
- Support OFFSET and ORDINAL clauses of Array Functions in BigQuery dialect [#1171](https://github.com/sqlfluff/sqlfluff/issues/1171)
- Added check for generated YML files [#1277](https://github.com/sqlfluff/sqlfluff/issues/1277)
- Support QUALIFY to BigQuery dialect [#1242](https://github.com/sqlfluff/sqlfluff/issues/1242)

### Changed

- Fix comma removed by L019 [#939](https://github.com/sqlfluff/sqlfluff/issues/939)
- Update L019 (leading/trailng comma rule) so it doesn't run on unparsable code.
- The `--nocolor` command-line option should suppress emoji output [#1246](https://github.com/sqlfluff/sqlfluff/issues/1246)
- Added HTTP Archive to the [In The Wild page](https://docs.sqlfluff.com/en/stable/inthewild.html)

## [0.6.2] - 2021-07-22
### Added

- Support for looping statements (loop, while, repeat) and supporting statements to mysql dialect [#1180](https://github.com/sqlfluff/sqlfluff/issues/1180)

### Changed

- Added dbt 0.20.* to the default test suite.
- Updated manifest loading in dbt 0.20.* to use the new `ManifestLoader` [#1220](https://github.com/sqlfluff/sqlfluff/pull/1220)
- Handle newlines in rule list configuration in .sqlfluff [#1215](https://github.com/sqlfluff/sqlfluff/issues/1215)
- Fix looping interaction between L008 and L030 [#1207](https://github.com/sqlfluff/sqlfluff/issues/1207)

## [0.6.1] - 2021-07-16
### Added

- Linting output now supports GitHub Actions [#1190](https://github.com/sqlfluff/sqlfluff/issues/1190)
- Support for QUALIFY syntax specific to teradata dialect [#1184](https://github.com/sqlfluff/sqlfluff/issues/1184)
- Support for TRUNCATE statement [#1194](https://github.com/sqlfluff/sqlfluff/pull/1194)
- Support for prepared statement syntaxes specific to mysql dialect [#1147](https://github.com/sqlfluff/sqlfluff/issues/1147)
- Support for GET DIAGNOSTICS statement syntax specific to mysql dialect [#1148](https://github.com/sqlfluff/sqlfluff/issues/1148)
- Support for cursor syntax specific to mysql dialect [#1145](https://github.com/sqlfluff/sqlfluff/issues/1145)
- Support sequential shorthand casts [#1178](https://github.com/sqlfluff/sqlfluff/pull/1178)
- Support for select statement syntax specific to mysql dialect [#1175](https://github.com/sqlfluff/sqlfluff/issues/1175)
- Support for the CALL statement for the mysql dialect [#1144](https://github.com/sqlfluff/sqlfluff/issues/1144)
- Support for OVERLAPS predicate [#1091](https://github.com/sqlfluff/sqlfluff/issues/1091)
- Support for the CREATE/DROP PROCEDURE statement for the mysql dialect [#901](https://github.com/sqlfluff/sqlfluff/issues/901)
- Specific allowed/required syntaxes for CREATE/DROP FUNCTION within the mysql dialect [#901](https://github.com/sqlfluff/sqlfluff/issues/901)
- Support for DECLARE statement for the mysql dialect [#1140](https://github.com/sqlfluff/sqlfluff/issues/1140)
- Support for the IF-THEN-ELSEIF-ELSE syntax for the mysql dialect [#1140](https://github.com/sqlfluff/sqlfluff/issues/1140)
- Support for the DEFINER syntax for the mysql dialect [#1131](https://github.com/sqlfluff/sqlfluff/issues/1131)
- Preserve existing file encoding in the "fix" command. Partially addresses [#654](https://github.com/sqlfluff/sqlfluff/issues/654)
- Support for DECLARE and SET variable syntax for the BigQuery dialect [#1127](https://github.com/sqlfluff/sqlfluff/issues/1127)
- Support for ALTER TASK statement on Snowflake [#1211](https://github.com/sqlfluff/sqlfluff/pull/1211)

### Changed

- Fix runtime error in diff-cover plugin caused by new diff-cover release 6.1.0 [#1195](https://github.com/sqlfluff/sqlfluff/pull/1195)
- Resolved an issue with the snowflake dialect where backslash escaped single
  quoted strings led to fatal lexing errors [#1200](https://github.com/sqlfluff/sqlfluff/pull/1200)

### Contributors

- [@GitHub-Username](Link to GitHub profile) ([#PR-Number](Link to PR))
- [@dflss](https://github.com/dflss) ([#1154](https://github.com/sqlfluff/sqlfluff/pull/1154))
- [@barrywhart](https://github.com/barrywhart) ([#1177](https://github.com/sqlfluff/sqlfluff/pull/1177), [#1195](https://github.com/sqlfluff/sqlfluff/pull/1195))
- [@niallrees](https://github.com/niallrees) ([#1178](https://github.com/sqlfluff/sqlfluff/pull/1178))
- [@barnabyshearer](https://github.com/barnabyshearer) ([#1194](https://github.com/sqlfluff/sqlfluff/pull/1194))
- [@silverbullettruck2001](https://github.com/silverbullettruck2001) ([#1141](https://github.com/sqlfluff/sqlfluff/pull/1141), [#1159](https://github.com/sqlfluff/sqlfluff/pull/1159), [#1161](https://github.com/sqlfluff/sqlfluff/pull/1161), [#1176](https://github.com/sqlfluff/sqlfluff/pull/1176), [#1179](https://github.com/sqlfluff/sqlfluff/pull/1179), [#1181](https://github.com/sqlfluff/sqlfluff/pull/1181), [#1193](https://github.com/sqlfluff/sqlfluff/pull/1193), [#1203](https://github.com/sqlfluff/sqlfluff/pull/1203))

## [0.6.0] - 2021-06-06

### Added

- Respect XDG base dirs on Mac OS ([#889](https://github.com/sqlfluff/sqlfluff/issues/889)).
- Added support for additional delimiters by creating a new DelimiterSegment in the
  ANSI dialect which defaults to the semicolon, but allows it to be more intuitive
  when overriden in a specific child dialect (mysql) [#901](https://github.com/sqlfluff/sqlfluff/issues/901))
- Added support for the DELIMITER statement in the mysql dialect [#901](https://github.com/sqlfluff/sqlfluff/issues/901))
- Added support for additional delimiters by creating a new DelimiterSegment in the
  ANSI dialect which defaults to the semicolon, but allows it to be more intuitive
  when overriden in a specific child dialect (mysql) [#901](https://github.com/sqlfluff/sqlfluff/issues/901))
- Added support for function as a default column value [#849](https://github.com/sqlfluff/sqlfluff/issues/849).
- Add an `--include-metas` option for parse output to show the meta
  segments in the parse tree.
- Allow CREATE FUNCTION syntax without arguments [@bolajiwahab](https://github.com/bolajiwahab) [#1063](https://github.com/sqlfluff/sqlfluff/pull/1063).
- Added support for the CREATE/DROP PROCEDURE statement for the mysql dialect [#901](https://github.com/sqlfluff/sqlfluff/issues/901))
- Added specific allowed/required syntaxes for CREATE/DROP FUNCTION within the mysql dialect [#901](https://github.com/sqlfluff/sqlfluff/issues/901))
- Now possible to run sqlfluff commands outside the project root when using the dbt templater.

### Changed

- Renamed --parallel CLI argument to --processes to be more accurate.
- L034 now ignores select statements which contain macros.
- L034 now ignores select statements part of a set expression, most commonly a union.
- Fix bug [#1082](https://github.com/sqlfluff/sqlfluff/issues/1082), adding
  support for BigQuery `select as struct '1' as bb, 2 as aa` syntax.
- Rationalisation of the placement of meta segments within templated
  queries to support more reliable indentation. This includes prioritising
  _longer_ invariant sections first and then dropping any shorter ones
  which then are relatively out of place.
- Additional logging within the lexer and templater engines.
- Allow meta segments to parse within `Delimited` grammars which otherwise
  don't allow gaps. This is facilitated through an optional agrument to
  `trim_non_code_segments`.
- Fix bug [#1079](https://github.com/sqlfluff/sqlfluff/issues/1079), addressing
  issues with L025 and L026 with BigQuery column references involving `STRUCT`.
- [#1080](https://github.com/sqlfluff/sqlfluff/issues/1080) Add
  SET SCHEMA and DROP SCHEMA support to ANSI dialect.

### Contributors

- [@bolajiwahab](https://github.com/bolajiwahab) ([#1063](https://github.com/sqlfluff/sqlfluff/pull/1063))
- [@silverbullettruck2001](https://github.com/silverbullettruck2001) ([#1126](https://github.com/sqlfluff/sqlfluff/pull/1126), [#1099](https://github.com/sqlfluff/sqlfluff/pull/1099), [#1141](https://github.com/sqlfluff/sqlfluff/pull/1141))

## [0.6.0a2] - 2021-05-27

### Changed

- Better exception handling for the simple parsing API (`sqlfluff.parse`)
  which now raises an exception which holds all potential parsing issues
  and prints nicely with more than one issue.
- Fix bug [#1037](https://github.com/sqlfluff/sqlfluff/issues/1037), in which fix
  logging had been sent to stdout when reading data from stdin.
- Add a little bit of fun on CLI exit 🎉!
- Disabled models in the dbt templater are now skipped entirely rather than
  returning an untemplated file.
- Add a changelog check to SQLFluff continuous integration.
- Fix bug [#1083](https://github.com/sqlfluff/sqlfluff/issues/1083), adding
  support for BigQuery named function arguments, used with functions such as
  [ST_GEOGFROMGEOJSON()](https://cloud.google.com/bigquery/docs/reference/standard-sql/geography_functions#st_geogfromgeojson)
- Update documentation links to sqlfluff-online.

## [0.6.0a1] - 2021-05-15

### Added

- Lint and fix parallelism using `--parallel` CLI argument
- Fix [1051](https://github.com/sqlfluff/sqlfluff/issues/1051), adding support
  for bitwise operators `&`, `|`, `^`, `<<`, `>>`

## [0.5.6] - 2021-05-14

- Bugfix release for an issue in `L016` introduced in `0.5.4`.
- Fix for `L016` issue where `DISTINCT` keywords were mangled during
  fixing [#1024](https://github.com/sqlfluff/sqlfluff/issues/1024).

## [0.5.5] - 2021-05-13

- Bugfix release for an off-by-one error introduced in L016 as part of `0.5.4`.

## [0.5.4] - 2021-05-12

### Added

- Parsing of Postgres dollar quoted literals.
- Parsing of Postgres filter grammar.
- Parsing of "ALTER DEFAULT PRIVILEGES" Postgres statement.
- Parsing of Postgres non-explicit role granting and function execution.
- Early failing on fatal dbt templater fails.

### Changed

- Big rewrite of the lexer, segments and position markers for simplicity
  and to support future parallelism work.
- Fix to L036 which previously mangled whitespace.

## [0.5.3] - 2021-05-04

### Added

- [`L009`](https://docs.sqlfluff.com/en/stable/rules.html#sqlfluff.core.rules.Rule_L009) can now be enforced when `templater = dbt`.
- Parsing of `EXPLAIN`, `USE` statements.
- Parsing of `ALTER TABLE x RENAME TO y` syntax.
- Parsing of `ALTER SESSION` in snowflake.
- Parsing of numeric literals with exponents.
- Added rule codes to diff_cover output.

### Changed

- Fix `templater = dbt` L009 bug [#861](https://github.com/sqlfluff/sqlfluff/issues/861) where:
  - `sqlfluff lint` would incorrectly always return `L009 | Files must end with a trailing newline.`
  - `sqlfluff fix` would remove trailing newlines when `exclude_rules = L009`.
- Fix bug with BigQuery comparison operators.
- Fix recursion bug with L045.
- Fix tuple index bug with L016.
- Fix mange coalecse bug with L043.
- Fix Jinja templating error with _UnboundLocalError_.
- Improve array parsing.
- Simplify bracket parsing.
- Speed up L010 with caching capitalisation policy.
- Output of `sqlfluff dialects` is now sorted.
- Handle disabled `dbt` models.

## [0.5.2] - 2021-04-11

### Changed

- Fix false positive in L045 when CTE used in WHERE clause ([#944](https://github.com/sqlfluff/sqlfluff/issues/944))
- Logging and readout now includes more detail and a notification of dbt compilation.
- Fix bug in L048 which flagged adjoining commas as failures.
- Fix bug in L019 with inline comments.
- Fix bug in L036 with multiple newlines.
- Skip disabled dbt models. ([#931](https://github.com/sqlfluff/sqlfluff/issues/931)).
- Support "USE" statement in ANSI ([#902](https://github.com/sqlfluff/sqlfluff/issues/902)).
- Parse explain statement ([#893](https://github.com/sqlfluff/sqlfluff/issues/893)).

## [0.5.1] - 2021-04-09

### Changed

- Parsing improvements around optional brackets.
- Better parsing of set operators (like `UNION`) and how they interact with
  `ORDER BY` clauses.
- Support for comparison operators like `~`.
- Fix parsing of snowflake `SAMPLE` syntax.
- Fix recursion issues in L044.
- `SPACE` keyword now has no special meaning in the postgres dialect.

## [0.5.0] - 2021-04-05

### Added

- `pascal` (PascalCase) `capitalisation_policy` option for L014 (unquoted identifiers)
- `only_aliases` configuration option for L014 (unquoted identifiers)
- Dialects now have more advanced dependency options to allow less repetition
  between related dialects. The methods `get_segment` and `get_grammar` can be
  used on unexpanded grammars to access elements of the parent grammars.
  The `copy` method on grammars can be used to copy with alterations.
- Rule L046 to line whitespace within jinja tags.
- Enable and Disable syntax for [ignoring violations from ranges of lines](https://docs.sqlfluff.com/en/latest/configuration.html#ignoring-line-ranges).

### Changed

- Renamed the BaseCrawler class to BaseRule. This is the base class for all
  rules. This is a breaking change for any custom rules that have been added
  via plugins or by forking the SQLFluff repo.
- Renamed `sqlfluff.rules()` to `sqlfluff.list_rules()` and `sqlfluff.dialects()`
  to `sqlfluff.list_dialects()` due to naming conflicts with the now separate
  `sqlfluff.dialects` module.
- Extracted dialect definitions from the `sqlfluff.core` module so that each
  dialect is better isolated from each other. This also allows more focused
  testing and the potential for dialect plugins in future. Dialects are now
  only imported as needed at runtime. All dialects should now be accessed
  using the selector methods in `sqlfluff.core.dialects` rather than importing
  from `sqlfluff.dialects` directly.
- Add support for `ALTER USER` commands in Snowflake dialect.
- Added describe statement to ANSI dialect
- Renamed `capitalisation_policy` to `extended_capitalisation_policy` for L014
  to reflect the fact that it now accepts more options (`pascal`) than regular
  `capitalisation_policy` still used by L010 and others.
- Replaced `only_aliases` config with `unquoted_identifiers_policy` and added
  it to rule L014 in addition to L029.
- Parse structure of `FROM` clauses to better represent nested joins and table
  functions.
- Parse structure of expressions to avoid unnecessary nesting and overly
  recursive method calls.

## [0.4.1] - 2021-02-25

### Added

- Initial architecture for rule plugins to allow custom rules. This
  initial release should be considered _beta_ until the release of
  0.5.0.
- Add tests for dbt 0.19.0.
- General increased parsing coverage.
- Added some missing Postgres syntax elements.
- Added some basic introspection API elements to output what dialects
  and rules are available for use within the API.

### Changed

- Fix several Snowflake parsing bugs.
- Refactor from clause to handle flattens after joins.
- Fix .get_table_references() in Snowflake dialect.
- Macros defined within the .sqlfluff config will take precedence over the macros defined in the
  path that is defined with config value `sqlfluff:templater:jinja:load_macros_from_path`.
- Fix Snowflake indent parsing.
- Fixed incorrect parsing of syntax-like elements in comments.
- Altered parsing of `NULL` keywords, so parse as Literals where
  appropriate.
- Fixed bug in expression parsing leading to recursion errors.

## [0.4.0] - 2021-02-14

### Added

- Public API to enable people to import `sqlfluff` as a python module
  and call `parse`, `lint` and `fix` within their own projects. See
  [the docs](https://docs.sqlfluff.com/en/latest/api.html) for more
  information. ([#501](https://github.com/sqlfluff/sqlfluff/pull/501))
- The ability to use `dbt` as a templating engine directly allowing
  richer and more accurate linting around `dbt` macros (and packages
  related to `dbt`). For more info see [the docs](https://docs.sqlfluff.com/en/latest/configuration.html#dbt-project-configuration). ([#508](https://github.com/sqlfluff/sqlfluff/pull/508))
- Support for modulo (`%`) operator. ([#447](https://github.com/sqlfluff/sqlfluff/pull/447))
- A limit in the internal fix routines to catch any infinite loops. ([#494](https://github.com/sqlfluff/sqlfluff/pull/494))
- Added the `.is_type()` method on segments to more intelligently
  deal with type matching in rules when inheritance is at play.
- Added the ability for the user to add their own rules when interacting
  with the `Linter` directly using `user_rules`.
- Added L034 'Fields should be stated before aggregates / window functions' per
  [dbt coding convenventions](https://github.com/fishtown-analytics/corp/blob/master/dbt_coding_conventions.md#sql-style-guide.) ([#495](https://github.com/sqlfluff/sqlfluff/pull/495))
- Templating tags, such as `{{ variables }}`, `{# comments #}` and
  `{% loops %}` (in jinja) now have placeholders in the parsed
  structure. Rule L003 (indentation), also now respects these
  placeholders so that their indentation is linted accordingly.
  For loop or block tags, they also generate an `Indent` and
  `Dedent` tag accordingly (which can be enabled or disabled)
  with a configuration value so that indentation around these
  functions can be linted accordingly. ([#541](https://github.com/sqlfluff/sqlfluff/pull/541))
- MyPy type linting into a large proportion of the core library. ([#526](https://github.com/sqlfluff/sqlfluff/pull/526), [#580](https://github.com/sqlfluff/sqlfluff/pull/580))
- Config values specific to a file can now be defined using a comment
  line starting with `-- sqlfluff:`. ([#541](https://github.com/sqlfluff/sqlfluff/pull/541))
- Added documentation for `--noqa:` use in rules. ([#552](https://github.com/sqlfluff/sqlfluff/pull/552))
- Added `pre-commit` hooks for `lint` and `fix`. ([#576](https://github.com/sqlfluff/sqlfluff/pull/576))
- Added a fix routine for Rule L019 (comma placement). ([#575](https://github.com/sqlfluff/sqlfluff/pull/575))
- Added Rule L031 to enforce "avoid using alias in the `FROM`/`JOIN` clauses" from the `dbt` coding conventions. ([#473](https://github.com/sqlfluff/sqlfluff/pull/473), [#479](https://github.com/sqlfluff/sqlfluff/pull/479))
- Added Rule L032 to enforce "do not use `USING`" from the `dbt` coding conventions. ([#487](https://github.com/sqlfluff/sqlfluff/pull/487))
- Added Rule L033 to enforce "prefer `UNION ALL` to `UNION *`" from the `dbt` coding conventions. ([#489](https://github.com/sqlfluff/sqlfluff/pull/489))
- Added Rule L034 to enforce "fields should be stated before aggregate/window functions" from the `dbt` coding conventions. ([#495](https://github.com/sqlfluff/sqlfluff/pull/495))
- Added Rule L038 to forbid (or require) trailing commas in select clauses. ([#362](https://github.com/sqlfluff/sqlfluff/pull/752))
- Added Rule L039 to lint unnecessary whitespace between elements. ([#502](https://github.com/sqlfluff/sqlfluff/pull/753))
- Added a fix routine for L015. ([#732](https://github.com/sqlfluff/sqlfluff/pull/732))
- Added a fix routine for L025. ([#404](https://github.com/sqlfluff/sqlfluff/pull/741))
- Adopted the `black` coding style. ([#485](https://github.com/sqlfluff/sqlfluff/pull/485))
- Added validation and documentation for rule configuration options. ([#462](https://github.com/sqlfluff/sqlfluff/pull/462))
- Added documentation for which rules are fixable. ([#594](https://github.com/sqlfluff/sqlfluff/pull/594))
- Added `EPOCH` keyword for postgres dialect. ([#522](https://github.com/sqlfluff/sqlfluff/pull/522))
- Added column index identifier in snowflake dialect. ([#458](https://github.com/sqlfluff/sqlfluff/pull/458))
- Added `USE` statement to the snowflake dialect. ([#537](https://github.com/sqlfluff/sqlfluff/pull/537))
- Added `CODE_OF_CONDUCT` to the project. ([#471](https://github.com/sqlfluff/sqlfluff/pull/471))
- Added `ISNULL` and `NOTNULL` keywords to ansi dialect. ([#441](https://github.com/sqlfluff/sqlfluff/pull/441))
- Added support for python 3.9. ([#482](https://github.com/sqlfluff/sqlfluff/pull/482))
- Added `requirements_dev.txt` for local testing/linting. ([#500](https://github.com/sqlfluff/sqlfluff/pull/500))
- Added CLI option `--disregard-sqlfluffignores` to allow direct linting of files in the `.sqlfluffignore`. ([#486](https://github.com/sqlfluff/sqlfluff/pull/486))
- Added `dbt` `incremental` macro. ([#363](https://github.com/sqlfluff/sqlfluff/pull/363))
- Added links to cockroachlabs expression grammars in ansi dialect. ([#592](https://github.com/sqlfluff/sqlfluff/pull/592))
- Added favicon to the docs website. ([#589](https://github.com/sqlfluff/sqlfluff/pull/589))
- Added `CREATE FUNCTION` syntax for postgres and for bigquery. ([#325](https://github.com/sqlfluff/sqlfluff/pull/325))
- Added `CREATE INDEX` and `DROP INDEX` for mysql. ([#740](https://github.com/sqlfluff/sqlfluff/pull/748))
- Added `IGNORE NULLS`, `RESPECT NULLS`, `GENERATE_DATE_ARRAY` and
  `GENERATE_TIMESTAMP_ARRAY` for bigquery. (
  [#667](https://github.com/sqlfluff/sqlfluff/pull/727),
  [#527](https://github.com/sqlfluff/sqlfluff/pull/726))
- Added `CREATE` and `CREATE ... CLONE` for snowflake. ([#539](https://github.com/sqlfluff/sqlfluff/pull/670))
- Added support for EXASOL. ([#684](https://github.com/sqlfluff/sqlfluff/pull/684))

### Changed

- Fixed parsing of semi-structured objects in the snowflake of dialects
  with whitespace gaps. [#634](https://github.com/sqlfluff/sqlfluff/issues/635)
- Handle internal errors elegantly, reporting the stacktrace and the
  error-surfacing file. [#632](https://github.com/sqlfluff/sqlfluff/pull/632)
- Improve message for when an automatic fix is not available for L004. [#633](https://github.com/sqlfluff/sqlfluff/issues/633)
- Linting errors raised on templated sections are now ignored by default
  and added a configuration value to show them. ([#713](https://github.com/sqlfluff/sqlfluff/pull/745))
- Big refactor of logging internally. `Linter` is now decoupled from
  logging so that it can be imported directly by subprojects without
  needing to worry about weird output or without the log handing getting
  in the way of your project. ([#460](https://github.com/sqlfluff/sqlfluff/pull/460))
- Linting errors in the final file are now reported with their position
  in the source file rather than in the templated file. This means
  when using sqlfluff as a plugabble library within an IDE, the
  references match the file which is being edited. ([#541](https://github.com/sqlfluff/sqlfluff/pull/541))
- Created new Github Organisation (https://github.com/sqlfluff) and
  migrated from https://github.com/alanmcruickshank/sqlfluff to
  https://github.com/sqlfluff/sqlfluff. ([#444](https://github.com/sqlfluff/sqlfluff/issues/444))
- Changed the handling of `*` and `a.b.*` expressions to have their
  own expressions. Any dependencies on this structure downstream
  will be broken. This also fixes the linting of both kinds of expressions
  with regard to L013 and L025. ([#454](https://github.com/sqlfluff/sqlfluff/pull/454))
- Refactor of L022 to handle poorly formatted CTEs better. ([#494](https://github.com/sqlfluff/sqlfluff/pull/494))
- Restriction of L017 to only fix when it would delete whitespace or
  newlines. ([#598](https://github.com/sqlfluff/sqlfluff/pull/756))
- Added a configuration value to L016 to optionally ignore lines
  containing only comments. ([#299](https://github.com/sqlfluff/sqlfluff/pull/751))
- Internally added an `EphemeralSegment` to aid with parsing efficiency
  without altering the end structure of the query. ([#491](https://github.com/sqlfluff/sqlfluff/pull/491))
- Split `ObjectReference` into `ColumnReference` and `TableReference`
  for more useful API access to the underlying structure. ([#504](https://github.com/sqlfluff/sqlfluff/pull/504))
- `KeywordSegment` and the new `SymbolSegment` both now inherit
  from `_ProtoKeywordSegment` which allows symbols to match in a very
  similar way to keywords without later appearing with the `type` of
  `keyword`. ([#504](https://github.com/sqlfluff/sqlfluff/pull/504))
- Introduced the `Parser` class to parse a lexed query rather than
  relying on users to instantiate a `FileSegment` directly. As a result
  the `FileSegment` has been moved from the core parser directly into
  the dialects. Users can refer to it via the `get_root_segment()`
  method of a dialect. ([#510](https://github.com/sqlfluff/sqlfluff/pull/510))
- Several performance improvements through removing unused functionality,
  sensible caching and optimising loops within functions. ([#526](https://github.com/sqlfluff/sqlfluff/pull/526))
- Split up rule tests into separate `yml` files. ([#553](https://github.com/sqlfluff/sqlfluff/pull/553))
- Allow escaped quotes in strings. ([#557](https://github.com/sqlfluff/sqlfluff/pull/557))
- Fixed `ESCAPE` parsing in `LIKE` clause. ([#566](https://github.com/sqlfluff/sqlfluff/pull/566))
- Fixed parsing of complex `BETWEEN` statements. ([#498](https://github.com/sqlfluff/sqlfluff/pull/498))
- Fixed BigQuery `EXCEPT` clause parsing. ([#472](https://github.com/sqlfluff/sqlfluff/pull/472))
- Fixed Rule L022 to respect leading comma configuration. ([#455](https://github.com/sqlfluff/sqlfluff/pull/455))
- Improved instructions on adding a virtual environment in the `README`. ([#457](https://github.com/sqlfluff/sqlfluff/pull/457))
- Improved documentation for passing CLI defaults in `.sqlfluff`. ([#452](https://github.com/sqlfluff/sqlfluff/pull/452))
- Fix bug with templated blocks + `capitalisation_policy = lower`. ([#477](https://github.com/sqlfluff/sqlfluff/pull/477))
- Fix array accessors in snowflake dialect. ([#442](https://github.com/sqlfluff/sqlfluff/pull/442))
- Color `logging` warnings red. ([#497](https://github.com/sqlfluff/sqlfluff/pull/497))
- Allow whitespace before a shorthand cast. ([#544](https://github.com/sqlfluff/sqlfluff/pull/544))
- Silenced warnings when fixing from stdin. ([#522](https://github.com/sqlfluff/sqlfluff/pull/522))
- Allow an underscore as the first char in a semi structured element key. ([#596](https://github.com/sqlfluff/sqlfluff/pull/596))
- Fix PostFunctionGrammar in the Snowflake dialect which was causing strange behaviour in L012. ([#619](https://github.com/sqlfluff/sqlfluff/pull/619/files))
- `Bracketed` segment now obtains its brackets directly from the dialect
  using a set named `bracket_pairs`. This now enables better configuration
  of brackets between dialects. ([#325](https://github.com/sqlfluff/sqlfluff/pull/325))

### Removed

- Dropped support for python 3.5. ([#482](https://github.com/sqlfluff/sqlfluff/pull/482))
- From the CLI, the `--no-safety` option has been removed, the default
  is now that all enabled rules will be fixed. ([#583](https://github.com/sqlfluff/sqlfluff/pull/583))
- Removed `BaseSegment.grammar`, `BaseSegment._match_grammar()` and
  `BaseSegment._parse_grammar()` instead preferring references directly
  to `BaseSegment.match_grammar` and `BaseSegment.parse_grammar`. ([#509](https://github.com/sqlfluff/sqlfluff/pull/509))
- Removed `EmptySegmentGrammar` and replaced with better non-code handling
  in the `FileSegment` itself. ([#509](https://github.com/sqlfluff/sqlfluff/pull/509))
- Remove the `ContainsOnly` grammar as it remained only as an anti-pattern. ([#509](https://github.com/sqlfluff/sqlfluff/pull/509))
- Removed the `expected_string()` functionality from grammars and segments ([#509](https://github.com/sqlfluff/sqlfluff/pull/509))
  as it was poorly supported.
- Removed `BaseSegment.as_optional()` as now this functionality happens
  mostly in grammars (including `Ref`). ([#509](https://github.com/sqlfluff/sqlfluff/pull/509))
- Removed `ColumnExpressionSegment` in favour of `ColumnReference`. ([#512](https://github.com/sqlfluff/sqlfluff/pull/512))
- Removed the `LambdaSegment` feature, instead replacing with an internal
  to the grammar module called `NonCodeMatcher`. ([#512](https://github.com/sqlfluff/sqlfluff/pull/512))
- Case sensitivity as a feature for segment matching has been removed as
  not required for existing dialects. ([#517](https://github.com/sqlfluff/sqlfluff/pull/517))
- Dependency on `difflib` or `cdifflib`, by relying on source mapping
  instead to apply fixes. ([#541](https://github.com/sqlfluff/sqlfluff/pull/541))

## [0.3.6] - 2020-09-24

### Added

- `sqlfluff dialects` command to get a readout of available
  dialects [+ associated docs].
- More helpful error messages when trying to run in Python2.
- Window functions now parse with `IGNORE`/`RESPECT` `NULLS`.
- Parsing of `current_timestamp` and similar functions. Thanks [@dmateusp](https://github.com/dmateusp).
- Snowflake `QUALIFY` clause.

### Changed

- Respect user config directories. Thanks [@sethwoodworth](https://github.com/sethwoodworth).
- Fix incorrect reporting of L013 with `*`. Thanks [@dmateusp](https://github.com/dmateusp).
- Fix incorrect reporting of L027 with column aliases. Thanks [@pwildenhain](https://github.com/pwildenhain).
- Simplification of application of fixes and correction of
  a case where fixes could be depleted. Thanks [@NiallRees](https://github.com/NiallRees).
- Fix functions with a similar structure to `SUBSTRING`.
- Refactor BigQuery `REPLACE` and `EXCEPT` clauses.
- Bigquery date parts corrected.
- Snowflake array accessors.
- Psotgres `NOTNULL` and `ISNULL`.
- Bugfix in snowflake for keywords used in semistructured
  queries.
- Nested `WITH` statements now parse.
- Performance improvements in the `fix` command.
- Numeric literals starting with a decimal now parse.
- Refactor the jinja templater.

## [0.3.5] - 2020-08-03

### Added

- Patterns and Anti-patterns in documentation. Thanks [@flpezet](https://github.com/flpezet).
- Functions in `GROUP BY`. Thanks [@flpezet](https://github.com/flpezet).

### Changed

- Deep bugfixes in the parser to handle simple matching better for a few
  edge cases. Also added some logging deeper in the parser.
- Added in the `SelectableGrammar` and some related segments to make it
  easier to refer to _select-like_ things in other grammars.
- Fixes to `CASE` statement parsing. Thanks [@azhard](https://github.com/azhard).
- Fix to snowflake `SAMPLE` implementation. Thanks [@rkm3](https://github.com/rkm3).
- Numerous docs fixes. Thanks [@SimonStJG](https://github.com/SimonStJG),
  [@flpezet](https://github.com/flpezet), [@s-pace](https://github.com/s-pace),
  [@nolanbconaway](https://github.com/nolanbconaway).

## [0.3.4] - 2020-05-13

### Changed

- Implementation of the bigquery `CREATE MODEL` syntax. Thanks [@barrywhart](https://github.com/barrywhart).
- Bugfixes for:
  - Edge cases for L006
  - False alarms on L025
  - `ORDER BY x NULLS FIRST|LAST`
  - `FOR` keyword in bigquery `SYSTEM_TIME` syntax.

## [0.3.3] - 2020-05-11

### Added

- Added the `--nofail` option to `parse` and `lint` commands to assist
  rollout.
- Added the `--version` option to complement the `version` option already
  available on the cli.
- Parsing for `ALTER TABLE`.
- Warning for unset dialects when getting parsing errors.
- Configurable line lengths for output.

## [0.3.2] - 2020-05-08

### Added

- Support for the Teradata dialect. Thanks [@Katzmann1983](https://github.com/Katzmann1983)!
- A much more detailed getting started guide in the docs.
- For the `parse` command, added the `--profiler` and `--bench` options
  to help debugging performance issues.
- Support for the `do` command in the jinja templater.
- Proper parsing of the concatenate operator (`||`).
- Proper indent handling of closing brackets.
- Logging and benchmarking of parse performance as part of the CI pipeline.
- Parsing of object references with defaults like `my_db..my_table`.
- Support for the `INTERVAL '4 days'` style interval expression.
- Configurable trailing or leading comma linting.
- Configurable indentation for `JOIN` clauses.
- Rules now have their own logging interface to improve debugging ability.
- Snowflake and Postgres dialects.
- Support for a `.sqlfluffignore` file to ignore certain paths.
- More generic interfaces for managing keywords in dialects, including `set`
  interfaces for managing and creating keywords and the `Ref.keyword()` method
  to refer to them, and the ability to refer directly to keyword names in
  most grammars using strings directly. Includes `SegmentGenerator` objects
  to bind dialect objects at runtime from sets. Thanks [@Katzmann1983](https://github.com/Katzmann1983)!
- Rule `L029` for using unreserved keywords as variable names.
- The jinja templater now allows macros loaded from files, and the
  hydration of variables ending in `_path` in the config files.
- JSON operators and the `DISTINCT ON ()` syntax for the postgres dialect.

### Changed

- Refactor of whitespace and non-code handling so that segments are
  less greedy and default to not holding whitespace on ends. This allows
  more consistent linting rule application.
- Change config file reading to _case-sensitive_ to support case
  sensitivity in jinja templating.
- Non-string values (including lists) now function in the python
  and jinja templating libraries.
- Validation of the match results of grammars has been reduced. In
  production cases the validation will still be done, but only on
  _parse_ and not on _match_.
- At low verbosities, python level logging is also reduced.
- Some matcher rules in the parser can now be classified as _simple_
  which allows them to shortcut some of the matching routines.
- Yaml output now double quotes values with newlines or tab characters.
- Better handling on hanging and closing indents when linting rule L003.
- More capable handline of multi-line comments so that indentation
  and line length parsing works. This involves some deep changes to the
  lexer.
- Getting violations from the linter now automatically takes into account
  of ignore rules and filters.
- Several bugfixes, including catching potential infinite regress during
  fixing of files, if one fix would re-introduce a problem with another.
- Behaviour of the `Bracketed` grammar has been changed to treat its
  content as a `Sequence` rather than a `OneOf`.
- Move to `SandboxedEnvironment` rather than `Environment` for jinja
  templating for security.
- Improve reporting of templating issues, especially for the jinja templater
  so that missing variables are rendered as blanks, but still reported as
  templating violations.

## [0.3.1] - 2020-02-17

### Added

- Support for `a.b.*` on top of `a.*` in select target expressions.

## [0.3.0] - 2020-02-15

### Changed

- Deprecated python 2.7 and python 3.4 which are now both past
  their maintenance horizon. The 0.2.x branch will remain available
  for continued development for these versions.
- Rule L003 is now significantly smarter in linting indentation
  with support for hanging indents and comparison to the most
  recent line which doesn't have an error. The old (more simple)
  functionality of directly checking whether an indent was a
  multiple of a preset value has been removed.
- Fixed the "inconsistent" bug in L010. Thanks [@nolanbconaway](https://github.com/nolanbconaway).
- Updated logging of parsing and lexing errors to have more useful
  error codes.
- Changed parsing of expressions to favour functions over identifiers
  to [fix the expression bug](https://github.com/sqlfluff/sqlfluff/issues/96).
- Fixed the "inconsistent" bug in L010. Thanks [@nolanbconaway](https://github.com/nolanbconaway).
- Moved where the `SELECT` keyword is parsed within a select statement,
  so that it belongs as part of the newly renamed `select_clause` (renamed
  from previously `select_target_group`).
- Clarified handling of the `type` and `name` properties of the BaseSegment
  class and its children. `name` should be specific to a particular kind
  of segment, and `type` should express a wider group. Handling of the
  `newline`, `whitespace` and `comma` segments has been updated so that
  we use the `type` property for most use cases rather than `name`.

### Added

- _Meta segments_ for indicating where things can be present in the parsed
  tree. This is mostly illustrated using the `Indent` and `Dedent` segments
  used for indicating the position of theoretical indents in the structure.
  Several helper functions have been added across the codebase to handle
  this increase in the kinds of segments which might be encountered by
  various grammars.
- Rule L016 has been added to lint long lines. In the `fix` phase of this
  rule, there is enough logic to try and reconstruct a sensible place for
  line breaks as re-flow the query. This will likely need further work
  and may still encounter places where it doesn't fix all errors but should
  be able to deal with the majority of simple cases.
- BigQuery dialect, initially just for appropriate quoting.
- Added parsing of DDL statements such as `COMMIT`, `DROP`, `GRANT`, `REVOKE`
  and `ROLLBACK`. Thanks [@barrywhart](https://github.com/barrywhart).
- `--format` option to the `parse` command that allows a yaml output. This
  is mostly to make test writing easier in the development process but
  might also be useful for other things.
- Parsing of set operations like `UNION`.
- Support for the `diff-cover` tool. Thanks [@barrywhart](https://github.com/barrywhart).
- Enabled the `fix` command while using `stdin`. Thanks [@nolanbconaway](https://github.com/nolanbconaway).
- Rule to detect incorrect use of `DISTINCT`. Thanks [@barrywhart](https://github.com/barrywhart).
- Security fixes from DeepCover. Thanks [@sanketsaurav](https://github.com/sanketsaurav).
- Automatic fix testing, to help support the newer more complicated rules.
- Interval literals
- Support for the `source` macro from dbt. Thanks [@Dandandan](https://github.com/Dandandan)
- Support for functions with spaces between the function name and the brackets
  and a linting rule `L017` to catch this.
- Efficiency cache for faster pruning of the parse tree.
- Parsing of array notation as using in BigQuery and Postgres.
- Enable the `ignore` parameter on linting and fixing commands to ignore
  particular kinds of violations.

## [0.2.4] - 2019-12-06

### Added

- A `--code-only` option to the `parse` command to spit out a more
  simplified output with only the code elements.
- Rules can now optionally override the description of the violation
  and pass that back via the `LintingResult`.

### Changed

- Bugfix, correct missing files in `setup.py` `install_requires` section.
- Better parsing of the _not equal_ operator.
- Added more exclusions to identifier reserved words to fix cross joins.
- At verbosity levels 2 or above, the root config is printed and then any
  diffs to that for specific files are also printed.
- Linting and parsing of directories now reports files in alphabetical
  order. Thanks [@barrywhart](https://github.com/barrywhart).
- Better python 2.7 stability. Thanks [@barrywhart](https://github.com/barrywhart).
- Fixing parsing of `IN`/`NOT IN` and `IS`/`IS NOT`.

## [0.2.3] - 2019-12-02

### Changed

- Bugfix, default config not included.

## [0.2.2] - 2019-12-02

### Changed

- Tweek rule L005 to report more sensibly with newlines.
- Rework testing of rules to be more modular.
- Fix a config file bug if no root config file was present for some
  values. Thanks [@barrywhart](https://github.com/barrywhart).
- Lexing rules are now part of the dialect rather than a
  global so that they can be overridden by other dialects
  when we get to that stage.

## [0.2.0] - 2019-12-01

### Added

- Templating support (jinja2, python or raw).
  - Variables + Macros.
  - The `fix` command is also sensitive to fixing over templates
    and will skip certain fixes if it feels that it's conflicted.
- Config file support, including specifying context for the templater.
- Documentation via Sphinx and readthedocs.
  - Including a guide on the role of SQL in the real world.
    Assisted by [@barrywhart](https://github.com/barrywhart).
- Documentation LINTING (given we're a linting project) introduced in CI.
- Reimplemented L006 & L007 which lint whitespace around operators.
- Ability to configure rule behaviour directly from the config file.
- Implemented L010 to lint capitalisation of keywords.
- Allow casting in the parser using the `::` operator.
- Implemented `GROUP BY`and `LIMIT`.
- Added `ORDER BY` using indexes and expressions.
- Added parsing of `CASE` statements.
- Support for window/aggregate functions.
- Added linting and parsing of alias expressions.

### Changed

- Fixed a bug which could cause potential infinite recursion in configuration
- Changed how negative literals are handled, so that they're now a compound segment
  rather than being identified at the lexing stage. This is to allow the parser
  to resolve the potential ambiguity.
- Restructure of rule definitions to be more streamlined and also enable
  autodocumentation. This includes a more complete `RuleSet` class which now
  holds the filtering code.
- Corrected logging in fix mode not to duplicate the reporting of errors.
- Now allows insert statements with a nested `with` clause.
- Fixed verbose logging during parsing.
- Allow the `Bracketed` grammar to optionally match empty brackets using
  the optional keyword.

## [0.1.5] - 2019-11-11

### Added

- Python 3.8 Support!

### Changed

- Moved some of the responsibility for formatted logging into the linter to mean that we can
  log progressively in large directories.
- Fixed a bug in the grammar where one of the return values was messed up.

## [0.1.4] - 2019-11-10

### Added

- Added a `--exclude-rules` argument to most of the commands to allow rule users
  to exclude specific subset of rules, by [@sumitkumar1209](https://github.com/sumitkumar1209)
- Added lexing for `!=`, `~` and `::`.
- Added a new common segment: `LambdaSegment` which allows matching based on arbitrary
  functions which can be applied to segments.
- Recursive Expressions for both arithmetic and functions, based heavily off the grammar
  provided by the guys at [CockroachDB](https://www.cockroachlabs.com/docs/stable/sql-grammar.html#select_stmt).
- An `Anything` grammar, useful in matching rather than in parsing to match anything.

### Changed

- Complete rewrite of the bracket counting functions, using some centralised class methods
  on the `BaseGrammar` class to support common matching features across multiple grammars.
  In particular this affects the `Delimited` grammar which is now _much simpler_ but does
  also require _slightly_ more liberal use of terminators to match effectively.
- Rather than passing around multiple variables during parsing and matching, there is now
  a `ParseContext` object which contains things like the dialect and various depths. This
  simplifies the parsing and matching code significantly.
- Bracket referencing is now done from the dialect directly, rather than in individual
  Grammars (except the `Bracketed` grammar, which still implements it directly). This
  takes out some originally duplicated code.
- Corrected the parsing of ordering keywords in and `ORDER BY` clause.

### Removed

- Removed the `bracket_sensitive_forward_match` method from the `BaseGrammar`. It was ugly
  and not flexible enough. It's been replaced by a suite of methods as described above.

## [0.1.3] - 2019-10-30

### Changed

- Tweak to the L001 rule so that it doesn't crash the whole thing.

## [0.1.2] - 2019-10-30

### Changed

- Fixed the errors raised by the lexer.

## [0.1.1] - 2019-10-30

### Changed

- Fixed which modules from sqlfluff are installed in the setup.py. This affects
  the `version` command.

## [0.1.0] - 2019-10-29

### Changed

- _Big Rewrite - some loss in functionality might be apparent compared
  to pre-0.1.0. Please submit any major problems as issues on github_
- Changed unicode handling for better escape codes in python 2.
  Thanks [@mrshu](https://github.com/mrshu)
- BIG rewrite of the parser, completely new architecture. This introduces
  breaking changes and some loss of functionality while we catch up.
  - In particular, matches now return partial matches to speed up parsing.
  - The `Delimited` matcher has had a significant re-write with a major
    speedup and broken the dependency on `Sequence`.
  - Rewrite of `StartsWith` and `Sequence` to use partial matches properly.
  - Different treatment of numeric literals.
  - Both `Bracketed` and `Delimited` respect bracket counting.
  - MASSIVE rewrite of `Bracketed`.
- Grammars now have timers.
- Joins properly parsing,
- Rewrite of logging to selectively output commands at different levels
  of verbosity. This uses the `verbosity_logger` method.
- Added a command line `sqlfluff parse` option which runs just the parsing step
  of the process to better understand how a file is being parsed. This also
  has options to configure how deep we recurse.
- Complete Re-write of the rules section, implementing new `crawlers` which
  implement the linting rules. Now with inbuilt fixers in them.
- Old rules removed and re implemented so we now have parity with the old rule sets.
- Moved to using Ref mostly within the core grammar so that we can have recursion.
- Used recursion to do a first implementation of arithmetic parsing. Including a test for it.
- Moved the main grammar into a separate dialect and renamed source and test files accordingly.
- Moved to file-based tests for the ansi dialect to make it easier to test using the tool directly.
- As part of file tests - expected outcomes are now encoded in yaml to make it easier to write new tests.
- Vastly improved readability and debugging potential of the \_match logging.
- Added support for windows line endings in the lexer.

## [0.0.7] - 2018-11-19

### Added

- Added a `sqlfluff fix` as a command to implement auto-fixing of linting
  errors. For now only `L001` is implemented as a rule that can fix things.
- Added a `rules` command to introspect the available rules.
- Updated the cli table function to use the `testwrap` library and also
  deal a lot better with longer values.
- Added a `--rules` argument to most of the commands to allow rule users
  to focus their search on a specific subset of rules.

### Changed

- Refactor the cli tests to use the click CliRunner. Much faster

## [0.0.6] - 2018-11-15

### Added

- Number matching

### Changed

- Fixed operator parsing and linting (including allowing the exception of `(*)`)

## [0.0.5] - 2018-11-15

### Added

- Much better documentation including the DOCS.md

### Changed

- Fixed comma parsing and linting

## [0.0.4] - 2018-11-14

### Added

- Added operator regexes
- Added a priority for matchers to resolve some ambiguity
- Added tests for operator regexes
- Added ability to initialise the memory in rules

## [0.0.3] - 2018-11-14

### Added

- Refactor of rules to allow rules with memory
- Adding comma linting rules (correcting the single character matchers)
- Adding mixed indentation linting rules
- Integration with CircleCI, CodeCov and lots of badges

### Changed

- Changed import of version information to fix bug with importing config.ini
- Added basic violations/file reporting for some verbosities
- Refactor of rules to simplify definition
- Refactor of color cli output to make it more reusable

## [0.0.2] - 2018-11-09

### Added

- Longer project description
- Proper exit codes
- colorama for colored output

### Changed

- Significant CLI changes
- Much improved output from CLI

## [0.0.1] - 2018-11-07

### Added

- Initial Commit! - VERY ALPHA
- Restructure into [package layout](https://blog.ionelmc.ro/2014/05/25/python-packaging/#the-structure)
- Adding Tox and Pytest so that they work<|MERGE_RESOLUTION|>--- conflicted
+++ resolved
@@ -11,18 +11,13 @@
 
 ## [0.7.0] - 2021-10-14
 
-<<<<<<< HEAD
 *** BREAKING CHANGE ***
 
 This release extracts the dbt templater to a seperately installable plugin
 [sqlfluff-templater-dbt](https://pypi.org/project/sqlfluff-templater-dbt/).
 For users who take advantage of the dbt templater see the
 [updated docs on how to migrate](https://docs.sqlfluff.com/en/latest/configuration.html#installation-configuration).
-It also add the `redshift` dialect and removes the `exasol_fs` dialect which has been merged
-=======
-This release extracts the dbt templater to a seperately installable plugin [sqlfluff-templater-dbt](https://pypi.org/project/sqlfluff-templater-dbt/).
 It also adds the `redshift` dialect and removes the `exasol_fs` dialect which has been merged
->>>>>>> fcf27233
 into the `exasol` dialect.
 
 ## What’s Changed
